﻿using System;
using System.Collections.Generic;
using System.Drawing;
using System.Linq;
using Microsoft.DirectX;
using Microsoft.DirectX.Direct3D;
using System.IO;
using System.Globalization;

namespace SonicRetro.SAModel.Direct3D
{
	public static class Extensions
	{
		public static Vector3 ToVector3(this Vertex vert)
		{
			return new Vector3(vert.X, vert.Y, vert.Z);
		}

		public static Vector3 ToVector3(this Rotation rotation)
		{
			return new Vector3(rotation.XDeg, rotation.YDeg, rotation.ZDeg);
		}

		public static Color ToColor(this Vertex vert)
		{
			return Color.FromArgb(255, (int)(vert.X * 255), (int)(vert.Y * 255), (int)(vert.Z * 255));
		}

		public static Vertex ToVertex(this Vector3 input)
		{
			return new Vertex(input.X, input.Y, input.Z);
		}

		public static void CalculateBounds(this Attach attach)
		{
			List<Vector3> verts = new List<Vector3>();
			foreach (MeshInfo mesh in attach.MeshInfo)
				foreach (VertexData vert in mesh.Vertices)
					verts.Add(vert.Position.ToVector3());
			attach.Bounds.Radius = Geometry.ComputeBoundingSphere(verts.ToArray(), VertexFormats.Position, out Vector3 center);
			attach.Bounds.Center.X = center.X;
			attach.Bounds.Center.Y = center.Y;
			attach.Bounds.Center.Z = center.Z;
		}

		public static void SetDeviceStates(this NJS_MATERIAL material, Device device, Texture texture, Matrix transform, FillMode fillMode)
		{
			device.RenderState.FillMode = fillMode;
			device.SetTransform(TransformType.World, transform);
			if (material != null)
			{
				device.Material = new Material
				{
					Diffuse = material.DiffuseColor,
					Ambient = material.DiffuseColor,
					Specular = material.IgnoreSpecular ? Color.Transparent : material.SpecularColor,
					SpecularSharpness = material.Exponent * material.Exponent
				};
				if (!material.SuperSample)
				{
					device.SamplerState[0].MagFilter = TextureFilter.None;
					device.SamplerState[0].MinFilter = TextureFilter.None;
					device.SamplerState[0].MipFilter = TextureFilter.None;
				}
				device.SetTexture(0, material.UseTexture ? texture : null);
				device.RenderState.Ambient = (material.IgnoreLighting) ? Color.White : Color.Black;
				device.RenderState.AlphaBlendEnable = material.UseAlpha;

				if (material.UseAlpha)
					device.RenderState.Ambient = material.DiffuseColor;

				switch (material.DestinationAlpha)
				{
					case AlphaInstruction.Zero:
						device.RenderState.AlphaDestinationBlend = Blend.Zero;
						break;

					case AlphaInstruction.One:
						device.RenderState.AlphaDestinationBlend = Blend.One;
						break;

					case AlphaInstruction.OtherColor:
						break;

					case AlphaInstruction.InverseOtherColor:
						break;

					case AlphaInstruction.SourceAlpha:
						device.RenderState.AlphaDestinationBlend = Blend.SourceAlpha;
						break;

					case AlphaInstruction.InverseSourceAlpha:
						device.RenderState.AlphaDestinationBlend = Blend.InvSourceAlpha;
						break;

					case AlphaInstruction.DestinationAlpha:
						device.RenderState.AlphaDestinationBlend = Blend.DestinationAlpha;
						break;

					case AlphaInstruction.InverseDestinationAlpha:
						device.RenderState.AlphaDestinationBlend = Blend.InvDestinationAlpha;
						break;
				}
				switch (material.SourceAlpha)
				{
					case AlphaInstruction.Zero:
						device.RenderState.AlphaSourceBlend = Blend.Zero;
						break;

					case AlphaInstruction.One:
						device.RenderState.AlphaSourceBlend = Blend.One;
						break;

					case AlphaInstruction.OtherColor:
						break;

					case AlphaInstruction.InverseOtherColor:
						break;

					case AlphaInstruction.SourceAlpha:
						device.RenderState.AlphaSourceBlend = Blend.SourceAlpha;
						break;

					case AlphaInstruction.InverseSourceAlpha:
						device.RenderState.AlphaSourceBlend = Blend.InvSourceAlpha;
						break;

					case AlphaInstruction.DestinationAlpha:
						device.RenderState.AlphaSourceBlend = Blend.DestinationAlpha;
						break;

					case AlphaInstruction.InverseDestinationAlpha:
						device.RenderState.AlphaSourceBlend = Blend.InvDestinationAlpha;
						break;
				}
				device.TextureState[0].TextureCoordinateIndex = material.EnvironmentMap ? (int)TextureCoordinateIndex.SphereMap : 0;
				if (material.ClampU)
					device.SamplerState[0].AddressU = TextureAddress.Clamp;
				else if (material.FlipU)
					device.SamplerState[0].AddressU = TextureAddress.Mirror;
				else
					device.SamplerState[0].AddressU = TextureAddress.Wrap;
				if (material.ClampV)
					device.SamplerState[0].AddressV = TextureAddress.Clamp;
				else if (material.FlipV)
					device.SamplerState[0].AddressV = TextureAddress.Mirror;
				else
					device.SamplerState[0].AddressV = TextureAddress.Wrap;
			}
			else
			{
				device.Material = new Material
				{
					Diffuse = Color.White,
					Ambient = Color.White,
					Specular = Color.Transparent
				};
				device.SamplerState[0].MagFilter = TextureFilter.None;
				device.SamplerState[0].MinFilter = TextureFilter.None;
				device.SamplerState[0].MipFilter = TextureFilter.None;
				device.SetTexture(0, null);
				device.RenderState.Ambient = Color.White;
				device.RenderState.AlphaBlendEnable = false;
				device.TextureState[0].TextureCoordinateIndex = 0;
				device.SamplerState[0].AddressU = TextureAddress.Wrap;
				device.SamplerState[0].AddressV = TextureAddress.Wrap;
			}
		}

		public static BoundingSphere CalculateBounds(this Attach attach, int mesh, Matrix transform)
		{
			List<Vector3> verts = new List<Vector3>();
			foreach (VertexData vert in attach.MeshInfo[mesh].Vertices)
				verts.Add(Vector3.TransformCoordinate(vert.Position.ToVector3(), transform));
			float radius = Geometry.ComputeBoundingSphere(verts.ToArray(), VertexFormats.Position, out Vector3 center);
			return new BoundingSphere(center.X, center.Y, center.Z, radius);
		}

		public static void CalculateBounds(this COL col)
		{
			Matrix matrix = col.Model.ProcessTransforms(Matrix.Identity);
			List<Vector3> verts = new List<Vector3>();
			foreach (MeshInfo mesh in col.Model.Attach.MeshInfo)
				foreach (VertexData vert in mesh.Vertices)
					verts.Add(Vector3.TransformCoordinate(vert.Position.ToVector3(), matrix));
			col.Bounds.Radius = Geometry.ComputeBoundingSphere(verts.ToArray(), VertexFormats.Position, out Vector3 center);
			col.Bounds.Center.X = center.X;
			col.Bounds.Center.Y = center.Y;
			col.Bounds.Center.Z = center.Z;
		}

		public static BoundingSphere Merge(BoundingSphere sphereA, BoundingSphere sphereB)
		{
			// if one sphere is empty, return the other one
			if (sphereA.Center.IsEmpty && sphereA.Radius == 0)
				return sphereB;
			if (sphereB.Center.IsEmpty && sphereB.Radius == 0)
				return sphereA;

			// we'll merge our bounding spheres here. To do this, we'll take both bounding spheres,
			// and cast 3 points from each one - center, radius + up, radius + down. Pooly all of them,
			// and generate a new sphere from that and you've got a merged sphere

			List<CustomVertex.PositionOnly> allPoints = new List<CustomVertex.PositionOnly>
			{
				new CustomVertex.PositionOnly(sphereA.Center.ToVector3()),
				new CustomVertex.PositionOnly(sphereA.Center.ToVector3() + new Vector3(0, 1 * sphereA.Radius, 0)),
				new CustomVertex.PositionOnly(sphereA.Center.ToVector3() + new Vector3(0, -1 * sphereA.Radius, 0)),
				new CustomVertex.PositionOnly(sphereB.Center.ToVector3()),
				new CustomVertex.PositionOnly(sphereB.Center.ToVector3() + new Vector3(0, 1 * sphereB.Radius, 0)),
				new CustomVertex.PositionOnly(sphereB.Center.ToVector3() + new Vector3(0, -1 * sphereB.Radius, 0))
			};

<<<<<<< HEAD


			CustomVertex.PositionOnly[] pointsArray = allPoints.ToArray();

			float finalRadius;

			finalRadius = Geometry.ComputeBoundingSphere(pointsArray, VertexFormats.Position, out Vector3 center);

=======
			Vector3 center;
			float finalRadius = Geometry.ComputeBoundingSphere(allPoints.ToArray(), VertexFormats.Position, out center);
>>>>>>> fc06f8d3
			return new BoundingSphere(center.ToVertex(), finalRadius);
		}

		public static Mesh CreateD3DMesh(this Attach attach, Device dev)
		{
			int numverts = 0;
			byte data = 0;
			foreach (MeshInfo item in attach.MeshInfo)
			{
				numverts += item.Vertices.Length;
				if (item.HasUV)
					data |= 1;
				if (item.HasVC)
					data |= 2;
			}
			if (numverts == 0) return null;
			switch (data)
			{
				case 3:
					return CreateD3DMesh<FVF_PositionNormalTexturedColored>(attach, dev, numverts);
				case 2:
					return CreateD3DMesh<FVF_PositionNormalColored>(attach, dev, numverts);
				case 1:
					return CreateD3DMesh<FVF_PositionNormalTextured>(attach, dev, numverts);
				default:
					return CreateD3DMesh<FVF_PositionNormal>(attach, dev, numverts);
			}
		}

		private static Mesh CreateD3DMesh<T>(Attach attach, Device dev, int numverts)
		{
			List<T> vb = new List<T>(numverts);
			List<short> ib = new List<short>(numverts);
			List<int> at = new List<int>(numverts / 3);
			for (int i = 0; i < attach.MeshInfo.Length; i++)
			{
				int off = vb.Count;
				vb.AddRange(attach.MeshInfo[i].Vertices.Select(v => (T)Activator.CreateInstance(typeof(T), v)));
				ushort[] tris = attach.MeshInfo[i].ToTriangles();
				ib.AddRange(tris.Select(t => (short)(t + off)));
				for (int j = 0; j < tris.Length / 3; j++)
					at.Add(i);
			}
			Mesh functionReturnValue = new Mesh(ib.Count / 3, vb.Count,
				MeshFlags.Managed, (VertexElement[])typeof(T).InvokeMember("Elements",
				System.Reflection.BindingFlags.GetProperty | System.Reflection.BindingFlags.Public | System.Reflection.BindingFlags.Static,
				null, null, null), dev);
			int[] atb = functionReturnValue.LockAttributeBufferArray(LockFlags.None);
			at.CopyTo(atb);
			functionReturnValue.SetVertexBufferData(vb.ToArray(), LockFlags.None);
			functionReturnValue.SetIndexBufferData(ib.ToArray(), LockFlags.None);
			functionReturnValue.UnlockAttributeBuffer(atb);

			int[] adjacency = new int[functionReturnValue.NumberFaces * 3];
			functionReturnValue.GenerateAdjacency(0.0001f, adjacency);
			functionReturnValue.Optimize(MeshFlags.OptimizeCompact, adjacency);
			/*float[] texCoordEps = { 0f, 0f, 0f, 0f, 0f, 0f, 0f, 0f }; // TODO: make d3d mesh only for picking, ruthlessly weld things. Draw models with d3dDrawPrimitive
			functionReturnValue.WeldVertices(WeldEpsilonsFlags.WeldAll, new WeldEpsilons { Position = 0.001f, TextureCoordinate = texCoordEps }, adjacency);*/

			return functionReturnValue;
		}

		public static float BAMSToRad(int BAMS)
		{
			return (float)(BAMS / (65536 / (2 * Math.PI)));
		}

		public static List<RenderInfo> DrawModel(this NJS_OBJECT obj, Device device, MatrixStack transform, Texture[] textures, Mesh mesh, bool useMat)
		{
			List<RenderInfo> result = new List<RenderInfo>();

			if (mesh == null)
				return result;

			transform.Push();
			obj.ProcessTransforms(transform);

			if (obj.Attach != null)
			{
				for (int j = 0; j < obj.Attach.MeshInfo.Length; j++)
				{
					NJS_MATERIAL mat;
					Texture texture = null;
					// HACK: When useMat is true, mat shouldn't be null. However, checking it anyway ensures Sky Deck 3 loads.
					// If it is in fact null, it applies a placeholder so that the editor doesn't crash.
					if (useMat && obj.Attach.MeshInfo[j].Material != null)
					{
						mat = obj.Attach.MeshInfo[j].Material;

						if (textures != null && mat != null && mat.TextureID < textures.Length)
							texture = textures[mat.TextureID];
					}
					else
					{
						mat = new NJS_MATERIAL
						{
							DiffuseColor = Color.White,
							IgnoreLighting = true,
							UseAlpha = false
						};

						if (obj.Attach.MeshInfo[j].Material == null)
						{
							MeshInfo old = obj.Attach.MeshInfo[j];
							obj.Attach.MeshInfo[j] = new MeshInfo(mat, old.Polys, old.Vertices, old.HasUV, old.HasVC);
						}
					}
					result.Add(new RenderInfo(mesh, j, transform.Top, mat, texture, device.RenderState.FillMode, obj.Attach.CalculateBounds(j, transform.Top)));
				}
			}

			transform.Pop();
			return result;
		}

		public static List<RenderInfo> DrawModelInvert(this NJS_OBJECT obj, MatrixStack transform, Mesh mesh, bool useMat)
		{
			List<RenderInfo> result = new List<RenderInfo>();

			if (mesh == null)
				return result;

			transform.Push();
			obj.ProcessTransforms(transform);
			if (obj.Attach != null)
				for (int j = 0; j < obj.Attach.MeshInfo.Length; j++)
				{
					Color col = Color.White;
					if (useMat) col = obj.Attach.MeshInfo[j].Material.DiffuseColor;
					col = Color.FromArgb(255 - col.R, 255 - col.G, 255 - col.B);
					NJS_MATERIAL mat = new NJS_MATERIAL
					{
						DiffuseColor = col,
						IgnoreLighting = true,
						UseAlpha = false
					};
					result.Add(new RenderInfo(mesh, j, transform.Top, mat, null, FillMode.WireFrame, obj.Attach.CalculateBounds(j, transform.Top)));
				}
			transform.Pop();
			return result;
		}

		public static List<RenderInfo> DrawModelTree(this NJS_OBJECT obj, Device device, MatrixStack transform, Texture[] textures, Mesh[] meshes)
		{
			int modelindex = -1;
			return obj.DrawModelTree(device, transform, textures, meshes, ref modelindex);
		}

		private static List<RenderInfo> DrawModelTree(this NJS_OBJECT obj, Device device, MatrixStack transform, Texture[] textures, Mesh[] meshes, ref int modelindex)
		{
			List<RenderInfo> result = new List<RenderInfo>();
			transform.Push();
			modelindex++;
			obj.ProcessTransforms(transform);

			if (obj.Attach != null & meshes[modelindex] != null)
			{
				for (int j = 0; j < obj.Attach.MeshInfo.Length; j++)
				{
					Texture texture = null;
					NJS_MATERIAL mat = obj.Attach.MeshInfo[j].Material;
					// HACK: Null material hack 2: Fixes display of objects in SADXLVL2, Twinkle Park 1
					if (textures != null && mat != null && mat.TextureID < textures.Length)
						texture = textures[mat.TextureID];
					result.Add(new RenderInfo(meshes[modelindex], j, transform.Top, mat, texture, device.RenderState.FillMode, obj.Attach.CalculateBounds(j, transform.Top)));
				}
			}

			foreach (NJS_OBJECT child in obj.Children)
				result.AddRange(DrawModelTree(child, device, transform, textures, meshes, ref modelindex));
			transform.Pop();
			return result;
		}

		public static List<RenderInfo> DrawModelTreeInvert(this NJS_OBJECT obj, MatrixStack transform, Mesh[] meshes)
		{
			int modelindex = -1;
			return obj.DrawModelTreeInvert(transform, meshes, ref modelindex);
		}

		private static List<RenderInfo> DrawModelTreeInvert(this NJS_OBJECT obj, MatrixStack transform, Mesh[] meshes, ref int modelindex)
		{
			List<RenderInfo> result = new List<RenderInfo>();
			transform.Push();
			modelindex++;
			obj.ProcessTransforms(transform);

			if (obj.Attach != null & meshes[modelindex] != null)
			{
				for (int j = 0; j < obj.Attach.MeshInfo.Length; j++)
				{
					Color color = Color.Black;

					// HACK: Null material hack 3: Fixes selecting objects in SADXLVL2, Twinkle Park 1.
					if (obj.Attach.MeshInfo[j].Material != null)
						color = obj.Attach.MeshInfo[j].Material.DiffuseColor;

					color = Color.FromArgb(255 - color.R, 255 - color.G, 255 - color.B);
					NJS_MATERIAL mat = new NJS_MATERIAL
					{
						DiffuseColor = color,
						IgnoreLighting = true,
						UseAlpha = false
					};
					result.Add(new RenderInfo(meshes[modelindex], j, transform.Top, mat, null, FillMode.WireFrame, obj.Attach.CalculateBounds(j, transform.Top)));
				}
			}

			foreach (NJS_OBJECT child in obj.Children)
				result.AddRange(DrawModelTreeInvert(child, transform, meshes, ref modelindex));
			transform.Pop();
			return result;
		}

		public static List<RenderInfo> DrawModelTreeAnimated(this NJS_OBJECT obj, Device device, MatrixStack transform, Texture[] textures, Mesh[] meshes, Animation anim, int animframe)
		{
			int modelindex = -1;
			int animindex = -1;
			return obj.DrawModelTreeAnimated(device, transform, textures, meshes, anim, animframe, ref modelindex, ref animindex);
		}

		private static List<RenderInfo> DrawModelTreeAnimated(this NJS_OBJECT obj, Device device, MatrixStack transform, Texture[] textures, Mesh[] meshes, Animation anim, int animframe, ref int modelindex, ref int animindex)
		{
			List<RenderInfo> result = new List<RenderInfo>();
			transform.Push();
			modelindex++;
			bool animate = obj.Animate;
			if (animate) animindex++;
			if (!anim.Models.ContainsKey(animindex)) animate = false;
			if (animate)
				obj.ProcessTransforms(anim.Models[animindex], animframe, transform);
			else
				obj.ProcessTransforms(transform);
			if (obj.Attach != null & meshes[modelindex] != null)
				for (int j = 0; j < obj.Attach.MeshInfo.Length; j++)
				{
					Texture texture = null;
					NJS_MATERIAL mat = obj.Attach.MeshInfo[j].Material;
					if (textures != null && mat.TextureID < textures.Length)
						texture = textures[mat.TextureID];
					result.Add(new RenderInfo(meshes[modelindex], j, transform.Top, mat, texture, device.RenderState.FillMode, obj.Attach.CalculateBounds(j, transform.Top)));
				}
			foreach (NJS_OBJECT child in obj.Children)
				result.AddRange(DrawModelTreeAnimated(child, device, transform, textures, meshes, anim, animframe, ref modelindex, ref animindex));
			transform.Pop();
			return result;
		}

		public static List<RenderInfo> DrawModelTreeAnimatedInvert(this NJS_OBJECT obj, MatrixStack transform, Mesh[] meshes, Animation anim, int animframe)
		{
			int modelindex = -1;
			int animindex = -1;
			return obj.DrawModelTreeAnimatedInvert(transform, meshes, anim, animframe, ref modelindex, ref animindex);
		}

		private static List<RenderInfo> DrawModelTreeAnimatedInvert(this NJS_OBJECT obj, MatrixStack transform, Mesh[] meshes, Animation anim, int animframe, ref int modelindex, ref int animindex)
		{
			List<RenderInfo> result = new List<RenderInfo>();
			transform.Push();
			modelindex++;
			bool animate = obj.Animate;
			if (animate) animindex++;
			if (!anim.Models.ContainsKey(animindex)) animate = false;
			if (animate)
				obj.ProcessTransforms(anim.Models[animindex], animframe, transform);
			else
				obj.ProcessTransforms(transform);
			if (obj.Attach != null & meshes[modelindex] != null)
				for (int j = 0; j < obj.Attach.MeshInfo.Length; j++)
				{
					Color col = obj.Attach.MeshInfo[j].Material.DiffuseColor;
					col = Color.FromArgb(255 - col.R, 255 - col.G, 255 - col.B);
					NJS_MATERIAL mat = new NJS_MATERIAL
					{
						DiffuseColor = col,
						IgnoreLighting = true,
						UseAlpha = false
					};
					result.Add(new RenderInfo(meshes[modelindex], j, transform.Top, mat, null, FillMode.WireFrame, obj.Attach.CalculateBounds(j, transform.Top)));
				}
			foreach (NJS_OBJECT child in obj.Children)
				result.AddRange(DrawModelTreeAnimatedInvert(child, transform, meshes, anim, animframe, ref modelindex, ref animindex));
			transform.Pop();
			return result;
		}

		public static HitResult CheckHit(this Mesh mesh, Vector3 Near, Vector3 Far, Viewport Viewport, Matrix Projection, Matrix View, MatrixStack transform)
		{
			return CheckHit(mesh, Near, Far, Viewport, Projection, View, transform, null);
		}

		private static HitResult CheckHit(Mesh mesh, Vector3 Near, Vector3 Far, Viewport Viewport, Matrix Projection, Matrix View, MatrixStack transform, NJS_OBJECT model)
		{
			if (mesh == null) return HitResult.NoHit;
			Vector3 pos = Vector3.Unproject(Near, Viewport, Projection, View, transform.Top);
			Vector3 dir = Vector3.Subtract(pos, Vector3.Unproject(Far, Viewport, Projection, View, transform.Top));
			if (!mesh.Intersect(pos, dir, out IntersectInformation info)) return HitResult.NoHit;
			int posoff = 0;
			foreach (VertexElement elem in mesh.Declaration)
				if (elem.DeclarationUsage == DeclarationUsage.Position)
				{
					posoff = elem.Offset;
					break;
				}
			short[] idxs = new short[3];
			using (GraphicsStream gs = mesh.LockIndexBuffer(LockFlags.ReadOnly))
			{
				gs.Seek(info.FaceIndex * 6, SeekOrigin.Begin);
				idxs[0] = (short)gs.Read(typeof(short));
				idxs[1] = (short)gs.Read(typeof(short));
				idxs[2] = (short)gs.Read(typeof(short));
			}
			Vector3[] verts = new Vector3[3];
			using (GraphicsStream gs = mesh.LockVertexBuffer(LockFlags.ReadOnly))
				for (int i = 0; i < 3; i++)
				{
					gs.Seek(idxs[i] * mesh.NumberBytesPerVertex + posoff, SeekOrigin.Begin);
					verts[i] = (Vector3)gs.Read(typeof(Vector3));
				}
			mesh.UnlockVertexBuffer();
			mesh.UnlockIndexBuffer();
			Vector3 point = verts[0] + (info.U * (verts[1] - verts[0])) + (info.V * (verts[2] - verts[0]));
			point = Vector3.TransformCoordinate(point, transform.Top);
			Vector3 norm = Vector3.TransformNormal(Vector3.Normalize(Vector3.Cross(verts[1] - verts[0], verts[2] - verts[0])), transform.Top);
			return new HitResult(model, info.Dist, point, norm);
		}

		public static HitResult CheckHit(this NJS_OBJECT obj, Vector3 Near, Vector3 Far, Viewport Viewport, Matrix Projection, Matrix View, Mesh mesh)
		{
			if (mesh == null) return HitResult.NoHit;
			MatrixStack transform = new MatrixStack();
			obj.ProcessTransforms(transform);
			return CheckHit(mesh, Near, Far, Viewport, Projection, View, transform, obj);
		}

		public static HitResult CheckHit(this NJS_OBJECT obj, Vector3 Near, Vector3 Far, Viewport Viewport, Matrix Projection, Matrix View, MatrixStack transform, Mesh[] mesh)
		{
			int modelindex = -1;
			return CheckHit(obj, Near, Far, Viewport, Projection, View, transform, mesh, ref modelindex);
		}

		private static HitResult CheckHit(this NJS_OBJECT obj, Vector3 Near, Vector3 Far, Viewport Viewport, Matrix Projection, Matrix View, MatrixStack transform, Mesh[] mesh, ref int modelindex)
		{
			transform.Push();
			modelindex++;
			obj.ProcessTransforms(transform);
			HitResult result = HitResult.NoHit;
			if (obj.Attach != null)
				result = HitResult.Min(result, CheckHit(mesh[modelindex], Near, Far, Viewport, Projection, View, transform, obj));
			foreach (NJS_OBJECT child in obj.Children)
				result = HitResult.Min(result, CheckHit(child, Near, Far, Viewport, Projection, View, transform, mesh, ref modelindex));
			transform.Pop();
			return result;
		}

		public static HitResult CheckHitAnimated(this NJS_OBJECT obj, Vector3 Near, Vector3 Far, Viewport Viewport, Matrix Projection, Matrix View, MatrixStack transform, Mesh[] mesh, Animation anim, int animframe)
		{
			int modelindex = -1;
			int animindex = -1;
			return CheckHitAnimated(obj, Near, Far, Viewport, Projection, View, transform, mesh, anim, animframe, ref modelindex, ref animindex);
		}

		private static HitResult CheckHitAnimated(this NJS_OBJECT obj, Vector3 Near, Vector3 Far, Viewport Viewport, Matrix Projection, Matrix View, MatrixStack transform, Mesh[] mesh, Animation anim, int animframe, ref int modelindex, ref int animindex)
		{
			transform.Push();
			modelindex++;
			bool animate = obj.Animate;
			if (animate) animindex++;
			if (!anim.Models.ContainsKey(animindex)) animate = false;
			if (animate)
				obj.ProcessTransforms(anim.Models[animindex], animframe, transform);
			else
				obj.ProcessTransforms(transform);
			HitResult result = HitResult.NoHit;
			if (obj.Attach != null)
				result = HitResult.Min(result, CheckHit(mesh[modelindex], Near, Far, Viewport, Projection, View, transform, obj));
			foreach (NJS_OBJECT child in obj.Children)
				result = HitResult.Min(result, CheckHitAnimated(child, Near, Far, Viewport, Projection, View, transform, mesh, anim, animframe, ref modelindex, ref animindex));
			transform.Pop();
			return result;
		}

		public static Attach obj2nj(string objfile, string[] textures = null)
		{
			string[] objFile = File.ReadAllLines(objfile);
			List<UV> uvs = new List<UV>();
			List<Color> vcolors = new List<Color>();
			List<Vertex> verts = new List<Vertex>();
			List<Vertex> norms = new List<Vertex>();
			Dictionary<string, NJS_MATERIAL> materials = new Dictionary<string, NJS_MATERIAL>();

			NJS_MATERIAL lastMaterial = null;
			// Determines whether or not the Texture ID for lastMaterial has been set.
			bool textureIdAssigned = false;
			// Used for materials that don't have a texid field.
			int lastTextureId = 0;

			List<Vertex> model_Vertex = new List<Vertex>();
			List<Vertex> model_Normal = new List<Vertex>();
			List<NJS_MATERIAL> model_Material = new List<NJS_MATERIAL>();
			List<NJS_MESHSET> model_Mesh = new List<NJS_MESHSET>();
			List<ushort> model_Mesh_MaterialID = new List<ushort>();
			List<List<Poly>> model_Mesh_Poly = new List<List<Poly>>();
			List<List<UV>> model_Mesh_UV = new List<List<UV>>();
			List<List<Color>> model_Mesh_VColor = new List<List<Color>>();

			foreach (string objLine in objFile)
			{
				string[] lin = objLine.Split('#')[0].Split(" ".ToCharArray(), StringSplitOptions.RemoveEmptyEntries);

				if (lin.Length == 0)
					continue;

				switch (lin[0].ToLowerInvariant())
				{
					case "mtllib":
						string[] mtlFile = File.ReadAllLines(Path.Combine(Path.GetDirectoryName(objfile), lin[1]));
						foreach (string mtlLine in mtlFile)
						{
							string[] mlin = mtlLine.Split('#')[0].Split(" ".ToCharArray(), StringSplitOptions.RemoveEmptyEntries);

							if (mlin.Length == 0)
								continue;

							#region Parsing Material Properties
							// Calling trim on this to be compatible with 3ds Max mtl files.
							// It likes to indent them with tabs (\t)
							switch (mlin[0].ToLowerInvariant().Trim())
							{
								case "newmtl":
									// Texture ID failsafe
									if (!textureIdAssigned && lastMaterial != null)
										lastMaterial.TextureID = ++lastTextureId;

									textureIdAssigned = false;
									lastMaterial = new NJS_MATERIAL { UseAlpha = false, UseTexture = false };
									materials.Add(mlin[1], lastMaterial);
									break;

								case "kd":
									lastMaterial.DiffuseColor = Color.FromArgb(
										(int)Math.Round(float.Parse(mlin[1], CultureInfo.InvariantCulture) * 255),
										(int)Math.Round(float.Parse(mlin[2], CultureInfo.InvariantCulture) * 255),
										(int)Math.Round(float.Parse(mlin[3], CultureInfo.InvariantCulture) * 255));
									break;

								case "map_ka":
									lastMaterial.UseAlpha = true;
									if (textures != null && mlin.Length > 1)
									{
										string baseName = Path.GetFileNameWithoutExtension(mlin[1]);
										for (int tid = 0; tid < textures.Length; tid++)
										{
											if (textures[tid] == baseName)
											{
												lastMaterial.TextureID = tid;
												lastTextureId = tid;
												textureIdAssigned = true;
												break;
											}
										}
									}
									break;

								case "map_kd":
									lastMaterial.UseTexture = true;
									if (textures != null && mlin.Length > 1)
									{
										string baseName = Path.GetFileNameWithoutExtension(mlin[1]);
										for (int tid = 0; tid < textures.Length; tid++)
										{
											if (textures[tid] == baseName)
											{
												lastMaterial.TextureID = tid;
												lastTextureId = tid;
												textureIdAssigned = true;
												break;
											}
										}
									}
									break;

								case "ke":
									lastMaterial.Exponent = float.Parse(mlin[1], CultureInfo.InvariantCulture);
									break;

								case "d":
								case "tr":
									lastMaterial.DiffuseColor = Color.FromArgb(
										(int)Math.Round(float.Parse(mlin[1], CultureInfo.InvariantCulture) * 255),
										lastMaterial.DiffuseColor);
									break;

								case "ks":
									lastMaterial.SpecularColor = Color.FromArgb(
										(int)Math.Round(float.Parse(mlin[1], CultureInfo.InvariantCulture) * 255),
										(int)Math.Round(float.Parse(mlin[2], CultureInfo.InvariantCulture) * 255),
										(int)Math.Round(float.Parse(mlin[3], CultureInfo.InvariantCulture) * 255));
									break;

								case "texid":
									if (!textureIdAssigned)
									{
										int textureID = int.Parse(mlin[1], CultureInfo.InvariantCulture);
										lastMaterial.TextureID = textureID;
										lastTextureId = textureID;
										textureIdAssigned = true;
									}
									break;

								case "-u_mirror":
									if (bool.TryParse(mlin[1], out bool uMirror))
										lastMaterial.FlipU = uMirror;

									break;

								case "-v_mirror":
									if (bool.TryParse(mlin[1], out bool vMirror))
										lastMaterial.FlipV = vMirror;

									break;

								case "-u_tile":
									if (bool.TryParse(mlin[1], out bool uTile))
										lastMaterial.ClampU = !uTile;

									break;

								case "-v_tile":
									if (bool.TryParse(mlin[1], out bool vTile))
										lastMaterial.ClampV = !vTile;

									break;

								case "-enviromap":
									lastMaterial.EnvironmentMap = true;
									break;

								case "-doublesided":
									lastMaterial.DoubleSided = true;
									break;

								case "-ignorelighting":
									lastMaterial.IgnoreLighting = bool.Parse(mlin[1]);
									break;

								case "-flatshaded":
									lastMaterial.FlatShading = bool.Parse(mlin[1]);
									break;
							}
							#endregion
						}

						break;

					case "v":
						verts.Add(new Vertex(float.Parse(lin[1], CultureInfo.InvariantCulture),
							float.Parse(lin[2], CultureInfo.InvariantCulture),
							float.Parse(lin[3], CultureInfo.InvariantCulture)));
						break;

					case "vn":
						norms.Add(new Vertex(float.Parse(lin[1], CultureInfo.InvariantCulture),
							float.Parse(lin[2], CultureInfo.InvariantCulture),
							float.Parse(lin[3], CultureInfo.InvariantCulture)));
						break;

					case "vt":
						uvs.Add(new UV
						{
							U = float.Parse(lin[1], CultureInfo.InvariantCulture) * -1,
							V = float.Parse(lin[2], CultureInfo.InvariantCulture) * -1
						});
						break;

					case "vc":
						vcolors.Add(Color.FromArgb((int)Math.Round(float.Parse(lin[1], CultureInfo.InvariantCulture)),
							(int)Math.Round(float.Parse(lin[2], CultureInfo.InvariantCulture)),
							(int)Math.Round(float.Parse(lin[3], CultureInfo.InvariantCulture)),
							(int)Math.Round(float.Parse(lin[4], CultureInfo.InvariantCulture))));
						break;

					case "usemtl":
						model_Mesh_Poly.Add(new List<Poly>());
						model_Mesh_UV.Add(new List<UV>());
						model_Mesh_VColor.Add(new List<Color>());
						if (materials.ContainsKey(lin[1]))
						{
							NJS_MATERIAL mtl = materials[lin[1]];
							if (model_Material.Contains(mtl))
								model_Mesh_MaterialID.Add((ushort)model_Material.IndexOf(mtl));
							else
							{
								model_Mesh_MaterialID.Add((ushort)model_Material.Count);
								model_Material.Add(mtl);
							}
						}
						else
							model_Mesh_MaterialID.Add(0);
						break;

					case "f":
						if (model_Mesh_MaterialID.Count == 0)
						{
							model_Mesh_MaterialID.Add(0);
							model_Mesh_Poly.Add(new List<Poly>());
							model_Mesh_UV.Add(new List<UV>());
							model_Mesh_VColor.Add(new List<Color>());
						}
						ushort[] pol = new ushort[3];
						for (int i = 1; i <= 3; i++)
						{
							string[] lne = lin[i].Split('/');
							Vertex ver = verts.GetItemNeg(int.Parse(lne[0]));
							Vertex nor = norms.GetItemNeg(int.Parse(lne[2]));
							if (uvs.Count > 0)
							{
								if (!string.IsNullOrEmpty(lne[1]))
								{
									model_Mesh_UV[model_Mesh_UV.Count - 1].Add(uvs.GetItemNeg(int.Parse(lne[1])));
								}
							}
							if (vcolors.Count > 0)
							{
								if (lne.Length == 4)
								{
									model_Mesh_VColor[model_Mesh_VColor.Count - 1].Add(vcolors.GetItemNeg(int.Parse(lne[3])));
								}
								else if (!string.IsNullOrEmpty(lne[1]))
								{
									model_Mesh_VColor[model_Mesh_VColor.Count - 1].Add(vcolors.GetItemNeg(int.Parse(lne[1])));
								}
							}
							int verind = model_Vertex.IndexOf(ver);
							while (verind > -1)
							{
								if (Equals(model_Normal[verind], nor))
									break;
								verind = model_Vertex.IndexOf(ver, verind + 1);
							}
							if (verind > -1)
							{
								pol[i - 1] = (ushort)verind;
							}
							else
							{
								model_Vertex.Add(ver);
								model_Normal.Add(nor);
								pol[i - 1] = (ushort)(model_Vertex.Count - 1);
							}
						}
						Poly tri = Poly.CreatePoly(Basic_PolyType.Triangles);
						for (int i = 0; i < 3; i++)
							tri.Indexes[i] = pol[i];
						model_Mesh_Poly[model_Mesh_Poly.Count - 1].Add(tri);
						break;

					case "t":
						if (model_Mesh_MaterialID.Count == 0)
						{
							model_Mesh_MaterialID.Add(0);
							model_Mesh_Poly.Add(new List<Poly>());
							model_Mesh_UV.Add(new List<UV>());
							model_Mesh_VColor.Add(new List<Color>());
						}
						List<ushort> str = new List<ushort>();
						for (int i = 1; i <= lin.Length - 1; i++)
						{
							Vertex ver2 = verts.GetItemNeg(int.Parse(lin[i]));
							Vertex nor2 = norms.GetItemNeg(int.Parse(lin[i]));
							if (uvs.Count > 0)
								model_Mesh_UV[model_Mesh_UV.Count - 1].Add(uvs.GetItemNeg(int.Parse(lin[i])));
							if (vcolors.Count > 0)
								model_Mesh_VColor[model_Mesh_VColor.Count - 1].Add(vcolors.GetItemNeg(int.Parse(lin[i])));
							int verind = model_Vertex.IndexOf(ver2);
							while (verind > -1)
							{
								if (Equals(model_Normal[verind], nor2))
									break;
								verind = model_Vertex.IndexOf(ver2, verind + 1);
							}
							if (verind > -1)
							{
								str.Add((ushort)verind);
							}
							else
							{
								model_Vertex.Add(ver2);
								model_Normal.Add(nor2);
								str.Add((ushort)(model_Vertex.Count - 1));
							}
						}
						model_Mesh_Poly[model_Mesh_Poly.Count - 1].Add(new Strip(str.ToArray(), false));
						break;

					case "q":
						List<ushort> str2 = new List<ushort>(model_Mesh_Poly[model_Mesh_Poly.Count - 1][model_Mesh_Poly[model_Mesh_Poly.Count - 1].Count - 1].Indexes);
						for (int i = 1; i <= lin.Length - 1; i++)
						{
							Vertex ver3 = verts.GetItemNeg(int.Parse(lin[i]));
							Vertex nor3 = norms.GetItemNeg(int.Parse(lin[i]));
							if (uvs.Count > 0)
								model_Mesh_UV[model_Mesh_UV.Count - 1].Add(uvs.GetItemNeg(int.Parse(lin[i])));
							if (vcolors.Count > 0)
								model_Mesh_VColor[model_Mesh_VColor.Count - 1].Add(vcolors.GetItemNeg(int.Parse(lin[i])));
							int verind = model_Vertex.IndexOf(ver3);
							while (verind > -1)
							{
								if (Equals(model_Normal[verind], nor3))
									break;
								verind = model_Vertex.IndexOf(ver3, verind + 1);
							}
							if (verind > -1)
							{
								str2.Add((ushort)verind);
							}
							else
							{
								model_Vertex.Add(ver3);
								model_Normal.Add(nor3);
								str2.Add((ushort)(model_Vertex.Count - 1));
							}
						}
						model_Mesh_Poly[model_Mesh_Poly.Count - 1][model_Mesh_Poly[model_Mesh_Poly.Count - 1].Count - 1] = new Strip(str2.ToArray(), false);
						break;
				}
			}

			// Material failsafe
			if (model_Material.Count == 0)
				model_Material.Add(new NJS_MATERIAL());

			for (int i = 0; i < model_Mesh_MaterialID.Count; i++)
			{
				model_Mesh.Add(new NJS_MESHSET(model_Mesh_Poly[i].ToArray(), false, model_Mesh_UV[i].Count > 0, model_Mesh_VColor[i].Count > 0));
				model_Mesh[i].MaterialID = model_Mesh_MaterialID[i];
				if (model_Mesh[i].UV != null)
				{
					// HACK: Checking if j < model_Mesh_UV[i].Count prevents an out-of-range exception with SADXLVL2 when importing a whole stage export of Emerald Coast 1.
					for (int j = 0; j < model_Mesh[i].UV.Length && j < model_Mesh_UV[i].Count; j++)
						model_Mesh[i].UV[j] = model_Mesh_UV[i][j];
				}
				if (model_Mesh[i].VColor != null)
				{
					for (int j = 0; j < model_Mesh[i].VColor.Length; j++)
						model_Mesh[i].VColor[j] = model_Mesh_VColor[i][j];
				}
			}

			Attach model = new BasicAttach(model_Vertex.ToArray(), model_Normal.ToArray(), model_Mesh, model_Material);
			model.ProcessVertexData();
			model.CalculateBounds();
			return model;
		}

		private static T GetItemNeg<T>(this List<T> list, int index)
		{
			if (index < 0)
				return list[list.Count + index];
			return list[index - 1];
		}

		private static readonly Vector3 XAxis = new Vector3(1, 0, 0);
		private static readonly Vector3 YAxis = new Vector3(0, 1, 0);
		private static readonly Vector3 ZAxis = new Vector3(0, 0, 1);

		public static int RadToBAMS(float rad)
		{
			return (int)(rad * (65536 / (2 * Math.PI)));
		}

		public static void RotateXYZLocal(this MatrixStack transform, int x, int y, int z)
		{
			transform.RotateAxisLocal(ZAxis, BAMSToRad(z));
			transform.RotateAxisLocal(XAxis, BAMSToRad(x));
			transform.RotateAxisLocal(YAxis, BAMSToRad(y));
		}

		/// <summary>
		/// This is supposed to convert a matrix back into rotation values. But it doesn't.
		/// </summary>
		/// <param name="matrix"></param>
		/// <returns></returns>
		public static Rotation FromMatrix(this Matrix matrix)
		{
			Rotation eulerRotationZXY = new Rotation();

			// code below is adopted from Ogre Engine source
			float rfYAngle, rfPAngle, rfRAngle; // rfY angle = z, rfP angle = y, rfRAngle = x

			// rot = cy*cz-sx*sy*sz -cx*sz cz*sy+cy*sx*sz
			// cz*sx*sy+cy*sz cx*cz -cy*cz*sx+sy*sz
			// -cx*sy sx cx*cy

			//rfPAngle = Math::ASin(m[2][1]);
			rfPAngle = (float)Math.Asin(matrix.M32);
			if (rfPAngle < (Math.PI / 2))
			{
				if (rfPAngle > (-Math.PI / 2))
				{
					//rfYAngle = Math::ATan2(-m[0][1],m[1][1]);
					//rfRAngle = Math::ATan2(-m[2][0],m[2][2]);
					rfYAngle = (float)Math.Atan2(-matrix.M12, matrix.M22);
					rfRAngle = (float)Math.Atan2(-matrix.M31, matrix.M33);
				}
				else
				{
					// WARNING. Not a unique solution.
					//Radian fRmY = Math::ATan2(m[0][2],m[0][0]);
					float fRmY = (float)Math.Atan2(matrix.M13, matrix.M11);
					rfRAngle = 0f; // any angle works
					rfYAngle = rfRAngle - fRmY;
				}
			}
			else
			{
				// WARNING. Not a unique solution.
				// Radian fRpY = Math::ATan2(m[0][2],m[0][0]);
				float fRpY = (float)Math.Atan2(matrix.M13, matrix.M11);
				rfRAngle = 0f; // any angle works
				rfYAngle = fRpY - rfRAngle;
			}

			eulerRotationZXY.X = RadToBAMS(rfRAngle);
			eulerRotationZXY.Y = RadToBAMS(rfPAngle);
			eulerRotationZXY.Z = RadToBAMS(rfYAngle);

			return eulerRotationZXY;
		}

		/// <summary>
		/// Writes an object model (basic format) to the specified stream, in Alias-Wavefront *.OBJ format.
		/// </summary>
		/// <param name="objstream">stream representing a wavefront obj file to export to</param>
		/// <param name="obj">Model to export.</param>
		/// <param name="materialPrefix">idk</param>
		/// <param name="transform">Used for calculating transforms.</param>
		/// <param name="totalVerts">This keeps track of how many verts have been exported to the current file. This is necessary because *.obj vertex indeces are file-level, not object-level.</param>
		/// <param name="totalNorms">This keeps track of how many vert normals have been exported to the current file. This is necessary because *.obj vertex normal indeces are file-level, not object-level.</param>
		/// <param name="totalUVs">This keeps track of how many texture verts have been exported to the current file. This is necessary because *.obj textue vert indeces are file-level, not object-level.</param>
		private static void WriteObjFromBasicAttach(StreamWriter objstream, NJS_OBJECT obj, string materialPrefix, Matrix transform, ref int totalVerts, ref int totalNorms, ref int totalUVs)
		{
			if (obj.Attach != null)
			{
				var basicAttach = (BasicAttach)obj.Attach;
				bool wroteNormals = false;
				objstream.WriteLine("g " + obj.Name);

				#region Outputting Verts and Normals
				foreach (Vertex v in basicAttach.Vertex)
				{
					Vector3 inputVert = new Vector3(v.X, v.Y, v.Z);
					Vector3 outputVert = Vector3.TransformCoordinate(inputVert, transform);
					objstream.WriteLine("v {0} {1} {2}", outputVert.X.ToString(NumberFormatInfo.InvariantInfo), outputVert.Y.ToString(NumberFormatInfo.InvariantInfo), outputVert.Z.ToString(NumberFormatInfo.InvariantInfo));
				}

				if (basicAttach.Vertex.Length == basicAttach.Normal.Length)
				{
					foreach (Vertex v in basicAttach.Normal)
					{
						objstream.WriteLine("vn {0} {1} {2}", v.X.ToString(NumberFormatInfo.InvariantInfo), v.Y.ToString(NumberFormatInfo.InvariantInfo), v.Z.ToString(NumberFormatInfo.InvariantInfo));
					}
					wroteNormals = true;
				}
				#endregion

				#region Outputting Meshes
				foreach (NJS_MESHSET set in basicAttach.Mesh)
				{
					if (basicAttach.Material.Count > 0)
					{
						if (basicAttach.Material[set.MaterialID].UseTexture)
						{
							objstream.WriteLine("usemtl {0}_material_{1}", materialPrefix, basicAttach.Material[set.MaterialID].TextureID);
						}
					}

					if (set.UV != null)
					{
						foreach (UV uv in set.UV)
						{
							objstream.WriteLine("vt {0} {1}", uv.U.ToString(NumberFormatInfo.InvariantInfo), (uv.V * -1).ToString(NumberFormatInfo.InvariantInfo));
						}
					}

					int processedUVStripCount = 0;
					foreach (Poly poly in set.Poly)
					{
						switch (poly.PolyType)
						{
							case Basic_PolyType.Strips:
								var polyStrip = (Strip)poly;
								int expectedTrisCount = polyStrip.Indexes.Length - 2;
								bool triangleWindReversed = polyStrip.Reversed;

								for (int stripIndx = 0; stripIndx < expectedTrisCount; stripIndx++)
								{
									if (triangleWindReversed)
									{
										Vector3 newFace = new Vector3((polyStrip.Indexes[stripIndx + 1] + 1),
											(polyStrip.Indexes[stripIndx] + 1),
											(polyStrip.Indexes[stripIndx + 2] + 1));

										if (set.UV != null)
										{
											int uv1 = (stripIndx + 1) + processedUVStripCount + 1;
											int uv2 = (stripIndx) + processedUVStripCount + 1;
											int uv3 = (stripIndx + 2) + processedUVStripCount + 1;

											if (wroteNormals)
											{
												objstream.WriteLine("f {0}/{1}/{2} {3}/{4}/{5} {6}/{7}/{8}",
													(int)newFace.X + totalVerts, uv1 + totalUVs, (int)newFace.X + totalNorms,
													(int)newFace.Y + totalVerts, uv2 + totalUVs, (int)newFace.Y + totalNorms,
													(int)newFace.Z + totalVerts, uv3 + totalUVs, (int)newFace.Z + totalNorms);
											}
											else
											{
												objstream.WriteLine("f {0}/{1} {2}/{3} {4}/{5}",
													(int)newFace.X + totalVerts, uv1 + totalUVs,
													(int)newFace.Y + totalVerts, uv2 + totalUVs,
													(int)newFace.Z + totalVerts, uv3 + totalUVs);
											}
										}
										else
										{
											if (wroteNormals)
											{
												objstream.WriteLine("f {0}//{1} {2}//{3} {4}//{5}",
													(int)newFace.X + totalVerts, (int)newFace.X + totalNorms,
													(int)newFace.Y + totalVerts, (int)newFace.Y + totalNorms,
													(int)newFace.Z + totalVerts, (int)newFace.Z + totalNorms);
											}
											else
											{
												objstream.WriteLine("f {0} {1} {2}", (int)newFace.X + totalVerts, (int)newFace.Y + totalVerts, (int)newFace.Z + totalVerts);
											}
										}
									}
									else
									{
										Vector3 newFace = new Vector3((polyStrip.Indexes[stripIndx] + 1), (polyStrip.Indexes[stripIndx + 1] + 1), (polyStrip.Indexes[stripIndx + 2] + 1));

										if (set.UV != null)
										{
											int uv1 = (stripIndx) + processedUVStripCount + 1;
											int uv2 = stripIndx + 1 + processedUVStripCount + 1;
											int uv3 = stripIndx + 2 + processedUVStripCount + 1;

											if (wroteNormals)
											{
												objstream.WriteLine("f {0}/{1}/{2} {3}/{4}/{5} {6}/{7}/{8}",
													(int)newFace.X + totalVerts, uv1 + totalUVs, (int)newFace.X + totalNorms,
													(int)newFace.Y + totalVerts, uv2 + totalUVs, (int)newFace.Y + totalNorms,
													(int)newFace.Z + totalVerts, uv3 + totalUVs, (int)newFace.Z + totalNorms);
											}
											else
											{
												objstream.WriteLine("f {0}/{1} {2}/{3} {4}/{5}",
													(int)newFace.X + totalVerts, uv1 + totalUVs,
													(int)newFace.Y + totalVerts, uv2 + totalUVs,
													(int)newFace.Z + totalVerts, uv3 + totalUVs);
											}
										}
										else
										{
											if (wroteNormals)
											{
												objstream.WriteLine("f {0}//{1} {2}//{3} {4}//{5}",
													(int)newFace.X + totalVerts, (int)newFace.X + totalNorms,
													(int)newFace.Y + totalVerts, (int)newFace.Y + totalNorms,
													(int)newFace.Z + totalVerts, (int)newFace.Z + totalNorms);
											}
											else
											{
												objstream.WriteLine("f {0} {1} {2}", (int)newFace.X + totalVerts, (int)newFace.Y + totalVerts, (int)newFace.Z + totalVerts);
											}
										}
									}

									triangleWindReversed = !triangleWindReversed; // flip every other triangle or the output will be wrong
								}

								if (set.UV != null)
								{
									processedUVStripCount += polyStrip.Indexes.Length;
									objstream.WriteLine("# processed UV strips this poly: {0}", processedUVStripCount);
								}
								break;

							case Basic_PolyType.Triangles:
								for (int faceVIndx = 0; faceVIndx < poly.Indexes.Length / 3; faceVIndx++)
								{
									Vector3 newFace = new Vector3((poly.Indexes[faceVIndx] + 1),
										(poly.Indexes[faceVIndx + 1] + 1), (poly.Indexes[faceVIndx + 2] + 1));

									if (set.UV != null)
									{
										int uv1 = (faceVIndx) + processedUVStripCount + 1;
										int uv2 = faceVIndx + 1 + processedUVStripCount + 1;
										int uv3 = faceVIndx + 2 + processedUVStripCount + 1;

										if (wroteNormals)
										{
											objstream.WriteLine("f {0}/{1}/{2} {3}/{4}/{5} {6}/{7}/{8}",
												(int)newFace.X + totalVerts, uv1 + totalUVs, (int)newFace.X + totalNorms,
												(int)newFace.Y + totalVerts, uv2 + totalUVs, (int)newFace.Y + totalNorms,
												(int)newFace.Z + totalVerts, uv3 + totalUVs, (int)newFace.Z + totalNorms);
										}
										else
										{
											objstream.WriteLine("f {0}/{1} {2}/{3} {4}/{5}",
												(int)newFace.X + totalVerts, uv1 + totalUVs,
												(int)newFace.Y + totalVerts, uv2 + totalUVs,
												(int)newFace.Z + totalVerts, uv3 + totalUVs);
										}
									}
									else
									{
										if (wroteNormals)
										{
											objstream.WriteLine("f {0}//{1} {2}//{3} {4}//{5}",
												(int)newFace.X + totalVerts, (int)newFace.X + totalNorms,
												(int)newFace.Y + totalVerts, (int)newFace.Y + totalNorms,
												(int)newFace.Z + totalVerts, (int)newFace.Z + totalNorms);
										}
										else
										{
											objstream.WriteLine("f {0} {1} {2}", (int)newFace.X + totalVerts, (int)newFace.Y + totalVerts, (int)newFace.Z + totalVerts);
										}
									}

									if (set.UV != null)
									{
										processedUVStripCount += 3;
										objstream.WriteLine("# processed UV strips this poly: {0}", processedUVStripCount);
									}
								}
								break;

							case Basic_PolyType.Quads:
								for (int faceVIndx = 0; faceVIndx < poly.Indexes.Length / 4; faceVIndx++)
								{
									Vector4 newFace = new Vector4((poly.Indexes[faceVIndx + 0] + 1),
										(poly.Indexes[faceVIndx + 1] + 1),
										(poly.Indexes[faceVIndx + 2] + 1),
										(poly.Indexes[faceVIndx + 3] + 1));

									if (set.UV != null)
									{
										int uv1 = faceVIndx + 0 + processedUVStripCount + 1; // +1's are because obj indeces always start at 1, not 0
										int uv2 = faceVIndx + 1 + processedUVStripCount + 1;
										int uv3 = faceVIndx + 2 + processedUVStripCount + 1;
										int uv4 = faceVIndx + 3 + processedUVStripCount + 1;

										if (wroteNormals)
										{
											objstream.WriteLine("f {0}/{1}/{2} {3}/{4}/{5} {6}/{7}/{8}",
												(int)newFace.X + totalVerts, uv1 + totalUVs, (int)newFace.X + totalNorms,
												(int)newFace.Y + totalVerts, uv2 + totalUVs, (int)newFace.Y + totalNorms,
												(int)newFace.Z + totalVerts, uv3 + totalUVs, (int)newFace.Z + totalNorms);
											objstream.WriteLine("f {0}/{1}/{2} {3}/{4}/{5} {6}/{7}/{8}",
												(int)newFace.Z + totalVerts, uv3 + totalUVs, (int)newFace.Z + totalNorms,
												(int)newFace.Y + totalVerts, uv2 + totalUVs, (int)newFace.Y + totalNorms,
												(int)newFace.W + totalVerts, uv4 + totalUVs, (int)newFace.W + totalNorms);
										}
										else
										{
											objstream.WriteLine("f {0}/{1} {2}/{3} {4}/{5}",
												(int)newFace.X + totalVerts, uv1 + totalUVs,
												(int)newFace.Y + totalVerts, uv2 + totalUVs,
												(int)newFace.Z + totalVerts, uv3 + totalUVs);
											objstream.WriteLine("f {0}/{1} {2}/{3} {4}/{5}",
												(int)newFace.Z + totalVerts, uv3 + totalUVs,
												(int)newFace.Y + totalVerts, uv2 + totalUVs,
												(int)newFace.W + totalVerts, uv4 + totalUVs);
										}
									}
									else
									{
										if (wroteNormals)
										{
											objstream.WriteLine("f {0}//{1} {2}//{3} {4}//{5}",
												(int)newFace.X + totalVerts, (int)newFace.X + totalNorms,
												(int)newFace.Y + totalVerts, (int)newFace.Y + totalNorms,
												(int)newFace.Z + totalVerts, (int)newFace.Z + totalNorms);
											objstream.WriteLine("f {0}//{1} {2}//{3} {4}//{5}",
												(int)newFace.Z + totalVerts, (int)newFace.Z + totalNorms,
												(int)newFace.Y + totalVerts, (int)newFace.Y + totalNorms,
												(int)newFace.W + totalVerts, (int)newFace.W + totalNorms);
										}
										else
										{
											objstream.WriteLine("f {0} {1} {2}", (int)newFace.X + totalVerts, (int)newFace.Y + totalVerts, (int)newFace.Z + totalVerts);
											objstream.WriteLine("f {0} {1} {2}", (int)newFace.Z + totalVerts, (int)newFace.Y + totalVerts, (int)newFace.W + totalVerts);
										}
									}

									if (set.UV != null)
									{
										processedUVStripCount += 4;
										objstream.WriteLine("# processed UV strips this poly: {0}", processedUVStripCount);
									}
								}
								break;

							case Basic_PolyType.NPoly:
								objstream.WriteLine("# Error in WriteObjFromBasicAttach() - NPoly not supported yet!");
								continue;
						}
					}

					if (set.UV != null)
					{
						totalUVs += set.UV.Length;
					}
				}
				#endregion

				objstream.WriteLine("");

				// add totals
				totalVerts += basicAttach.Vertex.Length;
				totalNorms += basicAttach.Normal.Length;
			}
		}

		/// <summary>
		/// Writes an object model (chunk format) to the specified stream, in Alias-Wavefront *.OBJ format.
		/// </summary>
		/// <param name="objstream">stream representing a wavefront obj file to export to</param>
		/// <param name="obj">Model to export.</param>
		/// <param name="materialPrefix">idk</param>
		/// <param name="transform">Used for calculating transforms.</param>
		/// <param name="totalVerts">This keeps track of how many verts have been exported to the current file. This is necessary because *.obj vertex indeces are file-level, not object-level.</param>
		/// <param name="totalNorms">This keeps track of how many vert normals have been exported to the current file. This is necessary because *.obj vertex normal indeces are file-level, not object-level.</param>
		/// <param name="totalUVs">This keeps track of how many texture verts have been exported to the current file. This is necessary because *.obj textue vert indeces are file-level, not object-level.</param>
		/// <param name="errorFlag">Set this to TRUE if you encounter an issue. The user will be alerted.</param>
		private static void WriteObjFromChunkAttach(StreamWriter objstream, NJS_OBJECT obj, string materialPrefix, Matrix transform, ref int totalVerts, ref int totalNorms, ref int totalUVs, ref bool errorFlag)
		{
			// add obj writing here
			if (obj.Attach != null)
			{
				ChunkAttach chunkAttach = (ChunkAttach)obj.Attach;

				if ((chunkAttach.Vertex != null) && (chunkAttach.Poly != null))
				{
					int outputVertCount = 0;
					int outputNormalCount = 0;

					objstream.WriteLine("g " + obj.Name);

					#region Outputting Verts and Normals
					int vertexChunkCount = chunkAttach.Vertex.Count;
					int polyChunkCount = chunkAttach.Poly.Count;

					if (vertexChunkCount != 1)
					{
						errorFlag = true;
						objstream.WriteLine("#A chunk model with more than one vertex chunk was found. Output is probably corrupt.");
					}

					for (int vc = 0; vc < vertexChunkCount; vc++)
					{
						for (int vIndx = 0; vIndx < chunkAttach.Vertex[vc].VertexCount; vIndx++)
						{
							if (chunkAttach.Vertex[vc].Flags == 0)
							{
								Vector3 inputVert = new Vector3(chunkAttach.Vertex[vc].Vertices[vIndx].X, chunkAttach.Vertex[vc].Vertices[vIndx].Y, chunkAttach.Vertex[vc].Vertices[vIndx].Z);
								Vector3 outputVert = Vector3.TransformCoordinate(inputVert, transform);
								objstream.WriteLine("v {0} {1} {2}", outputVert.X.ToString(NumberFormatInfo.InvariantInfo), outputVert.Y.ToString(NumberFormatInfo.InvariantInfo), outputVert.Z.ToString(NumberFormatInfo.InvariantInfo));

								outputVertCount++;
							}
						}

						if (chunkAttach.Vertex[vc].Normals.Count <= 0)
						{
							continue;
						}

						if (chunkAttach.Vertex[vc].Flags != 0)
						{
							continue;
						}

						foreach (Vertex v in chunkAttach.Vertex[vc].Normals)
						{
							objstream.WriteLine("vn {0} {1} {2}",
								v.X.ToString(NumberFormatInfo.InvariantInfo), v.Y.ToString(NumberFormatInfo.InvariantInfo), v.Z.ToString(NumberFormatInfo.InvariantInfo));
							outputNormalCount++;
						}
					}
					#endregion

					#region Outputting Polys
					for (int pc = 0; pc < polyChunkCount; pc++)
					{
						PolyChunk polyChunk = chunkAttach.Poly[pc];

						if (polyChunk is PolyChunkStrip chunkStrip)
						{
							for (int stripNum = 0; stripNum < chunkStrip.StripCount; stripNum++)
							{
								// output texture verts before use, if necessary
								bool uvsAreValid = false;
								if (chunkStrip.Strips[stripNum].UVs != null)
								{
									if (chunkStrip.Strips[stripNum].UVs.Length > 0)
									{
										uvsAreValid = true;
										foreach (UV uv in chunkStrip.Strips[stripNum].UVs)
										{
											objstream.WriteLine("vt {0} {1}", uv.U.ToString(NumberFormatInfo.InvariantInfo), uv.V.ToString(NumberFormatInfo.InvariantInfo));
										}
									}
								}

								bool windingReversed = chunkStrip.Strips[stripNum].Reversed;
								for (int currentStripIndx = 0; currentStripIndx < chunkStrip.Strips[stripNum].Indexes.Length - 2; currentStripIndx++)
								{
									if (windingReversed)
									{
										if (uvsAreValid)
										{
											// note to self - uvs.length will equal strip indeces length! They are directly linked, just like you remembered.
											objstream.WriteLine("f {0}/{1} {2}/{3} {4}/{5}",
												(chunkStrip.Strips[stripNum].Indexes[currentStripIndx + 1] + totalVerts) + 1, (currentStripIndx + 1 + totalUVs) + 1,
												(chunkStrip.Strips[stripNum].Indexes[currentStripIndx] + totalVerts) + 1, (currentStripIndx + totalUVs) + 1,
												(chunkStrip.Strips[stripNum].Indexes[currentStripIndx + 2] + totalVerts) + 1, (currentStripIndx + 2 + totalUVs) + 1);
										}
										else
										{
											objstream.WriteLine("f {0} {1} {2}",
												(chunkStrip.Strips[stripNum].Indexes[currentStripIndx + 1] + totalVerts) + 1,
												(chunkStrip.Strips[stripNum].Indexes[currentStripIndx] + totalVerts) + 1,
												(chunkStrip.Strips[stripNum].Indexes[currentStripIndx + 2] + totalVerts) + 1);
										}
									}
									else
									{
										if (uvsAreValid)
										{
											// note to self - uvs.length will equal strip indeces length! They are directly linked, just like you remembered.
											objstream.WriteLine("f {0}/{1} {2}/{3} {4}/{5}",
												(chunkStrip.Strips[stripNum].Indexes[currentStripIndx] + totalVerts) + 1, currentStripIndx + totalUVs + 1,
												(chunkStrip.Strips[stripNum].Indexes[currentStripIndx + 1] + totalVerts) + 1, currentStripIndx + 1 + totalUVs + 1,
												(chunkStrip.Strips[stripNum].Indexes[currentStripIndx + 2] + totalVerts) + 1, currentStripIndx + 2 + totalUVs + 1);
										}
										else
										{
											objstream.WriteLine("f {0} {1} {2}",
												(chunkStrip.Strips[stripNum].Indexes[currentStripIndx] + totalVerts) + 1,
												(chunkStrip.Strips[stripNum].Indexes[currentStripIndx + 1] + totalVerts) + 1,
												(chunkStrip.Strips[stripNum].Indexes[currentStripIndx + 2] + totalVerts) + 1);
										}
									}

									windingReversed = !windingReversed;
								}

								// increment output verts
								if (uvsAreValid) totalUVs += chunkStrip.Strips[stripNum].UVs.Length;
							}
						}
						else if (polyChunk is PolyChunkMaterial)
						{
							// no behavior defined yet.
						}
						else if (polyChunk is PolyChunkTinyTextureID chunkTexID)
						{
							objstream.WriteLine("usemtl {0}_material_{1}", materialPrefix, chunkTexID.TextureID);
						}
					}
					#endregion

					totalVerts += outputVertCount;
					totalNorms += outputNormalCount;
				}
				else
				{
					errorFlag = true;
					objstream.WriteLine("#A chunk model with no vertex or no poly was found. Output is definitely corrupt.");
				}
			}
		}

		/// <summary>
		/// Primary method for exporting models to Wavefront *.OBJ format. This will auto-detect the model type and send it to the proper export method.
		/// </summary>
		/// <param name="objstream">stream representing a wavefront obj file to export to</param>
		/// <param name="obj">Model to export.</param>
		/// <param name="materialPrefix">used to prevent name collisions if mixing/matching outputs.</param>
		/// <param name="transform">Used for calculating transforms.</param>
		/// <param name="totalVerts">This keeps track of how many verts have been exported to the current file. This is necessary because *.obj vertex indeces are file-level, not object-level.</param>
		/// <param name="totalNorms">This keeps track of how many vert normals have been exported to the current file. This is necessary because *.obj vertex normal indeces are file-level, not object-level.</param>
		/// <param name="totalUVs">This keeps track of how many texture verts have been exported to the current file. This is necessary because *.obj textue vert indeces are file-level, not object-level.</param>
		/// <param name="errorFlag">Set this to TRUE if you encounter an issue. The user will be alerted.</param>
		public static void WriteModelAsObj(StreamWriter objstream, NJS_OBJECT obj, string materialPrefix, MatrixStack transform, ref int totalVerts, ref int totalNorms, ref int totalUVs, ref bool errorFlag)
		{
			transform.Push();
			obj.ProcessTransforms(transform);
			if (obj.Attach is BasicAttach)
				WriteObjFromBasicAttach(objstream, obj, materialPrefix, transform.Top, ref totalVerts, ref totalNorms, ref totalUVs);
			else if (obj.Attach is ChunkAttach)
				WriteObjFromChunkAttach(objstream, obj, materialPrefix, transform.Top, ref totalVerts, ref totalNorms, ref totalUVs, ref errorFlag);
			foreach (NJS_OBJECT child in obj.Children)
				WriteModelAsObj(objstream, child, materialPrefix, transform, ref totalVerts, ref totalNorms, ref totalUVs, ref errorFlag);
			transform.Pop();
		}

		/// <summary>
		/// Primary method for exporting models to Wavefront *.OBJ format. This will auto-detect the model type and send it to the proper export method.
		/// </summary>
		/// <param name="objstream">stream representing a wavefront obj file to export to</param>
		/// <param name="obj">Model to export.</param>
		/// <param name="materialPrefix">used to prevent name collisions if mixing/matching outputs.</param>
		/// <param name="errorFlag">Set this to TRUE if you encounter an issue. The user will be alerted.</param>
		public static void WriteSingleModelAsObj(StreamWriter objstream, NJS_OBJECT obj, string materialPrefix, ref bool errorFlag)
		{
			int v = 0, n = 0, u = 0;
			if (obj.Attach is BasicAttach)
				WriteObjFromBasicAttach(objstream, obj, materialPrefix, Matrix.Identity, ref v, ref n, ref u);
			else if (obj.Attach is ChunkAttach)
				WriteObjFromChunkAttach(objstream, obj, materialPrefix, Matrix.Identity, ref v, ref n, ref u, ref errorFlag);
		}

		public static float Distance(this Vector3 vectorA, Vector3 vectorB)
		{
			return Vector3.Length(Vector3.Subtract(vectorA, vectorB));
		}

		public static Matrix ProcessTransforms(this NJS_OBJECT obj, Matrix matrix)
		{
			if (!obj.Position.IsEmpty)
				MatrixFunctions.Translate(ref matrix, obj.Position);
			if (obj.RotateZYX)
				MatrixFunctions.RotateZYX(ref matrix, obj.Rotation);
			else
				MatrixFunctions.RotateXYZ(ref matrix, obj.Rotation);
			if (obj.Scale.X != 1 || obj.Scale.Y != 1 || obj.Scale.Z != 1)
				MatrixFunctions.Scale(ref matrix, obj.Scale);
			return matrix;
		}

		public static void ProcessTransforms(this NJS_OBJECT obj, MatrixStack transform)
		{
			transform.LoadMatrix(obj.ProcessTransforms(transform.Top));
		}

		public static Matrix ProcessTransforms(this NJS_OBJECT obj, AnimModelData anim, int animframe, Matrix matrix)
		{
			if (anim == null)
				return obj.ProcessTransforms(matrix);
			Vertex position = obj.Position;
			if (anim.Position.Count > 0)
				position = anim.GetPosition(animframe);
			if (!position.IsEmpty)
				MatrixFunctions.Translate(ref matrix, position);
			Rotation rotation = obj.Rotation;
			if (anim.Rotation.Count > 0)
				rotation = anim.GetRotation(animframe);
			if (obj.RotateZYX)
				MatrixFunctions.RotateZYX(ref matrix, rotation);
			else
				MatrixFunctions.RotateXYZ(ref matrix, rotation);
			Vertex scale = obj.Scale;
			if (anim.Scale.Count > 0)
				scale = anim.GetScale(animframe);
			if (scale.X != 1 || scale.Y != 1 || scale.Z != 1)
				MatrixFunctions.Scale(ref matrix, scale);
			return matrix;
		}

		public static void ProcessTransforms(this NJS_OBJECT obj, AnimModelData anim, int animframe, MatrixStack transform)
		{
			transform.LoadMatrix(obj.ProcessTransforms(anim, animframe, transform.Top));
		}

		private static readonly float[] sineTable = {
			0.0F,
			0.001534F,
			0.0030680001F,
			0.0046020001F,
			0.0061360002F,
			0.0076700002F,
			0.0092040002F,
			0.010738F,
			0.012272F,
			0.013805F,
			0.015339F,
			0.016873F,
			0.018407F,
			0.01994F,
			0.021474F,
			0.023008F,
			0.024541F,
			0.026075F,
			0.027608F,
			0.029142F,
			0.030675F,
			0.032207999F,
			0.033741001F,
			0.035273999F,
			0.036807001F,
			0.038339999F,
			0.039873F,
			0.041405998F,
			0.042938001F,
			0.044470999F,
			0.046002999F,
			0.047534999F,
			0.049068F,
			0.0506F,
			0.052131999F,
			0.053663999F,
			0.055195F,
			0.056727F,
			0.058258001F,
			0.05979F,
			0.061321001F,
			0.062852003F,
			0.064383F,
			0.065912999F,
			0.067443997F,
			0.068974003F,
			0.070505001F,
			0.072035F,
			0.073564999F,
			0.075094F,
			0.076623999F,
			0.078152999F,
			0.079682F,
			0.081211001F,
			0.082740001F,
			0.084269002F,
			0.085796997F,
			0.087325998F,
			0.088854F,
			0.090380996F,
			0.091908999F,
			0.093436003F,
			0.094962999F,
			0.096490003F,
			0.098017F,
			0.099544004F,
			0.10107F,
			0.102596F,
			0.104122F,
			0.105647F,
			0.107172F,
			0.108697F,
			0.110222F,
			0.111747F,
			0.113271F,
			0.114795F,
			0.116319F,
			0.117842F,
			0.119365F,
			0.120888F,
			0.122411F,
			0.123933F,
			0.12545501F,
			0.126977F,
			0.128498F,
			0.13001899F,
			0.13154F,
			0.13306101F,
			0.134581F,
			0.13610099F,
			0.13762F,
			0.139139F,
			0.14065801F,
			0.142177F,
			0.143695F,
			0.14521299F,
			0.14673001F,
			0.148248F,
			0.149765F,
			0.151281F,
			0.152797F,
			0.154313F,
			0.155828F,
			0.157343F,
			0.158858F,
			0.160372F,
			0.16188601F,
			0.16339999F,
			0.164913F,
			0.166426F,
			0.16793799F,
			0.16945F,
			0.17096201F,
			0.172473F,
			0.17398401F,
			0.175494F,
			0.17700399F,
			0.178514F,
			0.180023F,
			0.181532F,
			0.18303999F,
			0.18454801F,
			0.186055F,
			0.187562F,
			0.189069F,
			0.190575F,
			0.19208001F,
			0.19358601F,
			0.19509F,
			0.196595F,
			0.198098F,
			0.19960199F,
			0.201105F,
			0.20260701F,
			0.204109F,
			0.20561001F,
			0.207111F,
			0.20861199F,
			0.21011201F,
			0.211611F,
			0.21311F,
			0.214609F,
			0.216107F,
			0.217604F,
			0.219101F,
			0.220598F,
			0.222094F,
			0.223589F,
			0.22508401F,
			0.226578F,
			0.228072F,
			0.22956499F,
			0.231058F,
			0.23255F,
			0.234042F,
			0.235533F,
			0.23702399F,
			0.23851401F,
			0.240003F,
			0.241492F,
			0.24298F,
			0.244468F,
			0.24595501F,
			0.24744201F,
			0.248928F,
			0.250413F,
			0.25189799F,
			0.253382F,
			0.254866F,
			0.256349F,
			0.25783101F,
			0.25931299F,
			0.26079401F,
			0.26227501F,
			0.26375499F,
			0.26523399F,
			0.26671299F,
			0.26819101F,
			0.26966801F,
			0.27114499F,
			0.27262101F,
			0.274097F,
			0.275572F,
			0.27704599F,
			0.27851999F,
			0.279993F,
			0.28146499F,
			0.28293699F,
			0.284408F,
			0.285878F,
			0.28734699F,
			0.288816F,
			0.29028499F,
			0.29175201F,
			0.293219F,
			0.29468501F,
			0.29615101F,
			0.297616F,
			0.29908001F,
			0.30054301F,
			0.30200601F,
			0.30346799F,
			0.30492899F,
			0.30638999F,
			0.30785F,
			0.30930901F,
			0.31076699F,
			0.31222501F,
			0.31368199F,
			0.31513801F,
			0.31659299F,
			0.318048F,
			0.319502F,
			0.32095501F,
			0.32240799F,
			0.32385901F,
			0.32530999F,
			0.32675999F,
			0.32821F,
			0.329658F,
			0.33110601F,
			0.332553F,
			0.33399999F,
			0.33544499F,
			0.33689001F,
			0.33833399F,
			0.33977699F,
			0.34121901F,
			0.34266099F,
			0.34410101F,
			0.345541F,
			0.34698001F,
			0.34841901F,
			0.34985599F,
			0.351293F,
			0.35272899F,
			0.354164F,
			0.355598F,
			0.35703099F,
			0.35846299F,
			0.35989499F,
			0.36132601F,
			0.36275601F,
			0.36418501F,
			0.36561301F,
			0.36704001F,
			0.368467F,
			0.369892F,
			0.371317F,
			0.37274101F,
			0.37416399F,
			0.375586F,
			0.37700701F,
			0.37842801F,
			0.37984699F,
			0.381266F,
			0.38268301F,
			0.38409999F,
			0.38551599F,
			0.386931F,
			0.388345F,
			0.38975799F,
			0.39117F,
			0.392582F,
			0.39399201F,
			0.395401F,
			0.39681F,
			0.39821801F,
			0.39962399F,
			0.40103F,
			0.402435F,
			0.40383801F,
			0.40524101F,
			0.406643F,
			0.40804401F,
			0.409444F,
			0.41084301F,
			0.41224101F,
			0.413638F,
			0.415034F,
			0.41643F,
			0.417824F,
			0.41921699F,
			0.420609F,
			0.42199999F,
			0.42339F,
			0.42478001F,
			0.42616799F,
			0.42755499F,
			0.42894101F,
			0.43032601F,
			0.43171099F,
			0.43309399F,
			0.43447599F,
			0.435857F,
			0.43723699F,
			0.43861601F,
			0.43999401F,
			0.44137099F,
			0.442747F,
			0.44412199F,
			0.44549599F,
			0.44686899F,
			0.448241F,
			0.44961101F,
			0.45098099F,
			0.45234999F,
			0.45371699F,
			0.455084F,
			0.456449F,
			0.45781299F,
			0.45917699F,
			0.46053901F,
			0.4619F,
			0.46325999F,
			0.46461901F,
			0.46597701F,
			0.46733299F,
			0.46868899F,
			0.470043F,
			0.47139701F,
			0.47274899F,
			0.47409999F,
			0.47545001F,
			0.47679901F,
			0.478147F,
			0.47949401F,
			0.48083901F,
			0.48218399F,
			0.483527F,
			0.484869F,
			0.48620999F,
			0.48754999F,
			0.48888901F,
			0.49022701F,
			0.49156299F,
			0.49289799F,
			0.494232F,
			0.495565F,
			0.49689701F,
			0.49822801F,
			0.49955699F,
			0.50088501F,
			0.50221199F,
			0.50353801F,
			0.50486302F,
			0.50618702F,
			0.50750899F,
			0.50883001F,
			0.51015002F,
			0.51146901F,
			0.51278597F,
			0.514103F,
			0.51541799F,
			0.51673198F,
			0.51804399F,
			0.51935601F,
			0.520666F,
			0.52197498F,
			0.523283F,
			0.52459002F,
			0.525895F,
			0.52719897F,
			0.52850199F,
			0.52980399F,
			0.53110403F,
			0.53240299F,
			0.533701F,
			0.534998F,
			0.53629303F,
			0.53758699F,
			0.53887999F,
			0.54017198F,
			0.541462F,
			0.54275101F,
			0.54403901F,
			0.54532498F,
			0.54661F,
			0.547894F,
			0.54917699F,
			0.55045801F,
			0.55173802F,
			0.55301702F,
			0.55429399F,
			0.55557001F,
			0.55684501F,
			0.558119F,
			0.55939102F,
			0.56066197F,
			0.56193101F,
			0.56319898F,
			0.564466F,
			0.565732F,
			0.56699598F,
			0.568259F,
			0.56952101F,
			0.57078099F,
			0.57204002F,
			0.57329702F,
			0.57455301F,
			0.57580799F,
			0.57706201F,
			0.57831401F,
			0.57956499F,
			0.580814F,
			0.58206201F,
			0.58330899F,
			0.58455402F,
			0.58579803F,
			0.58704001F,
			0.58828199F,
			0.58952099F,
			0.59075999F,
			0.59199703F,
			0.59323198F,
			0.59446698F,
			0.59569901F,
			0.59693098F,
			0.59816098F,
			0.59938902F,
			0.60061598F,
			0.60184199F,
			0.60306698F,
			0.60429001F,
			0.60551101F,
			0.606731F,
			0.60794997F,
			0.60916698F,
			0.61038297F,
			0.611597F,
			0.61281002F,
			0.61402202F,
			0.61523199F,
			0.61644F,
			0.61764699F,
			0.61885297F,
			0.62005699F,
			0.62125999F,
			0.62246102F,
			0.62366098F,
			0.62485999F,
			0.62605602F,
			0.62725198F,
			0.62844598F,
			0.62963802F,
			0.63082898F,
			0.63201898F,
			0.63320702F,
			0.63439298F,
			0.63557798F,
			0.63676202F,
			0.63794398F,
			0.63912398F,
			0.64030302F,
			0.64148098F,
			0.64265698F,
			0.64383203F,
			0.64500499F,
			0.64617598F,
			0.64734602F,
			0.64851397F,
			0.64968097F,
			0.65084702F,
			0.65201098F,
			0.65317303F,
			0.65433401F,
			0.65549302F,
			0.65665102F,
			0.65780699F,
			0.658961F,
			0.66011399F,
			0.66126603F,
			0.66241598F,
			0.66356403F,
			0.664711F,
			0.665856F,
			0.667F,
			0.66814202F,
			0.66928297F,
			0.67042202F,
			0.67155898F,
			0.67269498F,
			0.67382902F,
			0.67496198F,
			0.67609298F,
			0.67722201F,
			0.67834997F,
			0.67947602F,
			0.680601F,
			0.68172401F,
			0.68284601F,
			0.68396503F,
			0.68508399F,
			0.68620002F,
			0.68731499F,
			0.688429F,
			0.68954098F,
			0.690651F,
			0.69175899F,
			0.69286603F,
			0.69397098F,
			0.69507498F,
			0.69617701F,
			0.69727701F,
			0.698376F,
			0.69947302F,
			0.70056897F,
			0.70166302F,
			0.70275497F,
			0.70384502F,
			0.704934F,
			0.70602101F,
			0.70710701F,
			0.70819098F,
			0.70927298F,
			0.71035302F,
			0.71143198F,
			0.71250898F,
			0.71358502F,
			0.71465898F,
			0.71573102F,
			0.71680099F,
			0.71787F,
			0.71893698F,
			0.72000301F,
			0.721066F,
			0.72212797F,
			0.723189F,
			0.72424698F,
			0.72530401F,
			0.72635901F,
			0.727413F,
			0.72846401F,
			0.729514F,
			0.73056298F,
			0.73160899F,
			0.73265398F,
			0.733697F,
			0.73473901F,
			0.73577899F,
			0.736817F,
			0.73785299F,
			0.73888701F,
			0.73992002F,
			0.740951F,
			0.74198002F,
			0.74300802F,
			0.74403399F,
			0.745058F,
			0.74607998F,
			0.74710101F,
			0.748119F,
			0.74913597F,
			0.75015199F,
			0.75116497F,
			0.752177F,
			0.753187F,
			0.75419497F,
			0.75520098F,
			0.75620598F,
			0.757209F,
			0.75821F,
			0.75920898F,
			0.760207F,
			0.76120198F,
			0.762196F,
			0.763188F,
			0.76417899F,
			0.765167F,
			0.76615399F,
			0.76713902F,
			0.76812202F,
			0.76910299F,
			0.77008301F,
			0.771061F,
			0.77203602F,
			0.77301002F,
			0.773983F,
			0.77495301F,
			0.775922F,
			0.77688801F,
			0.77785301F,
			0.778817F,
			0.779778F,
			0.78073698F,
			0.78169501F,
			0.78265101F,
			0.78360498F,
			0.78455698F,
			0.78550702F,
			0.78645498F,
			0.78740197F,
			0.78834599F,
			0.789289F,
			0.79022998F,
			0.79116899F,
			0.79210699F,
			0.793042F,
			0.793975F,
			0.79490697F,
			0.79583699F,
			0.79676503F,
			0.79769099F,
			0.79861498F,
			0.799537F,
			0.80045801F,
			0.80137599F,
			0.802293F,
			0.80320799F,
			0.80412F,
			0.805031F,
			0.80593997F,
			0.80684799F,
			0.80775303F,
			0.80865598F,
			0.80955797F,
			0.81045699F,
			0.81135499F,
			0.81225097F,
			0.81314403F,
			0.81403601F,
			0.81492603F,
			0.81581402F,
			0.81670099F,
			0.81758499F,
			0.81846702F,
			0.81934798F,
			0.82022601F,
			0.82110202F,
			0.82197702F,
			0.82284999F,
			0.82372099F,
			0.82458901F,
			0.82545602F,
			0.82632101F,
			0.82718402F,
			0.82804501F,
			0.82890397F,
			0.82976103F,
			0.830616F,
			0.83147001F,
			0.83232099F,
			0.83317F,
			0.83401799F,
			0.83486301F,
			0.835706F,
			0.83654797F,
			0.83738703F,
			0.83822501F,
			0.83906001F,
			0.839894F,
			0.840725F,
			0.841555F,
			0.84238303F,
			0.84320801F,
			0.84403199F,
			0.844854F,
			0.84567302F,
			0.84649098F,
			0.84730703F,
			0.84811997F,
			0.84893203F,
			0.849742F,
			0.85055F,
			0.85135502F,
			0.85215902F,
			0.852961F,
			0.85376F,
			0.85455799F,
			0.85535401F,
			0.85614699F,
			0.85693902F,
			0.85772902F,
			0.85851598F,
			0.85930198F,
			0.86008501F,
			0.86086702F,
			0.861646F,
			0.86242402F,
			0.863199F,
			0.86397302F,
			0.86474401F,
			0.86551398F,
			0.86628097F,
			0.867046F,
			0.867809F,
			0.86857098F,
			0.86932999F,
			0.87008703F,
			0.87084198F,
			0.87159503F,
			0.87234598F,
			0.87309498F,
			0.873842F,
			0.874587F,
			0.87532902F,
			0.87607002F,
			0.876809F,
			0.877545F,
			0.87827998F,
			0.87901199F,
			0.87974298F,
			0.88047099F,
			0.88119698F,
			0.88192099F,
			0.88264298F,
			0.88336301F,
			0.88408101F,
			0.88479698F,
			0.88551098F,
			0.88622302F,
			0.88693202F,
			0.88764F,
			0.888345F,
			0.88904798F,
			0.88975F,
			0.89044899F,
			0.891146F,
			0.89184099F,
			0.89253402F,
			0.893224F,
			0.89391297F,
			0.89459902F,
			0.895284F,
			0.89596599F,
			0.89664602F,
			0.89732498F,
			0.89800102F,
			0.89867401F,
			0.89934599F,
			0.90001601F,
			0.90068299F,
			0.90134901F,
			0.90201199F,
			0.90267301F,
			0.903332F,
			0.90398902F,
			0.90464401F,
			0.90529698F,
			0.90594703F,
			0.906596F,
			0.907242F,
			0.90788603F,
			0.90852797F,
			0.909168F,
			0.90980601F,
			0.91044098F,
			0.911075F,
			0.91170597F,
			0.91233498F,
			0.91296202F,
			0.91358697F,
			0.91421002F,
			0.91483003F,
			0.91544902F,
			0.91606498F,
			0.91667902F,
			0.91729099F,
			0.91790098F,
			0.91850799F,
			0.91911399F,
			0.91971701F,
			0.92031801F,
			0.92091697F,
			0.92151397F,
			0.92210901F,
			0.922701F,
			0.92329103F,
			0.92387998F,
			0.924465F,
			0.92504901F,
			0.92563099F,
			0.92620999F,
			0.92678702F,
			0.92736298F,
			0.927935F,
			0.92850602F,
			0.929075F,
			0.92964101F,
			0.93020499F,
			0.930767F,
			0.93132699F,
			0.93188399F,
			0.93243998F,
			0.93299299F,
			0.93354398F,
			0.934093F,
			0.93463898F,
			0.935184F,
			0.93572599F,
			0.93626601F,
			0.93680298F,
			0.93733901F,
			0.93787199F,
			0.93840402F,
			0.938932F,
			0.93945903F,
			0.93998402F,
			0.94050598F,
			0.94102597F,
			0.941544F,
			0.94205999F,
			0.94257301F,
			0.943084F,
			0.94359303F,
			0.94410002F,
			0.94460499F,
			0.94510698F,
			0.94560701F,
			0.946105F,
			0.94660097F,
			0.94709402F,
			0.947586F,
			0.948075F,
			0.94856101F,
			0.94904602F,
			0.94952798F,
			0.95000798F,
			0.950486F,
			0.95096201F,
			0.95143503F,
			0.95190603F,
			0.95237499F,
			0.952842F,
			0.95330602F,
			0.95376801F,
			0.95422798F,
			0.95468599F,
			0.95514101F,
			0.955594F,
			0.95604497F,
			0.95649397F,
			0.95694F,
			0.957385F,
			0.95782602F,
			0.95826602F,
			0.95870298F,
			0.95913899F,
			0.959571F,
			0.96000201F,
			0.96043098F,
			0.96085697F,
			0.96127999F,
			0.96170199F,
			0.96212101F,
			0.962538F,
			0.96295297F,
			0.96336597F,
			0.96377599F,
			0.96418399F,
			0.96459001F,
			0.964993F,
			0.96539402F,
			0.96579301F,
			0.96618998F,
			0.96658403F,
			0.96697599F,
			0.96736598F,
			0.96775401F,
			0.96813899F,
			0.96852201F,
			0.96890301F,
			0.96928102F,
			0.969657F,
			0.97003102F,
			0.97040302F,
			0.97077203F,
			0.97113901F,
			0.97150397F,
			0.97186601F,
			0.97222698F,
			0.97258401F,
			0.97294003F,
			0.97329301F,
			0.97364402F,
			0.973993F,
			0.97433901F,
			0.974684F,
			0.975025F,
			0.97536498F,
			0.97570199F,
			0.97603703F,
			0.97636998F,
			0.97670001F,
			0.97702801F,
			0.97735399F,
			0.97767699F,
			0.97799802F,
			0.97831702F,
			0.978634F,
			0.978948F,
			0.97926003F,
			0.97956997F,
			0.979877F,
			0.98018199F,
			0.98048502F,
			0.98078501F,
			0.98108298F,
			0.98137897F,
			0.981673F,
			0.98196399F,
			0.98225302F,
			0.982539F,
			0.98282403F,
			0.983105F,
			0.98338503F,
			0.98366201F,
			0.98393703F,
			0.98421001F,
			0.98448002F,
			0.98474801F,
			0.98501402F,
			0.98527801F,
			0.98553902F,
			0.985798F,
			0.986054F,
			0.98630798F,
			0.98655999F,
			0.98680902F,
			0.98705697F,
			0.98730099F,
			0.987544F,
			0.98778403F,
			0.98802203F,
			0.988258F,
			0.988491F,
			0.98872203F,
			0.98895001F,
			0.98917699F,
			0.98940003F,
			0.989622F,
			0.98984098F,
			0.990058F,
			0.990273F,
			0.99048501F,
			0.990695F,
			0.99090302F,
			0.991108F,
			0.99131101F,
			0.99151099F,
			0.99171001F,
			0.99190599F,
			0.99209899F,
			0.99229097F,
			0.99247998F,
			0.99266601F,
			0.99285001F,
			0.99303198F,
			0.99321198F,
			0.99338901F,
			0.99356401F,
			0.99373698F,
			0.99390697F,
			0.994075F,
			0.99423999F,
			0.99440402F,
			0.99456501F,
			0.99472302F,
			0.99487901F,
			0.99503303F,
			0.99518502F,
			0.99533403F,
			0.99548101F,
			0.99562502F,
			0.995767F,
			0.99590701F,
			0.99604499F,
			0.99618F,
			0.99631298F,
			0.99644297F,
			0.996571F,
			0.99669701F,
			0.99681997F,
			0.99694097F,
			0.99706F,
			0.99717599F,
			0.99729002F,
			0.99740201F,
			0.99751103F,
			0.99761802F,
			0.99772298F,
			0.99782503F,
			0.99792498F,
			0.99802297F,
			0.99811798F,
			0.99821103F,
			0.99830198F,
			0.99839002F,
			0.99847603F,
			0.998559F,
			0.99864F,
			0.99871898F,
			0.99879497F,
			0.99887002F,
			0.998941F,
			0.99901098F,
			0.99907798F,
			0.99914199F,
			0.99920499F,
			0.99926502F,
			0.999322F,
			0.99937803F,
			0.99943101F,
			0.99948102F,
			0.999529F,
			0.99957502F,
			0.99961901F,
			0.99966002F,
			0.999699F,
			0.999735F,
			0.99976897F,
			0.99980098F,
			0.99983102F,
			0.99985802F,
			0.99988198F,
			0.99990499F,
			0.99992502F,
			0.999942F,
			0.99995798F,
			0.99997097F,
			0.99998099F,
			0.99998897F,
			0.99999499F,
			0.99999899F,
			1.0F
		};

		/// <summary>
		/// Get the sine of an angle in BAMS.
		/// </summary>
		/// <param name="angle">The angle in BAMS.</param>
		/// <returns>The sine of the angle.</returns>
		public static float BAMSSin(int angle)
		{
			int a1 = angle;
			float v8 = a1;
			var v4 = (byte)a1;
			int v3 = (a1 >> 4) & 0xFFF;
			int v2 = v4 & 0xF;
			int v1 = v3 & 0xC00;
			if (v2 != 0)
			{
				double v6;
				double v7;
				if (v1 > 0x800)
				{
					if (v1 == 0xC00)
					{
						v7 = -sineTable[4096 - v3];
						v6 = -sineTable[4096 + -v3 - 1];
						return (float)(v7 + (v6 - v7) * v2 * 0.0625);
					}
				}
				else
				{
					if (v1 == 0x800)
					{
						v7 = -sineTable[-2048 + v3];
						v6 = -sineTable[-2047 + v3];
						return (float)(v7 + (v6 - v7) * v2 * 0.0625);
					}
					if ((v3 & 0xC00) == 0)
					{
						v7 = sineTable[v3];
						v6 = sineTable[1 + v3];
						return (float)(v7 + (v6 - v7) * v2 * 0.0625);
					}
					if (v1 == 0x400)
					{
						v7 = sineTable[2048 - v3];
						v6 = sineTable[2048 + -v3 - 1];
						return (float)(v7 + (v6 - v7) * v2 * 0.0625);
					}
				}
				v7 = v8;
				v6 = v8;
				return (float)(v7 + (v6 - v7) * v2 * 0.0625);
			}
			if (v1 > 0x800)
			{
				if (v1 == 0xC00)
					return -sineTable[4096 - v3];
			}
			else
			{
				if (v1 == 0x800)
					return -sineTable[-2048 + v3];
				if ((v3 & 0xC00) == 0)
					return sineTable[v3];
				if (v1 == 0x400)
					return sineTable[2048 - v3];
			}
			return v8;
		}

		/// <summary>
		/// Get the inverse sine of an angle in BAMS.
		/// </summary>
		/// <param name="angle">The angle in BAMS.</param>
		/// <returns>The inverse sine of the angle.</returns>
		public static float BAMSSinInv(int angle)
		{
			int a1 = angle;
			float v8 = a1;
			var v4 = (byte)a1;
			int v3 = (a1 >> 4) & 0xFFF;
			int v2 = v4 & 0xF;
			int v1 = v3 & 0xC00;
			if (v2 != 0)
			{
				double v6;
				double v7;
				if (v1 > 0x800)
				{
					if (v1 == 0xC00)
					{
						v7 = sineTable[-3072 + v3];
						v6 = sineTable[-3071 + v3];
						return (float)(v7 + (v6 - v7) * v2 * 0.0625);
					}
				}
				else
				{
					if (v1 == 0x800)
					{
						v7 = -sineTable[3072 - v3];
						v6 = -sineTable[3072 + -v3 - 1];
						return (float)(v7 + (v6 - v7) * v2 * 0.0625);
					}
					if ((v3 & 0xC00) == 0)
					{
						v7 = sineTable[(sineTable.Length - 1) + -v3];
						v6 = sineTable[(sineTable.Length - 1) + -v3 - 1];
						return (float)(v7 + (v6 - v7) * v2 * 0.0625);
					}
					if (v1 == 0x400)
					{
						v7 = -sineTable[-1024 + v3];
						v6 = -sineTable[-1023 + v3];
						return (float)(v7 + (v6 - v7) * v2 * 0.0625);
					}
				}
				v7 = v8;
				v6 = v8;
				return (float)(v7 + (v6 - v7) * v2 * 0.0625);
			}
			if (v1 > 0x800)
			{
				if (v1 == 0xC00)
					return sineTable[-3072 + v3];
			}
			else
			{
				if (v1 == 0x800)
					return -sineTable[3072 - v3];
				if ((v3 & 0xC00) == 0)
					return sineTable[(sineTable.Length - 1) - v3];
				if (v1 == 0x400)
					return -sineTable[-1024 + v3];
			}
			return v8;
		}
	}
}<|MERGE_RESOLUTION|>--- conflicted
+++ resolved
@@ -1,2770 +1,2758 @@
-﻿using System;
-using System.Collections.Generic;
-using System.Drawing;
-using System.Linq;
-using Microsoft.DirectX;
-using Microsoft.DirectX.Direct3D;
-using System.IO;
-using System.Globalization;
-
-namespace SonicRetro.SAModel.Direct3D
-{
-	public static class Extensions
-	{
-		public static Vector3 ToVector3(this Vertex vert)
-		{
-			return new Vector3(vert.X, vert.Y, vert.Z);
-		}
-
-		public static Vector3 ToVector3(this Rotation rotation)
-		{
-			return new Vector3(rotation.XDeg, rotation.YDeg, rotation.ZDeg);
-		}
-
-		public static Color ToColor(this Vertex vert)
-		{
-			return Color.FromArgb(255, (int)(vert.X * 255), (int)(vert.Y * 255), (int)(vert.Z * 255));
-		}
-
-		public static Vertex ToVertex(this Vector3 input)
-		{
-			return new Vertex(input.X, input.Y, input.Z);
-		}
-
-		public static void CalculateBounds(this Attach attach)
-		{
-			List<Vector3> verts = new List<Vector3>();
-			foreach (MeshInfo mesh in attach.MeshInfo)
-				foreach (VertexData vert in mesh.Vertices)
-					verts.Add(vert.Position.ToVector3());
-			attach.Bounds.Radius = Geometry.ComputeBoundingSphere(verts.ToArray(), VertexFormats.Position, out Vector3 center);
-			attach.Bounds.Center.X = center.X;
-			attach.Bounds.Center.Y = center.Y;
-			attach.Bounds.Center.Z = center.Z;
-		}
-
-		public static void SetDeviceStates(this NJS_MATERIAL material, Device device, Texture texture, Matrix transform, FillMode fillMode)
-		{
-			device.RenderState.FillMode = fillMode;
-			device.SetTransform(TransformType.World, transform);
-			if (material != null)
-			{
-				device.Material = new Material
-				{
-					Diffuse = material.DiffuseColor,
-					Ambient = material.DiffuseColor,
-					Specular = material.IgnoreSpecular ? Color.Transparent : material.SpecularColor,
-					SpecularSharpness = material.Exponent * material.Exponent
-				};
-				if (!material.SuperSample)
-				{
-					device.SamplerState[0].MagFilter = TextureFilter.None;
-					device.SamplerState[0].MinFilter = TextureFilter.None;
-					device.SamplerState[0].MipFilter = TextureFilter.None;
-				}
-				device.SetTexture(0, material.UseTexture ? texture : null);
-				device.RenderState.Ambient = (material.IgnoreLighting) ? Color.White : Color.Black;
-				device.RenderState.AlphaBlendEnable = material.UseAlpha;
-
-				if (material.UseAlpha)
-					device.RenderState.Ambient = material.DiffuseColor;
-
-				switch (material.DestinationAlpha)
-				{
-					case AlphaInstruction.Zero:
-						device.RenderState.AlphaDestinationBlend = Blend.Zero;
-						break;
-
-					case AlphaInstruction.One:
-						device.RenderState.AlphaDestinationBlend = Blend.One;
-						break;
-
-					case AlphaInstruction.OtherColor:
-						break;
-
-					case AlphaInstruction.InverseOtherColor:
-						break;
-
-					case AlphaInstruction.SourceAlpha:
-						device.RenderState.AlphaDestinationBlend = Blend.SourceAlpha;
-						break;
-
-					case AlphaInstruction.InverseSourceAlpha:
-						device.RenderState.AlphaDestinationBlend = Blend.InvSourceAlpha;
-						break;
-
-					case AlphaInstruction.DestinationAlpha:
-						device.RenderState.AlphaDestinationBlend = Blend.DestinationAlpha;
-						break;
-
-					case AlphaInstruction.InverseDestinationAlpha:
-						device.RenderState.AlphaDestinationBlend = Blend.InvDestinationAlpha;
-						break;
-				}
-				switch (material.SourceAlpha)
-				{
-					case AlphaInstruction.Zero:
-						device.RenderState.AlphaSourceBlend = Blend.Zero;
-						break;
-
-					case AlphaInstruction.One:
-						device.RenderState.AlphaSourceBlend = Blend.One;
-						break;
-
-					case AlphaInstruction.OtherColor:
-						break;
-
-					case AlphaInstruction.InverseOtherColor:
-						break;
-
-					case AlphaInstruction.SourceAlpha:
-						device.RenderState.AlphaSourceBlend = Blend.SourceAlpha;
-						break;
-
-					case AlphaInstruction.InverseSourceAlpha:
-						device.RenderState.AlphaSourceBlend = Blend.InvSourceAlpha;
-						break;
-
-					case AlphaInstruction.DestinationAlpha:
-						device.RenderState.AlphaSourceBlend = Blend.DestinationAlpha;
-						break;
-
-					case AlphaInstruction.InverseDestinationAlpha:
-						device.RenderState.AlphaSourceBlend = Blend.InvDestinationAlpha;
-						break;
-				}
-				device.TextureState[0].TextureCoordinateIndex = material.EnvironmentMap ? (int)TextureCoordinateIndex.SphereMap : 0;
-				if (material.ClampU)
-					device.SamplerState[0].AddressU = TextureAddress.Clamp;
-				else if (material.FlipU)
-					device.SamplerState[0].AddressU = TextureAddress.Mirror;
-				else
-					device.SamplerState[0].AddressU = TextureAddress.Wrap;
-				if (material.ClampV)
-					device.SamplerState[0].AddressV = TextureAddress.Clamp;
-				else if (material.FlipV)
-					device.SamplerState[0].AddressV = TextureAddress.Mirror;
-				else
-					device.SamplerState[0].AddressV = TextureAddress.Wrap;
-			}
-			else
-			{
-				device.Material = new Material
-				{
-					Diffuse = Color.White,
-					Ambient = Color.White,
-					Specular = Color.Transparent
-				};
-				device.SamplerState[0].MagFilter = TextureFilter.None;
-				device.SamplerState[0].MinFilter = TextureFilter.None;
-				device.SamplerState[0].MipFilter = TextureFilter.None;
-				device.SetTexture(0, null);
-				device.RenderState.Ambient = Color.White;
-				device.RenderState.AlphaBlendEnable = false;
-				device.TextureState[0].TextureCoordinateIndex = 0;
-				device.SamplerState[0].AddressU = TextureAddress.Wrap;
-				device.SamplerState[0].AddressV = TextureAddress.Wrap;
-			}
-		}
-
-		public static BoundingSphere CalculateBounds(this Attach attach, int mesh, Matrix transform)
-		{
-			List<Vector3> verts = new List<Vector3>();
-			foreach (VertexData vert in attach.MeshInfo[mesh].Vertices)
-				verts.Add(Vector3.TransformCoordinate(vert.Position.ToVector3(), transform));
-			float radius = Geometry.ComputeBoundingSphere(verts.ToArray(), VertexFormats.Position, out Vector3 center);
-			return new BoundingSphere(center.X, center.Y, center.Z, radius);
-		}
-
-		public static void CalculateBounds(this COL col)
-		{
-			Matrix matrix = col.Model.ProcessTransforms(Matrix.Identity);
-			List<Vector3> verts = new List<Vector3>();
-			foreach (MeshInfo mesh in col.Model.Attach.MeshInfo)
-				foreach (VertexData vert in mesh.Vertices)
-					verts.Add(Vector3.TransformCoordinate(vert.Position.ToVector3(), matrix));
-			col.Bounds.Radius = Geometry.ComputeBoundingSphere(verts.ToArray(), VertexFormats.Position, out Vector3 center);
-			col.Bounds.Center.X = center.X;
-			col.Bounds.Center.Y = center.Y;
-			col.Bounds.Center.Z = center.Z;
-		}
-
-		public static BoundingSphere Merge(BoundingSphere sphereA, BoundingSphere sphereB)
-		{
-			// if one sphere is empty, return the other one
-			if (sphereA.Center.IsEmpty && sphereA.Radius == 0)
-				return sphereB;
-			if (sphereB.Center.IsEmpty && sphereB.Radius == 0)
-				return sphereA;
-
-			// we'll merge our bounding spheres here. To do this, we'll take both bounding spheres,
-			// and cast 3 points from each one - center, radius + up, radius + down. Pooly all of them,
-			// and generate a new sphere from that and you've got a merged sphere
-
-			List<CustomVertex.PositionOnly> allPoints = new List<CustomVertex.PositionOnly>
-			{
-				new CustomVertex.PositionOnly(sphereA.Center.ToVector3()),
-				new CustomVertex.PositionOnly(sphereA.Center.ToVector3() + new Vector3(0, 1 * sphereA.Radius, 0)),
-				new CustomVertex.PositionOnly(sphereA.Center.ToVector3() + new Vector3(0, -1 * sphereA.Radius, 0)),
-				new CustomVertex.PositionOnly(sphereB.Center.ToVector3()),
-				new CustomVertex.PositionOnly(sphereB.Center.ToVector3() + new Vector3(0, 1 * sphereB.Radius, 0)),
-				new CustomVertex.PositionOnly(sphereB.Center.ToVector3() + new Vector3(0, -1 * sphereB.Radius, 0))
-			};
-
-<<<<<<< HEAD
-
-
-			CustomVertex.PositionOnly[] pointsArray = allPoints.ToArray();
-
-			float finalRadius;
-
-			finalRadius = Geometry.ComputeBoundingSphere(pointsArray, VertexFormats.Position, out Vector3 center);
-
-=======
-			Vector3 center;
-			float finalRadius = Geometry.ComputeBoundingSphere(allPoints.ToArray(), VertexFormats.Position, out center);
->>>>>>> fc06f8d3
-			return new BoundingSphere(center.ToVertex(), finalRadius);
-		}
-
-		public static Mesh CreateD3DMesh(this Attach attach, Device dev)
-		{
-			int numverts = 0;
-			byte data = 0;
-			foreach (MeshInfo item in attach.MeshInfo)
-			{
-				numverts += item.Vertices.Length;
-				if (item.HasUV)
-					data |= 1;
-				if (item.HasVC)
-					data |= 2;
-			}
-			if (numverts == 0) return null;
-			switch (data)
-			{
-				case 3:
-					return CreateD3DMesh<FVF_PositionNormalTexturedColored>(attach, dev, numverts);
-				case 2:
-					return CreateD3DMesh<FVF_PositionNormalColored>(attach, dev, numverts);
-				case 1:
-					return CreateD3DMesh<FVF_PositionNormalTextured>(attach, dev, numverts);
-				default:
-					return CreateD3DMesh<FVF_PositionNormal>(attach, dev, numverts);
-			}
-		}
-
-		private static Mesh CreateD3DMesh<T>(Attach attach, Device dev, int numverts)
-		{
-			List<T> vb = new List<T>(numverts);
-			List<short> ib = new List<short>(numverts);
-			List<int> at = new List<int>(numverts / 3);
-			for (int i = 0; i < attach.MeshInfo.Length; i++)
-			{
-				int off = vb.Count;
-				vb.AddRange(attach.MeshInfo[i].Vertices.Select(v => (T)Activator.CreateInstance(typeof(T), v)));
-				ushort[] tris = attach.MeshInfo[i].ToTriangles();
-				ib.AddRange(tris.Select(t => (short)(t + off)));
-				for (int j = 0; j < tris.Length / 3; j++)
-					at.Add(i);
-			}
-			Mesh functionReturnValue = new Mesh(ib.Count / 3, vb.Count,
-				MeshFlags.Managed, (VertexElement[])typeof(T).InvokeMember("Elements",
-				System.Reflection.BindingFlags.GetProperty | System.Reflection.BindingFlags.Public | System.Reflection.BindingFlags.Static,
-				null, null, null), dev);
-			int[] atb = functionReturnValue.LockAttributeBufferArray(LockFlags.None);
-			at.CopyTo(atb);
-			functionReturnValue.SetVertexBufferData(vb.ToArray(), LockFlags.None);
-			functionReturnValue.SetIndexBufferData(ib.ToArray(), LockFlags.None);
-			functionReturnValue.UnlockAttributeBuffer(atb);
-
-			int[] adjacency = new int[functionReturnValue.NumberFaces * 3];
-			functionReturnValue.GenerateAdjacency(0.0001f, adjacency);
-			functionReturnValue.Optimize(MeshFlags.OptimizeCompact, adjacency);
-			/*float[] texCoordEps = { 0f, 0f, 0f, 0f, 0f, 0f, 0f, 0f }; // TODO: make d3d mesh only for picking, ruthlessly weld things. Draw models with d3dDrawPrimitive
-			functionReturnValue.WeldVertices(WeldEpsilonsFlags.WeldAll, new WeldEpsilons { Position = 0.001f, TextureCoordinate = texCoordEps }, adjacency);*/
-
-			return functionReturnValue;
-		}
-
-		public static float BAMSToRad(int BAMS)
-		{
-			return (float)(BAMS / (65536 / (2 * Math.PI)));
-		}
-
-		public static List<RenderInfo> DrawModel(this NJS_OBJECT obj, Device device, MatrixStack transform, Texture[] textures, Mesh mesh, bool useMat)
-		{
-			List<RenderInfo> result = new List<RenderInfo>();
-
-			if (mesh == null)
-				return result;
-
-			transform.Push();
-			obj.ProcessTransforms(transform);
-
-			if (obj.Attach != null)
-			{
-				for (int j = 0; j < obj.Attach.MeshInfo.Length; j++)
-				{
-					NJS_MATERIAL mat;
-					Texture texture = null;
-					// HACK: When useMat is true, mat shouldn't be null. However, checking it anyway ensures Sky Deck 3 loads.
-					// If it is in fact null, it applies a placeholder so that the editor doesn't crash.
-					if (useMat && obj.Attach.MeshInfo[j].Material != null)
-					{
-						mat = obj.Attach.MeshInfo[j].Material;
-
-						if (textures != null && mat != null && mat.TextureID < textures.Length)
-							texture = textures[mat.TextureID];
-					}
-					else
-					{
-						mat = new NJS_MATERIAL
-						{
-							DiffuseColor = Color.White,
-							IgnoreLighting = true,
-							UseAlpha = false
-						};
-
-						if (obj.Attach.MeshInfo[j].Material == null)
-						{
-							MeshInfo old = obj.Attach.MeshInfo[j];
-							obj.Attach.MeshInfo[j] = new MeshInfo(mat, old.Polys, old.Vertices, old.HasUV, old.HasVC);
-						}
-					}
-					result.Add(new RenderInfo(mesh, j, transform.Top, mat, texture, device.RenderState.FillMode, obj.Attach.CalculateBounds(j, transform.Top)));
-				}
-			}
-
-			transform.Pop();
-			return result;
-		}
-
-		public static List<RenderInfo> DrawModelInvert(this NJS_OBJECT obj, MatrixStack transform, Mesh mesh, bool useMat)
-		{
-			List<RenderInfo> result = new List<RenderInfo>();
-
-			if (mesh == null)
-				return result;
-
-			transform.Push();
-			obj.ProcessTransforms(transform);
-			if (obj.Attach != null)
-				for (int j = 0; j < obj.Attach.MeshInfo.Length; j++)
-				{
-					Color col = Color.White;
-					if (useMat) col = obj.Attach.MeshInfo[j].Material.DiffuseColor;
-					col = Color.FromArgb(255 - col.R, 255 - col.G, 255 - col.B);
-					NJS_MATERIAL mat = new NJS_MATERIAL
-					{
-						DiffuseColor = col,
-						IgnoreLighting = true,
-						UseAlpha = false
-					};
-					result.Add(new RenderInfo(mesh, j, transform.Top, mat, null, FillMode.WireFrame, obj.Attach.CalculateBounds(j, transform.Top)));
-				}
-			transform.Pop();
-			return result;
-		}
-
-		public static List<RenderInfo> DrawModelTree(this NJS_OBJECT obj, Device device, MatrixStack transform, Texture[] textures, Mesh[] meshes)
-		{
-			int modelindex = -1;
-			return obj.DrawModelTree(device, transform, textures, meshes, ref modelindex);
-		}
-
-		private static List<RenderInfo> DrawModelTree(this NJS_OBJECT obj, Device device, MatrixStack transform, Texture[] textures, Mesh[] meshes, ref int modelindex)
-		{
-			List<RenderInfo> result = new List<RenderInfo>();
-			transform.Push();
-			modelindex++;
-			obj.ProcessTransforms(transform);
-
-			if (obj.Attach != null & meshes[modelindex] != null)
-			{
-				for (int j = 0; j < obj.Attach.MeshInfo.Length; j++)
-				{
-					Texture texture = null;
-					NJS_MATERIAL mat = obj.Attach.MeshInfo[j].Material;
-					// HACK: Null material hack 2: Fixes display of objects in SADXLVL2, Twinkle Park 1
-					if (textures != null && mat != null && mat.TextureID < textures.Length)
-						texture = textures[mat.TextureID];
-					result.Add(new RenderInfo(meshes[modelindex], j, transform.Top, mat, texture, device.RenderState.FillMode, obj.Attach.CalculateBounds(j, transform.Top)));
-				}
-			}
-
-			foreach (NJS_OBJECT child in obj.Children)
-				result.AddRange(DrawModelTree(child, device, transform, textures, meshes, ref modelindex));
-			transform.Pop();
-			return result;
-		}
-
-		public static List<RenderInfo> DrawModelTreeInvert(this NJS_OBJECT obj, MatrixStack transform, Mesh[] meshes)
-		{
-			int modelindex = -1;
-			return obj.DrawModelTreeInvert(transform, meshes, ref modelindex);
-		}
-
-		private static List<RenderInfo> DrawModelTreeInvert(this NJS_OBJECT obj, MatrixStack transform, Mesh[] meshes, ref int modelindex)
-		{
-			List<RenderInfo> result = new List<RenderInfo>();
-			transform.Push();
-			modelindex++;
-			obj.ProcessTransforms(transform);
-
-			if (obj.Attach != null & meshes[modelindex] != null)
-			{
-				for (int j = 0; j < obj.Attach.MeshInfo.Length; j++)
-				{
-					Color color = Color.Black;
-
-					// HACK: Null material hack 3: Fixes selecting objects in SADXLVL2, Twinkle Park 1.
-					if (obj.Attach.MeshInfo[j].Material != null)
-						color = obj.Attach.MeshInfo[j].Material.DiffuseColor;
-
-					color = Color.FromArgb(255 - color.R, 255 - color.G, 255 - color.B);
-					NJS_MATERIAL mat = new NJS_MATERIAL
-					{
-						DiffuseColor = color,
-						IgnoreLighting = true,
-						UseAlpha = false
-					};
-					result.Add(new RenderInfo(meshes[modelindex], j, transform.Top, mat, null, FillMode.WireFrame, obj.Attach.CalculateBounds(j, transform.Top)));
-				}
-			}
-
-			foreach (NJS_OBJECT child in obj.Children)
-				result.AddRange(DrawModelTreeInvert(child, transform, meshes, ref modelindex));
-			transform.Pop();
-			return result;
-		}
-
-		public static List<RenderInfo> DrawModelTreeAnimated(this NJS_OBJECT obj, Device device, MatrixStack transform, Texture[] textures, Mesh[] meshes, Animation anim, int animframe)
-		{
-			int modelindex = -1;
-			int animindex = -1;
-			return obj.DrawModelTreeAnimated(device, transform, textures, meshes, anim, animframe, ref modelindex, ref animindex);
-		}
-
-		private static List<RenderInfo> DrawModelTreeAnimated(this NJS_OBJECT obj, Device device, MatrixStack transform, Texture[] textures, Mesh[] meshes, Animation anim, int animframe, ref int modelindex, ref int animindex)
-		{
-			List<RenderInfo> result = new List<RenderInfo>();
-			transform.Push();
-			modelindex++;
-			bool animate = obj.Animate;
-			if (animate) animindex++;
-			if (!anim.Models.ContainsKey(animindex)) animate = false;
-			if (animate)
-				obj.ProcessTransforms(anim.Models[animindex], animframe, transform);
-			else
-				obj.ProcessTransforms(transform);
-			if (obj.Attach != null & meshes[modelindex] != null)
-				for (int j = 0; j < obj.Attach.MeshInfo.Length; j++)
-				{
-					Texture texture = null;
-					NJS_MATERIAL mat = obj.Attach.MeshInfo[j].Material;
-					if (textures != null && mat.TextureID < textures.Length)
-						texture = textures[mat.TextureID];
-					result.Add(new RenderInfo(meshes[modelindex], j, transform.Top, mat, texture, device.RenderState.FillMode, obj.Attach.CalculateBounds(j, transform.Top)));
-				}
-			foreach (NJS_OBJECT child in obj.Children)
-				result.AddRange(DrawModelTreeAnimated(child, device, transform, textures, meshes, anim, animframe, ref modelindex, ref animindex));
-			transform.Pop();
-			return result;
-		}
-
-		public static List<RenderInfo> DrawModelTreeAnimatedInvert(this NJS_OBJECT obj, MatrixStack transform, Mesh[] meshes, Animation anim, int animframe)
-		{
-			int modelindex = -1;
-			int animindex = -1;
-			return obj.DrawModelTreeAnimatedInvert(transform, meshes, anim, animframe, ref modelindex, ref animindex);
-		}
-
-		private static List<RenderInfo> DrawModelTreeAnimatedInvert(this NJS_OBJECT obj, MatrixStack transform, Mesh[] meshes, Animation anim, int animframe, ref int modelindex, ref int animindex)
-		{
-			List<RenderInfo> result = new List<RenderInfo>();
-			transform.Push();
-			modelindex++;
-			bool animate = obj.Animate;
-			if (animate) animindex++;
-			if (!anim.Models.ContainsKey(animindex)) animate = false;
-			if (animate)
-				obj.ProcessTransforms(anim.Models[animindex], animframe, transform);
-			else
-				obj.ProcessTransforms(transform);
-			if (obj.Attach != null & meshes[modelindex] != null)
-				for (int j = 0; j < obj.Attach.MeshInfo.Length; j++)
-				{
-					Color col = obj.Attach.MeshInfo[j].Material.DiffuseColor;
-					col = Color.FromArgb(255 - col.R, 255 - col.G, 255 - col.B);
-					NJS_MATERIAL mat = new NJS_MATERIAL
-					{
-						DiffuseColor = col,
-						IgnoreLighting = true,
-						UseAlpha = false
-					};
-					result.Add(new RenderInfo(meshes[modelindex], j, transform.Top, mat, null, FillMode.WireFrame, obj.Attach.CalculateBounds(j, transform.Top)));
-				}
-			foreach (NJS_OBJECT child in obj.Children)
-				result.AddRange(DrawModelTreeAnimatedInvert(child, transform, meshes, anim, animframe, ref modelindex, ref animindex));
-			transform.Pop();
-			return result;
-		}
-
-		public static HitResult CheckHit(this Mesh mesh, Vector3 Near, Vector3 Far, Viewport Viewport, Matrix Projection, Matrix View, MatrixStack transform)
-		{
-			return CheckHit(mesh, Near, Far, Viewport, Projection, View, transform, null);
-		}
-
-		private static HitResult CheckHit(Mesh mesh, Vector3 Near, Vector3 Far, Viewport Viewport, Matrix Projection, Matrix View, MatrixStack transform, NJS_OBJECT model)
-		{
-			if (mesh == null) return HitResult.NoHit;
-			Vector3 pos = Vector3.Unproject(Near, Viewport, Projection, View, transform.Top);
-			Vector3 dir = Vector3.Subtract(pos, Vector3.Unproject(Far, Viewport, Projection, View, transform.Top));
-			if (!mesh.Intersect(pos, dir, out IntersectInformation info)) return HitResult.NoHit;
-			int posoff = 0;
-			foreach (VertexElement elem in mesh.Declaration)
-				if (elem.DeclarationUsage == DeclarationUsage.Position)
-				{
-					posoff = elem.Offset;
-					break;
-				}
-			short[] idxs = new short[3];
-			using (GraphicsStream gs = mesh.LockIndexBuffer(LockFlags.ReadOnly))
-			{
-				gs.Seek(info.FaceIndex * 6, SeekOrigin.Begin);
-				idxs[0] = (short)gs.Read(typeof(short));
-				idxs[1] = (short)gs.Read(typeof(short));
-				idxs[2] = (short)gs.Read(typeof(short));
-			}
-			Vector3[] verts = new Vector3[3];
-			using (GraphicsStream gs = mesh.LockVertexBuffer(LockFlags.ReadOnly))
-				for (int i = 0; i < 3; i++)
-				{
-					gs.Seek(idxs[i] * mesh.NumberBytesPerVertex + posoff, SeekOrigin.Begin);
-					verts[i] = (Vector3)gs.Read(typeof(Vector3));
-				}
-			mesh.UnlockVertexBuffer();
-			mesh.UnlockIndexBuffer();
-			Vector3 point = verts[0] + (info.U * (verts[1] - verts[0])) + (info.V * (verts[2] - verts[0]));
-			point = Vector3.TransformCoordinate(point, transform.Top);
-			Vector3 norm = Vector3.TransformNormal(Vector3.Normalize(Vector3.Cross(verts[1] - verts[0], verts[2] - verts[0])), transform.Top);
-			return new HitResult(model, info.Dist, point, norm);
-		}
-
-		public static HitResult CheckHit(this NJS_OBJECT obj, Vector3 Near, Vector3 Far, Viewport Viewport, Matrix Projection, Matrix View, Mesh mesh)
-		{
-			if (mesh == null) return HitResult.NoHit;
-			MatrixStack transform = new MatrixStack();
-			obj.ProcessTransforms(transform);
-			return CheckHit(mesh, Near, Far, Viewport, Projection, View, transform, obj);
-		}
-
-		public static HitResult CheckHit(this NJS_OBJECT obj, Vector3 Near, Vector3 Far, Viewport Viewport, Matrix Projection, Matrix View, MatrixStack transform, Mesh[] mesh)
-		{
-			int modelindex = -1;
-			return CheckHit(obj, Near, Far, Viewport, Projection, View, transform, mesh, ref modelindex);
-		}
-
-		private static HitResult CheckHit(this NJS_OBJECT obj, Vector3 Near, Vector3 Far, Viewport Viewport, Matrix Projection, Matrix View, MatrixStack transform, Mesh[] mesh, ref int modelindex)
-		{
-			transform.Push();
-			modelindex++;
-			obj.ProcessTransforms(transform);
-			HitResult result = HitResult.NoHit;
-			if (obj.Attach != null)
-				result = HitResult.Min(result, CheckHit(mesh[modelindex], Near, Far, Viewport, Projection, View, transform, obj));
-			foreach (NJS_OBJECT child in obj.Children)
-				result = HitResult.Min(result, CheckHit(child, Near, Far, Viewport, Projection, View, transform, mesh, ref modelindex));
-			transform.Pop();
-			return result;
-		}
-
-		public static HitResult CheckHitAnimated(this NJS_OBJECT obj, Vector3 Near, Vector3 Far, Viewport Viewport, Matrix Projection, Matrix View, MatrixStack transform, Mesh[] mesh, Animation anim, int animframe)
-		{
-			int modelindex = -1;
-			int animindex = -1;
-			return CheckHitAnimated(obj, Near, Far, Viewport, Projection, View, transform, mesh, anim, animframe, ref modelindex, ref animindex);
-		}
-
-		private static HitResult CheckHitAnimated(this NJS_OBJECT obj, Vector3 Near, Vector3 Far, Viewport Viewport, Matrix Projection, Matrix View, MatrixStack transform, Mesh[] mesh, Animation anim, int animframe, ref int modelindex, ref int animindex)
-		{
-			transform.Push();
-			modelindex++;
-			bool animate = obj.Animate;
-			if (animate) animindex++;
-			if (!anim.Models.ContainsKey(animindex)) animate = false;
-			if (animate)
-				obj.ProcessTransforms(anim.Models[animindex], animframe, transform);
-			else
-				obj.ProcessTransforms(transform);
-			HitResult result = HitResult.NoHit;
-			if (obj.Attach != null)
-				result = HitResult.Min(result, CheckHit(mesh[modelindex], Near, Far, Viewport, Projection, View, transform, obj));
-			foreach (NJS_OBJECT child in obj.Children)
-				result = HitResult.Min(result, CheckHitAnimated(child, Near, Far, Viewport, Projection, View, transform, mesh, anim, animframe, ref modelindex, ref animindex));
-			transform.Pop();
-			return result;
-		}
-
-		public static Attach obj2nj(string objfile, string[] textures = null)
-		{
-			string[] objFile = File.ReadAllLines(objfile);
-			List<UV> uvs = new List<UV>();
-			List<Color> vcolors = new List<Color>();
-			List<Vertex> verts = new List<Vertex>();
-			List<Vertex> norms = new List<Vertex>();
-			Dictionary<string, NJS_MATERIAL> materials = new Dictionary<string, NJS_MATERIAL>();
-
-			NJS_MATERIAL lastMaterial = null;
-			// Determines whether or not the Texture ID for lastMaterial has been set.
-			bool textureIdAssigned = false;
-			// Used for materials that don't have a texid field.
-			int lastTextureId = 0;
-
-			List<Vertex> model_Vertex = new List<Vertex>();
-			List<Vertex> model_Normal = new List<Vertex>();
-			List<NJS_MATERIAL> model_Material = new List<NJS_MATERIAL>();
-			List<NJS_MESHSET> model_Mesh = new List<NJS_MESHSET>();
-			List<ushort> model_Mesh_MaterialID = new List<ushort>();
-			List<List<Poly>> model_Mesh_Poly = new List<List<Poly>>();
-			List<List<UV>> model_Mesh_UV = new List<List<UV>>();
-			List<List<Color>> model_Mesh_VColor = new List<List<Color>>();
-
-			foreach (string objLine in objFile)
-			{
-				string[] lin = objLine.Split('#')[0].Split(" ".ToCharArray(), StringSplitOptions.RemoveEmptyEntries);
-
-				if (lin.Length == 0)
-					continue;
-
-				switch (lin[0].ToLowerInvariant())
-				{
-					case "mtllib":
-						string[] mtlFile = File.ReadAllLines(Path.Combine(Path.GetDirectoryName(objfile), lin[1]));
-						foreach (string mtlLine in mtlFile)
-						{
-							string[] mlin = mtlLine.Split('#')[0].Split(" ".ToCharArray(), StringSplitOptions.RemoveEmptyEntries);
-
-							if (mlin.Length == 0)
-								continue;
-
-							#region Parsing Material Properties
-							// Calling trim on this to be compatible with 3ds Max mtl files.
-							// It likes to indent them with tabs (\t)
-							switch (mlin[0].ToLowerInvariant().Trim())
-							{
-								case "newmtl":
-									// Texture ID failsafe
-									if (!textureIdAssigned && lastMaterial != null)
-										lastMaterial.TextureID = ++lastTextureId;
-
-									textureIdAssigned = false;
-									lastMaterial = new NJS_MATERIAL { UseAlpha = false, UseTexture = false };
-									materials.Add(mlin[1], lastMaterial);
-									break;
-
-								case "kd":
-									lastMaterial.DiffuseColor = Color.FromArgb(
-										(int)Math.Round(float.Parse(mlin[1], CultureInfo.InvariantCulture) * 255),
-										(int)Math.Round(float.Parse(mlin[2], CultureInfo.InvariantCulture) * 255),
-										(int)Math.Round(float.Parse(mlin[3], CultureInfo.InvariantCulture) * 255));
-									break;
-
-								case "map_ka":
-									lastMaterial.UseAlpha = true;
-									if (textures != null && mlin.Length > 1)
-									{
-										string baseName = Path.GetFileNameWithoutExtension(mlin[1]);
-										for (int tid = 0; tid < textures.Length; tid++)
-										{
-											if (textures[tid] == baseName)
-											{
-												lastMaterial.TextureID = tid;
-												lastTextureId = tid;
-												textureIdAssigned = true;
-												break;
-											}
-										}
-									}
-									break;
-
-								case "map_kd":
-									lastMaterial.UseTexture = true;
-									if (textures != null && mlin.Length > 1)
-									{
-										string baseName = Path.GetFileNameWithoutExtension(mlin[1]);
-										for (int tid = 0; tid < textures.Length; tid++)
-										{
-											if (textures[tid] == baseName)
-											{
-												lastMaterial.TextureID = tid;
-												lastTextureId = tid;
-												textureIdAssigned = true;
-												break;
-											}
-										}
-									}
-									break;
-
-								case "ke":
-									lastMaterial.Exponent = float.Parse(mlin[1], CultureInfo.InvariantCulture);
-									break;
-
-								case "d":
-								case "tr":
-									lastMaterial.DiffuseColor = Color.FromArgb(
-										(int)Math.Round(float.Parse(mlin[1], CultureInfo.InvariantCulture) * 255),
-										lastMaterial.DiffuseColor);
-									break;
-
-								case "ks":
-									lastMaterial.SpecularColor = Color.FromArgb(
-										(int)Math.Round(float.Parse(mlin[1], CultureInfo.InvariantCulture) * 255),
-										(int)Math.Round(float.Parse(mlin[2], CultureInfo.InvariantCulture) * 255),
-										(int)Math.Round(float.Parse(mlin[3], CultureInfo.InvariantCulture) * 255));
-									break;
-
-								case "texid":
-									if (!textureIdAssigned)
-									{
-										int textureID = int.Parse(mlin[1], CultureInfo.InvariantCulture);
-										lastMaterial.TextureID = textureID;
-										lastTextureId = textureID;
-										textureIdAssigned = true;
-									}
-									break;
-
-								case "-u_mirror":
-									if (bool.TryParse(mlin[1], out bool uMirror))
-										lastMaterial.FlipU = uMirror;
-
-									break;
-
-								case "-v_mirror":
-									if (bool.TryParse(mlin[1], out bool vMirror))
-										lastMaterial.FlipV = vMirror;
-
-									break;
-
-								case "-u_tile":
-									if (bool.TryParse(mlin[1], out bool uTile))
-										lastMaterial.ClampU = !uTile;
-
-									break;
-
-								case "-v_tile":
-									if (bool.TryParse(mlin[1], out bool vTile))
-										lastMaterial.ClampV = !vTile;
-
-									break;
-
-								case "-enviromap":
-									lastMaterial.EnvironmentMap = true;
-									break;
-
-								case "-doublesided":
-									lastMaterial.DoubleSided = true;
-									break;
-
-								case "-ignorelighting":
-									lastMaterial.IgnoreLighting = bool.Parse(mlin[1]);
-									break;
-
-								case "-flatshaded":
-									lastMaterial.FlatShading = bool.Parse(mlin[1]);
-									break;
-							}
-							#endregion
-						}
-
-						break;
-
-					case "v":
-						verts.Add(new Vertex(float.Parse(lin[1], CultureInfo.InvariantCulture),
-							float.Parse(lin[2], CultureInfo.InvariantCulture),
-							float.Parse(lin[3], CultureInfo.InvariantCulture)));
-						break;
-
-					case "vn":
-						norms.Add(new Vertex(float.Parse(lin[1], CultureInfo.InvariantCulture),
-							float.Parse(lin[2], CultureInfo.InvariantCulture),
-							float.Parse(lin[3], CultureInfo.InvariantCulture)));
-						break;
-
-					case "vt":
-						uvs.Add(new UV
-						{
-							U = float.Parse(lin[1], CultureInfo.InvariantCulture) * -1,
-							V = float.Parse(lin[2], CultureInfo.InvariantCulture) * -1
-						});
-						break;
-
-					case "vc":
-						vcolors.Add(Color.FromArgb((int)Math.Round(float.Parse(lin[1], CultureInfo.InvariantCulture)),
-							(int)Math.Round(float.Parse(lin[2], CultureInfo.InvariantCulture)),
-							(int)Math.Round(float.Parse(lin[3], CultureInfo.InvariantCulture)),
-							(int)Math.Round(float.Parse(lin[4], CultureInfo.InvariantCulture))));
-						break;
-
-					case "usemtl":
-						model_Mesh_Poly.Add(new List<Poly>());
-						model_Mesh_UV.Add(new List<UV>());
-						model_Mesh_VColor.Add(new List<Color>());
-						if (materials.ContainsKey(lin[1]))
-						{
-							NJS_MATERIAL mtl = materials[lin[1]];
-							if (model_Material.Contains(mtl))
-								model_Mesh_MaterialID.Add((ushort)model_Material.IndexOf(mtl));
-							else
-							{
-								model_Mesh_MaterialID.Add((ushort)model_Material.Count);
-								model_Material.Add(mtl);
-							}
-						}
-						else
-							model_Mesh_MaterialID.Add(0);
-						break;
-
-					case "f":
-						if (model_Mesh_MaterialID.Count == 0)
-						{
-							model_Mesh_MaterialID.Add(0);
-							model_Mesh_Poly.Add(new List<Poly>());
-							model_Mesh_UV.Add(new List<UV>());
-							model_Mesh_VColor.Add(new List<Color>());
-						}
-						ushort[] pol = new ushort[3];
-						for (int i = 1; i <= 3; i++)
-						{
-							string[] lne = lin[i].Split('/');
-							Vertex ver = verts.GetItemNeg(int.Parse(lne[0]));
-							Vertex nor = norms.GetItemNeg(int.Parse(lne[2]));
-							if (uvs.Count > 0)
-							{
-								if (!string.IsNullOrEmpty(lne[1]))
-								{
-									model_Mesh_UV[model_Mesh_UV.Count - 1].Add(uvs.GetItemNeg(int.Parse(lne[1])));
-								}
-							}
-							if (vcolors.Count > 0)
-							{
-								if (lne.Length == 4)
-								{
-									model_Mesh_VColor[model_Mesh_VColor.Count - 1].Add(vcolors.GetItemNeg(int.Parse(lne[3])));
-								}
-								else if (!string.IsNullOrEmpty(lne[1]))
-								{
-									model_Mesh_VColor[model_Mesh_VColor.Count - 1].Add(vcolors.GetItemNeg(int.Parse(lne[1])));
-								}
-							}
-							int verind = model_Vertex.IndexOf(ver);
-							while (verind > -1)
-							{
-								if (Equals(model_Normal[verind], nor))
-									break;
-								verind = model_Vertex.IndexOf(ver, verind + 1);
-							}
-							if (verind > -1)
-							{
-								pol[i - 1] = (ushort)verind;
-							}
-							else
-							{
-								model_Vertex.Add(ver);
-								model_Normal.Add(nor);
-								pol[i - 1] = (ushort)(model_Vertex.Count - 1);
-							}
-						}
-						Poly tri = Poly.CreatePoly(Basic_PolyType.Triangles);
-						for (int i = 0; i < 3; i++)
-							tri.Indexes[i] = pol[i];
-						model_Mesh_Poly[model_Mesh_Poly.Count - 1].Add(tri);
-						break;
-
-					case "t":
-						if (model_Mesh_MaterialID.Count == 0)
-						{
-							model_Mesh_MaterialID.Add(0);
-							model_Mesh_Poly.Add(new List<Poly>());
-							model_Mesh_UV.Add(new List<UV>());
-							model_Mesh_VColor.Add(new List<Color>());
-						}
-						List<ushort> str = new List<ushort>();
-						for (int i = 1; i <= lin.Length - 1; i++)
-						{
-							Vertex ver2 = verts.GetItemNeg(int.Parse(lin[i]));
-							Vertex nor2 = norms.GetItemNeg(int.Parse(lin[i]));
-							if (uvs.Count > 0)
-								model_Mesh_UV[model_Mesh_UV.Count - 1].Add(uvs.GetItemNeg(int.Parse(lin[i])));
-							if (vcolors.Count > 0)
-								model_Mesh_VColor[model_Mesh_VColor.Count - 1].Add(vcolors.GetItemNeg(int.Parse(lin[i])));
-							int verind = model_Vertex.IndexOf(ver2);
-							while (verind > -1)
-							{
-								if (Equals(model_Normal[verind], nor2))
-									break;
-								verind = model_Vertex.IndexOf(ver2, verind + 1);
-							}
-							if (verind > -1)
-							{
-								str.Add((ushort)verind);
-							}
-							else
-							{
-								model_Vertex.Add(ver2);
-								model_Normal.Add(nor2);
-								str.Add((ushort)(model_Vertex.Count - 1));
-							}
-						}
-						model_Mesh_Poly[model_Mesh_Poly.Count - 1].Add(new Strip(str.ToArray(), false));
-						break;
-
-					case "q":
-						List<ushort> str2 = new List<ushort>(model_Mesh_Poly[model_Mesh_Poly.Count - 1][model_Mesh_Poly[model_Mesh_Poly.Count - 1].Count - 1].Indexes);
-						for (int i = 1; i <= lin.Length - 1; i++)
-						{
-							Vertex ver3 = verts.GetItemNeg(int.Parse(lin[i]));
-							Vertex nor3 = norms.GetItemNeg(int.Parse(lin[i]));
-							if (uvs.Count > 0)
-								model_Mesh_UV[model_Mesh_UV.Count - 1].Add(uvs.GetItemNeg(int.Parse(lin[i])));
-							if (vcolors.Count > 0)
-								model_Mesh_VColor[model_Mesh_VColor.Count - 1].Add(vcolors.GetItemNeg(int.Parse(lin[i])));
-							int verind = model_Vertex.IndexOf(ver3);
-							while (verind > -1)
-							{
-								if (Equals(model_Normal[verind], nor3))
-									break;
-								verind = model_Vertex.IndexOf(ver3, verind + 1);
-							}
-							if (verind > -1)
-							{
-								str2.Add((ushort)verind);
-							}
-							else
-							{
-								model_Vertex.Add(ver3);
-								model_Normal.Add(nor3);
-								str2.Add((ushort)(model_Vertex.Count - 1));
-							}
-						}
-						model_Mesh_Poly[model_Mesh_Poly.Count - 1][model_Mesh_Poly[model_Mesh_Poly.Count - 1].Count - 1] = new Strip(str2.ToArray(), false);
-						break;
-				}
-			}
-
-			// Material failsafe
-			if (model_Material.Count == 0)
-				model_Material.Add(new NJS_MATERIAL());
-
-			for (int i = 0; i < model_Mesh_MaterialID.Count; i++)
-			{
-				model_Mesh.Add(new NJS_MESHSET(model_Mesh_Poly[i].ToArray(), false, model_Mesh_UV[i].Count > 0, model_Mesh_VColor[i].Count > 0));
-				model_Mesh[i].MaterialID = model_Mesh_MaterialID[i];
-				if (model_Mesh[i].UV != null)
-				{
-					// HACK: Checking if j < model_Mesh_UV[i].Count prevents an out-of-range exception with SADXLVL2 when importing a whole stage export of Emerald Coast 1.
-					for (int j = 0; j < model_Mesh[i].UV.Length && j < model_Mesh_UV[i].Count; j++)
-						model_Mesh[i].UV[j] = model_Mesh_UV[i][j];
-				}
-				if (model_Mesh[i].VColor != null)
-				{
-					for (int j = 0; j < model_Mesh[i].VColor.Length; j++)
-						model_Mesh[i].VColor[j] = model_Mesh_VColor[i][j];
-				}
-			}
-
-			Attach model = new BasicAttach(model_Vertex.ToArray(), model_Normal.ToArray(), model_Mesh, model_Material);
-			model.ProcessVertexData();
-			model.CalculateBounds();
-			return model;
-		}
-
-		private static T GetItemNeg<T>(this List<T> list, int index)
-		{
-			if (index < 0)
-				return list[list.Count + index];
-			return list[index - 1];
-		}
-
-		private static readonly Vector3 XAxis = new Vector3(1, 0, 0);
-		private static readonly Vector3 YAxis = new Vector3(0, 1, 0);
-		private static readonly Vector3 ZAxis = new Vector3(0, 0, 1);
-
-		public static int RadToBAMS(float rad)
-		{
-			return (int)(rad * (65536 / (2 * Math.PI)));
-		}
-
-		public static void RotateXYZLocal(this MatrixStack transform, int x, int y, int z)
-		{
-			transform.RotateAxisLocal(ZAxis, BAMSToRad(z));
-			transform.RotateAxisLocal(XAxis, BAMSToRad(x));
-			transform.RotateAxisLocal(YAxis, BAMSToRad(y));
-		}
-
-		/// <summary>
-		/// This is supposed to convert a matrix back into rotation values. But it doesn't.
-		/// </summary>
-		/// <param name="matrix"></param>
-		/// <returns></returns>
-		public static Rotation FromMatrix(this Matrix matrix)
-		{
-			Rotation eulerRotationZXY = new Rotation();
-
-			// code below is adopted from Ogre Engine source
-			float rfYAngle, rfPAngle, rfRAngle; // rfY angle = z, rfP angle = y, rfRAngle = x
-
-			// rot = cy*cz-sx*sy*sz -cx*sz cz*sy+cy*sx*sz
-			// cz*sx*sy+cy*sz cx*cz -cy*cz*sx+sy*sz
-			// -cx*sy sx cx*cy
-
-			//rfPAngle = Math::ASin(m[2][1]);
-			rfPAngle = (float)Math.Asin(matrix.M32);
-			if (rfPAngle < (Math.PI / 2))
-			{
-				if (rfPAngle > (-Math.PI / 2))
-				{
-					//rfYAngle = Math::ATan2(-m[0][1],m[1][1]);
-					//rfRAngle = Math::ATan2(-m[2][0],m[2][2]);
-					rfYAngle = (float)Math.Atan2(-matrix.M12, matrix.M22);
-					rfRAngle = (float)Math.Atan2(-matrix.M31, matrix.M33);
-				}
-				else
-				{
-					// WARNING. Not a unique solution.
-					//Radian fRmY = Math::ATan2(m[0][2],m[0][0]);
-					float fRmY = (float)Math.Atan2(matrix.M13, matrix.M11);
-					rfRAngle = 0f; // any angle works
-					rfYAngle = rfRAngle - fRmY;
-				}
-			}
-			else
-			{
-				// WARNING. Not a unique solution.
-				// Radian fRpY = Math::ATan2(m[0][2],m[0][0]);
-				float fRpY = (float)Math.Atan2(matrix.M13, matrix.M11);
-				rfRAngle = 0f; // any angle works
-				rfYAngle = fRpY - rfRAngle;
-			}
-
-			eulerRotationZXY.X = RadToBAMS(rfRAngle);
-			eulerRotationZXY.Y = RadToBAMS(rfPAngle);
-			eulerRotationZXY.Z = RadToBAMS(rfYAngle);
-
-			return eulerRotationZXY;
-		}
-
-		/// <summary>
-		/// Writes an object model (basic format) to the specified stream, in Alias-Wavefront *.OBJ format.
-		/// </summary>
-		/// <param name="objstream">stream representing a wavefront obj file to export to</param>
-		/// <param name="obj">Model to export.</param>
-		/// <param name="materialPrefix">idk</param>
-		/// <param name="transform">Used for calculating transforms.</param>
-		/// <param name="totalVerts">This keeps track of how many verts have been exported to the current file. This is necessary because *.obj vertex indeces are file-level, not object-level.</param>
-		/// <param name="totalNorms">This keeps track of how many vert normals have been exported to the current file. This is necessary because *.obj vertex normal indeces are file-level, not object-level.</param>
-		/// <param name="totalUVs">This keeps track of how many texture verts have been exported to the current file. This is necessary because *.obj textue vert indeces are file-level, not object-level.</param>
-		private static void WriteObjFromBasicAttach(StreamWriter objstream, NJS_OBJECT obj, string materialPrefix, Matrix transform, ref int totalVerts, ref int totalNorms, ref int totalUVs)
-		{
-			if (obj.Attach != null)
-			{
-				var basicAttach = (BasicAttach)obj.Attach;
-				bool wroteNormals = false;
-				objstream.WriteLine("g " + obj.Name);
-
-				#region Outputting Verts and Normals
-				foreach (Vertex v in basicAttach.Vertex)
-				{
-					Vector3 inputVert = new Vector3(v.X, v.Y, v.Z);
-					Vector3 outputVert = Vector3.TransformCoordinate(inputVert, transform);
-					objstream.WriteLine("v {0} {1} {2}", outputVert.X.ToString(NumberFormatInfo.InvariantInfo), outputVert.Y.ToString(NumberFormatInfo.InvariantInfo), outputVert.Z.ToString(NumberFormatInfo.InvariantInfo));
-				}
-
-				if (basicAttach.Vertex.Length == basicAttach.Normal.Length)
-				{
-					foreach (Vertex v in basicAttach.Normal)
-					{
-						objstream.WriteLine("vn {0} {1} {2}", v.X.ToString(NumberFormatInfo.InvariantInfo), v.Y.ToString(NumberFormatInfo.InvariantInfo), v.Z.ToString(NumberFormatInfo.InvariantInfo));
-					}
-					wroteNormals = true;
-				}
-				#endregion
-
-				#region Outputting Meshes
-				foreach (NJS_MESHSET set in basicAttach.Mesh)
-				{
-					if (basicAttach.Material.Count > 0)
-					{
-						if (basicAttach.Material[set.MaterialID].UseTexture)
-						{
-							objstream.WriteLine("usemtl {0}_material_{1}", materialPrefix, basicAttach.Material[set.MaterialID].TextureID);
-						}
-					}
-
-					if (set.UV != null)
-					{
-						foreach (UV uv in set.UV)
-						{
-							objstream.WriteLine("vt {0} {1}", uv.U.ToString(NumberFormatInfo.InvariantInfo), (uv.V * -1).ToString(NumberFormatInfo.InvariantInfo));
-						}
-					}
-
-					int processedUVStripCount = 0;
-					foreach (Poly poly in set.Poly)
-					{
-						switch (poly.PolyType)
-						{
-							case Basic_PolyType.Strips:
-								var polyStrip = (Strip)poly;
-								int expectedTrisCount = polyStrip.Indexes.Length - 2;
-								bool triangleWindReversed = polyStrip.Reversed;
-
-								for (int stripIndx = 0; stripIndx < expectedTrisCount; stripIndx++)
-								{
-									if (triangleWindReversed)
-									{
-										Vector3 newFace = new Vector3((polyStrip.Indexes[stripIndx + 1] + 1),
-											(polyStrip.Indexes[stripIndx] + 1),
-											(polyStrip.Indexes[stripIndx + 2] + 1));
-
-										if (set.UV != null)
-										{
-											int uv1 = (stripIndx + 1) + processedUVStripCount + 1;
-											int uv2 = (stripIndx) + processedUVStripCount + 1;
-											int uv3 = (stripIndx + 2) + processedUVStripCount + 1;
-
-											if (wroteNormals)
-											{
-												objstream.WriteLine("f {0}/{1}/{2} {3}/{4}/{5} {6}/{7}/{8}",
-													(int)newFace.X + totalVerts, uv1 + totalUVs, (int)newFace.X + totalNorms,
-													(int)newFace.Y + totalVerts, uv2 + totalUVs, (int)newFace.Y + totalNorms,
-													(int)newFace.Z + totalVerts, uv3 + totalUVs, (int)newFace.Z + totalNorms);
-											}
-											else
-											{
-												objstream.WriteLine("f {0}/{1} {2}/{3} {4}/{5}",
-													(int)newFace.X + totalVerts, uv1 + totalUVs,
-													(int)newFace.Y + totalVerts, uv2 + totalUVs,
-													(int)newFace.Z + totalVerts, uv3 + totalUVs);
-											}
-										}
-										else
-										{
-											if (wroteNormals)
-											{
-												objstream.WriteLine("f {0}//{1} {2}//{3} {4}//{5}",
-													(int)newFace.X + totalVerts, (int)newFace.X + totalNorms,
-													(int)newFace.Y + totalVerts, (int)newFace.Y + totalNorms,
-													(int)newFace.Z + totalVerts, (int)newFace.Z + totalNorms);
-											}
-											else
-											{
-												objstream.WriteLine("f {0} {1} {2}", (int)newFace.X + totalVerts, (int)newFace.Y + totalVerts, (int)newFace.Z + totalVerts);
-											}
-										}
-									}
-									else
-									{
-										Vector3 newFace = new Vector3((polyStrip.Indexes[stripIndx] + 1), (polyStrip.Indexes[stripIndx + 1] + 1), (polyStrip.Indexes[stripIndx + 2] + 1));
-
-										if (set.UV != null)
-										{
-											int uv1 = (stripIndx) + processedUVStripCount + 1;
-											int uv2 = stripIndx + 1 + processedUVStripCount + 1;
-											int uv3 = stripIndx + 2 + processedUVStripCount + 1;
-
-											if (wroteNormals)
-											{
-												objstream.WriteLine("f {0}/{1}/{2} {3}/{4}/{5} {6}/{7}/{8}",
-													(int)newFace.X + totalVerts, uv1 + totalUVs, (int)newFace.X + totalNorms,
-													(int)newFace.Y + totalVerts, uv2 + totalUVs, (int)newFace.Y + totalNorms,
-													(int)newFace.Z + totalVerts, uv3 + totalUVs, (int)newFace.Z + totalNorms);
-											}
-											else
-											{
-												objstream.WriteLine("f {0}/{1} {2}/{3} {4}/{5}",
-													(int)newFace.X + totalVerts, uv1 + totalUVs,
-													(int)newFace.Y + totalVerts, uv2 + totalUVs,
-													(int)newFace.Z + totalVerts, uv3 + totalUVs);
-											}
-										}
-										else
-										{
-											if (wroteNormals)
-											{
-												objstream.WriteLine("f {0}//{1} {2}//{3} {4}//{5}",
-													(int)newFace.X + totalVerts, (int)newFace.X + totalNorms,
-													(int)newFace.Y + totalVerts, (int)newFace.Y + totalNorms,
-													(int)newFace.Z + totalVerts, (int)newFace.Z + totalNorms);
-											}
-											else
-											{
-												objstream.WriteLine("f {0} {1} {2}", (int)newFace.X + totalVerts, (int)newFace.Y + totalVerts, (int)newFace.Z + totalVerts);
-											}
-										}
-									}
-
-									triangleWindReversed = !triangleWindReversed; // flip every other triangle or the output will be wrong
-								}
-
-								if (set.UV != null)
-								{
-									processedUVStripCount += polyStrip.Indexes.Length;
-									objstream.WriteLine("# processed UV strips this poly: {0}", processedUVStripCount);
-								}
-								break;
-
-							case Basic_PolyType.Triangles:
-								for (int faceVIndx = 0; faceVIndx < poly.Indexes.Length / 3; faceVIndx++)
-								{
-									Vector3 newFace = new Vector3((poly.Indexes[faceVIndx] + 1),
-										(poly.Indexes[faceVIndx + 1] + 1), (poly.Indexes[faceVIndx + 2] + 1));
-
-									if (set.UV != null)
-									{
-										int uv1 = (faceVIndx) + processedUVStripCount + 1;
-										int uv2 = faceVIndx + 1 + processedUVStripCount + 1;
-										int uv3 = faceVIndx + 2 + processedUVStripCount + 1;
-
-										if (wroteNormals)
-										{
-											objstream.WriteLine("f {0}/{1}/{2} {3}/{4}/{5} {6}/{7}/{8}",
-												(int)newFace.X + totalVerts, uv1 + totalUVs, (int)newFace.X + totalNorms,
-												(int)newFace.Y + totalVerts, uv2 + totalUVs, (int)newFace.Y + totalNorms,
-												(int)newFace.Z + totalVerts, uv3 + totalUVs, (int)newFace.Z + totalNorms);
-										}
-										else
-										{
-											objstream.WriteLine("f {0}/{1} {2}/{3} {4}/{5}",
-												(int)newFace.X + totalVerts, uv1 + totalUVs,
-												(int)newFace.Y + totalVerts, uv2 + totalUVs,
-												(int)newFace.Z + totalVerts, uv3 + totalUVs);
-										}
-									}
-									else
-									{
-										if (wroteNormals)
-										{
-											objstream.WriteLine("f {0}//{1} {2}//{3} {4}//{5}",
-												(int)newFace.X + totalVerts, (int)newFace.X + totalNorms,
-												(int)newFace.Y + totalVerts, (int)newFace.Y + totalNorms,
-												(int)newFace.Z + totalVerts, (int)newFace.Z + totalNorms);
-										}
-										else
-										{
-											objstream.WriteLine("f {0} {1} {2}", (int)newFace.X + totalVerts, (int)newFace.Y + totalVerts, (int)newFace.Z + totalVerts);
-										}
-									}
-
-									if (set.UV != null)
-									{
-										processedUVStripCount += 3;
-										objstream.WriteLine("# processed UV strips this poly: {0}", processedUVStripCount);
-									}
-								}
-								break;
-
-							case Basic_PolyType.Quads:
-								for (int faceVIndx = 0; faceVIndx < poly.Indexes.Length / 4; faceVIndx++)
-								{
-									Vector4 newFace = new Vector4((poly.Indexes[faceVIndx + 0] + 1),
-										(poly.Indexes[faceVIndx + 1] + 1),
-										(poly.Indexes[faceVIndx + 2] + 1),
-										(poly.Indexes[faceVIndx + 3] + 1));
-
-									if (set.UV != null)
-									{
-										int uv1 = faceVIndx + 0 + processedUVStripCount + 1; // +1's are because obj indeces always start at 1, not 0
-										int uv2 = faceVIndx + 1 + processedUVStripCount + 1;
-										int uv3 = faceVIndx + 2 + processedUVStripCount + 1;
-										int uv4 = faceVIndx + 3 + processedUVStripCount + 1;
-
-										if (wroteNormals)
-										{
-											objstream.WriteLine("f {0}/{1}/{2} {3}/{4}/{5} {6}/{7}/{8}",
-												(int)newFace.X + totalVerts, uv1 + totalUVs, (int)newFace.X + totalNorms,
-												(int)newFace.Y + totalVerts, uv2 + totalUVs, (int)newFace.Y + totalNorms,
-												(int)newFace.Z + totalVerts, uv3 + totalUVs, (int)newFace.Z + totalNorms);
-											objstream.WriteLine("f {0}/{1}/{2} {3}/{4}/{5} {6}/{7}/{8}",
-												(int)newFace.Z + totalVerts, uv3 + totalUVs, (int)newFace.Z + totalNorms,
-												(int)newFace.Y + totalVerts, uv2 + totalUVs, (int)newFace.Y + totalNorms,
-												(int)newFace.W + totalVerts, uv4 + totalUVs, (int)newFace.W + totalNorms);
-										}
-										else
-										{
-											objstream.WriteLine("f {0}/{1} {2}/{3} {4}/{5}",
-												(int)newFace.X + totalVerts, uv1 + totalUVs,
-												(int)newFace.Y + totalVerts, uv2 + totalUVs,
-												(int)newFace.Z + totalVerts, uv3 + totalUVs);
-											objstream.WriteLine("f {0}/{1} {2}/{3} {4}/{5}",
-												(int)newFace.Z + totalVerts, uv3 + totalUVs,
-												(int)newFace.Y + totalVerts, uv2 + totalUVs,
-												(int)newFace.W + totalVerts, uv4 + totalUVs);
-										}
-									}
-									else
-									{
-										if (wroteNormals)
-										{
-											objstream.WriteLine("f {0}//{1} {2}//{3} {4}//{5}",
-												(int)newFace.X + totalVerts, (int)newFace.X + totalNorms,
-												(int)newFace.Y + totalVerts, (int)newFace.Y + totalNorms,
-												(int)newFace.Z + totalVerts, (int)newFace.Z + totalNorms);
-											objstream.WriteLine("f {0}//{1} {2}//{3} {4}//{5}",
-												(int)newFace.Z + totalVerts, (int)newFace.Z + totalNorms,
-												(int)newFace.Y + totalVerts, (int)newFace.Y + totalNorms,
-												(int)newFace.W + totalVerts, (int)newFace.W + totalNorms);
-										}
-										else
-										{
-											objstream.WriteLine("f {0} {1} {2}", (int)newFace.X + totalVerts, (int)newFace.Y + totalVerts, (int)newFace.Z + totalVerts);
-											objstream.WriteLine("f {0} {1} {2}", (int)newFace.Z + totalVerts, (int)newFace.Y + totalVerts, (int)newFace.W + totalVerts);
-										}
-									}
-
-									if (set.UV != null)
-									{
-										processedUVStripCount += 4;
-										objstream.WriteLine("# processed UV strips this poly: {0}", processedUVStripCount);
-									}
-								}
-								break;
-
-							case Basic_PolyType.NPoly:
-								objstream.WriteLine("# Error in WriteObjFromBasicAttach() - NPoly not supported yet!");
-								continue;
-						}
-					}
-
-					if (set.UV != null)
-					{
-						totalUVs += set.UV.Length;
-					}
-				}
-				#endregion
-
-				objstream.WriteLine("");
-
-				// add totals
-				totalVerts += basicAttach.Vertex.Length;
-				totalNorms += basicAttach.Normal.Length;
-			}
-		}
-
-		/// <summary>
-		/// Writes an object model (chunk format) to the specified stream, in Alias-Wavefront *.OBJ format.
-		/// </summary>
-		/// <param name="objstream">stream representing a wavefront obj file to export to</param>
-		/// <param name="obj">Model to export.</param>
-		/// <param name="materialPrefix">idk</param>
-		/// <param name="transform">Used for calculating transforms.</param>
-		/// <param name="totalVerts">This keeps track of how many verts have been exported to the current file. This is necessary because *.obj vertex indeces are file-level, not object-level.</param>
-		/// <param name="totalNorms">This keeps track of how many vert normals have been exported to the current file. This is necessary because *.obj vertex normal indeces are file-level, not object-level.</param>
-		/// <param name="totalUVs">This keeps track of how many texture verts have been exported to the current file. This is necessary because *.obj textue vert indeces are file-level, not object-level.</param>
-		/// <param name="errorFlag">Set this to TRUE if you encounter an issue. The user will be alerted.</param>
-		private static void WriteObjFromChunkAttach(StreamWriter objstream, NJS_OBJECT obj, string materialPrefix, Matrix transform, ref int totalVerts, ref int totalNorms, ref int totalUVs, ref bool errorFlag)
-		{
-			// add obj writing here
-			if (obj.Attach != null)
-			{
-				ChunkAttach chunkAttach = (ChunkAttach)obj.Attach;
-
-				if ((chunkAttach.Vertex != null) && (chunkAttach.Poly != null))
-				{
-					int outputVertCount = 0;
-					int outputNormalCount = 0;
-
-					objstream.WriteLine("g " + obj.Name);
-
-					#region Outputting Verts and Normals
-					int vertexChunkCount = chunkAttach.Vertex.Count;
-					int polyChunkCount = chunkAttach.Poly.Count;
-
-					if (vertexChunkCount != 1)
-					{
-						errorFlag = true;
-						objstream.WriteLine("#A chunk model with more than one vertex chunk was found. Output is probably corrupt.");
-					}
-
-					for (int vc = 0; vc < vertexChunkCount; vc++)
-					{
-						for (int vIndx = 0; vIndx < chunkAttach.Vertex[vc].VertexCount; vIndx++)
-						{
-							if (chunkAttach.Vertex[vc].Flags == 0)
-							{
-								Vector3 inputVert = new Vector3(chunkAttach.Vertex[vc].Vertices[vIndx].X, chunkAttach.Vertex[vc].Vertices[vIndx].Y, chunkAttach.Vertex[vc].Vertices[vIndx].Z);
-								Vector3 outputVert = Vector3.TransformCoordinate(inputVert, transform);
-								objstream.WriteLine("v {0} {1} {2}", outputVert.X.ToString(NumberFormatInfo.InvariantInfo), outputVert.Y.ToString(NumberFormatInfo.InvariantInfo), outputVert.Z.ToString(NumberFormatInfo.InvariantInfo));
-
-								outputVertCount++;
-							}
-						}
-
-						if (chunkAttach.Vertex[vc].Normals.Count <= 0)
-						{
-							continue;
-						}
-
-						if (chunkAttach.Vertex[vc].Flags != 0)
-						{
-							continue;
-						}
-
-						foreach (Vertex v in chunkAttach.Vertex[vc].Normals)
-						{
-							objstream.WriteLine("vn {0} {1} {2}",
-								v.X.ToString(NumberFormatInfo.InvariantInfo), v.Y.ToString(NumberFormatInfo.InvariantInfo), v.Z.ToString(NumberFormatInfo.InvariantInfo));
-							outputNormalCount++;
-						}
-					}
-					#endregion
-
-					#region Outputting Polys
-					for (int pc = 0; pc < polyChunkCount; pc++)
-					{
-						PolyChunk polyChunk = chunkAttach.Poly[pc];
-
-						if (polyChunk is PolyChunkStrip chunkStrip)
-						{
-							for (int stripNum = 0; stripNum < chunkStrip.StripCount; stripNum++)
-							{
-								// output texture verts before use, if necessary
-								bool uvsAreValid = false;
-								if (chunkStrip.Strips[stripNum].UVs != null)
-								{
-									if (chunkStrip.Strips[stripNum].UVs.Length > 0)
-									{
-										uvsAreValid = true;
-										foreach (UV uv in chunkStrip.Strips[stripNum].UVs)
-										{
-											objstream.WriteLine("vt {0} {1}", uv.U.ToString(NumberFormatInfo.InvariantInfo), uv.V.ToString(NumberFormatInfo.InvariantInfo));
-										}
-									}
-								}
-
-								bool windingReversed = chunkStrip.Strips[stripNum].Reversed;
-								for (int currentStripIndx = 0; currentStripIndx < chunkStrip.Strips[stripNum].Indexes.Length - 2; currentStripIndx++)
-								{
-									if (windingReversed)
-									{
-										if (uvsAreValid)
-										{
-											// note to self - uvs.length will equal strip indeces length! They are directly linked, just like you remembered.
-											objstream.WriteLine("f {0}/{1} {2}/{3} {4}/{5}",
-												(chunkStrip.Strips[stripNum].Indexes[currentStripIndx + 1] + totalVerts) + 1, (currentStripIndx + 1 + totalUVs) + 1,
-												(chunkStrip.Strips[stripNum].Indexes[currentStripIndx] + totalVerts) + 1, (currentStripIndx + totalUVs) + 1,
-												(chunkStrip.Strips[stripNum].Indexes[currentStripIndx + 2] + totalVerts) + 1, (currentStripIndx + 2 + totalUVs) + 1);
-										}
-										else
-										{
-											objstream.WriteLine("f {0} {1} {2}",
-												(chunkStrip.Strips[stripNum].Indexes[currentStripIndx + 1] + totalVerts) + 1,
-												(chunkStrip.Strips[stripNum].Indexes[currentStripIndx] + totalVerts) + 1,
-												(chunkStrip.Strips[stripNum].Indexes[currentStripIndx + 2] + totalVerts) + 1);
-										}
-									}
-									else
-									{
-										if (uvsAreValid)
-										{
-											// note to self - uvs.length will equal strip indeces length! They are directly linked, just like you remembered.
-											objstream.WriteLine("f {0}/{1} {2}/{3} {4}/{5}",
-												(chunkStrip.Strips[stripNum].Indexes[currentStripIndx] + totalVerts) + 1, currentStripIndx + totalUVs + 1,
-												(chunkStrip.Strips[stripNum].Indexes[currentStripIndx + 1] + totalVerts) + 1, currentStripIndx + 1 + totalUVs + 1,
-												(chunkStrip.Strips[stripNum].Indexes[currentStripIndx + 2] + totalVerts) + 1, currentStripIndx + 2 + totalUVs + 1);
-										}
-										else
-										{
-											objstream.WriteLine("f {0} {1} {2}",
-												(chunkStrip.Strips[stripNum].Indexes[currentStripIndx] + totalVerts) + 1,
-												(chunkStrip.Strips[stripNum].Indexes[currentStripIndx + 1] + totalVerts) + 1,
-												(chunkStrip.Strips[stripNum].Indexes[currentStripIndx + 2] + totalVerts) + 1);
-										}
-									}
-
-									windingReversed = !windingReversed;
-								}
-
-								// increment output verts
-								if (uvsAreValid) totalUVs += chunkStrip.Strips[stripNum].UVs.Length;
-							}
-						}
-						else if (polyChunk is PolyChunkMaterial)
-						{
-							// no behavior defined yet.
-						}
-						else if (polyChunk is PolyChunkTinyTextureID chunkTexID)
-						{
-							objstream.WriteLine("usemtl {0}_material_{1}", materialPrefix, chunkTexID.TextureID);
-						}
-					}
-					#endregion
-
-					totalVerts += outputVertCount;
-					totalNorms += outputNormalCount;
-				}
-				else
-				{
-					errorFlag = true;
-					objstream.WriteLine("#A chunk model with no vertex or no poly was found. Output is definitely corrupt.");
-				}
-			}
-		}
-
-		/// <summary>
-		/// Primary method for exporting models to Wavefront *.OBJ format. This will auto-detect the model type and send it to the proper export method.
-		/// </summary>
-		/// <param name="objstream">stream representing a wavefront obj file to export to</param>
-		/// <param name="obj">Model to export.</param>
-		/// <param name="materialPrefix">used to prevent name collisions if mixing/matching outputs.</param>
-		/// <param name="transform">Used for calculating transforms.</param>
-		/// <param name="totalVerts">This keeps track of how many verts have been exported to the current file. This is necessary because *.obj vertex indeces are file-level, not object-level.</param>
-		/// <param name="totalNorms">This keeps track of how many vert normals have been exported to the current file. This is necessary because *.obj vertex normal indeces are file-level, not object-level.</param>
-		/// <param name="totalUVs">This keeps track of how many texture verts have been exported to the current file. This is necessary because *.obj textue vert indeces are file-level, not object-level.</param>
-		/// <param name="errorFlag">Set this to TRUE if you encounter an issue. The user will be alerted.</param>
-		public static void WriteModelAsObj(StreamWriter objstream, NJS_OBJECT obj, string materialPrefix, MatrixStack transform, ref int totalVerts, ref int totalNorms, ref int totalUVs, ref bool errorFlag)
-		{
-			transform.Push();
-			obj.ProcessTransforms(transform);
-			if (obj.Attach is BasicAttach)
-				WriteObjFromBasicAttach(objstream, obj, materialPrefix, transform.Top, ref totalVerts, ref totalNorms, ref totalUVs);
-			else if (obj.Attach is ChunkAttach)
-				WriteObjFromChunkAttach(objstream, obj, materialPrefix, transform.Top, ref totalVerts, ref totalNorms, ref totalUVs, ref errorFlag);
-			foreach (NJS_OBJECT child in obj.Children)
-				WriteModelAsObj(objstream, child, materialPrefix, transform, ref totalVerts, ref totalNorms, ref totalUVs, ref errorFlag);
-			transform.Pop();
-		}
-
-		/// <summary>
-		/// Primary method for exporting models to Wavefront *.OBJ format. This will auto-detect the model type and send it to the proper export method.
-		/// </summary>
-		/// <param name="objstream">stream representing a wavefront obj file to export to</param>
-		/// <param name="obj">Model to export.</param>
-		/// <param name="materialPrefix">used to prevent name collisions if mixing/matching outputs.</param>
-		/// <param name="errorFlag">Set this to TRUE if you encounter an issue. The user will be alerted.</param>
-		public static void WriteSingleModelAsObj(StreamWriter objstream, NJS_OBJECT obj, string materialPrefix, ref bool errorFlag)
-		{
-			int v = 0, n = 0, u = 0;
-			if (obj.Attach is BasicAttach)
-				WriteObjFromBasicAttach(objstream, obj, materialPrefix, Matrix.Identity, ref v, ref n, ref u);
-			else if (obj.Attach is ChunkAttach)
-				WriteObjFromChunkAttach(objstream, obj, materialPrefix, Matrix.Identity, ref v, ref n, ref u, ref errorFlag);
-		}
-
-		public static float Distance(this Vector3 vectorA, Vector3 vectorB)
-		{
-			return Vector3.Length(Vector3.Subtract(vectorA, vectorB));
-		}
-
-		public static Matrix ProcessTransforms(this NJS_OBJECT obj, Matrix matrix)
-		{
-			if (!obj.Position.IsEmpty)
-				MatrixFunctions.Translate(ref matrix, obj.Position);
-			if (obj.RotateZYX)
-				MatrixFunctions.RotateZYX(ref matrix, obj.Rotation);
-			else
-				MatrixFunctions.RotateXYZ(ref matrix, obj.Rotation);
-			if (obj.Scale.X != 1 || obj.Scale.Y != 1 || obj.Scale.Z != 1)
-				MatrixFunctions.Scale(ref matrix, obj.Scale);
-			return matrix;
-		}
-
-		public static void ProcessTransforms(this NJS_OBJECT obj, MatrixStack transform)
-		{
-			transform.LoadMatrix(obj.ProcessTransforms(transform.Top));
-		}
-
-		public static Matrix ProcessTransforms(this NJS_OBJECT obj, AnimModelData anim, int animframe, Matrix matrix)
-		{
-			if (anim == null)
-				return obj.ProcessTransforms(matrix);
-			Vertex position = obj.Position;
-			if (anim.Position.Count > 0)
-				position = anim.GetPosition(animframe);
-			if (!position.IsEmpty)
-				MatrixFunctions.Translate(ref matrix, position);
-			Rotation rotation = obj.Rotation;
-			if (anim.Rotation.Count > 0)
-				rotation = anim.GetRotation(animframe);
-			if (obj.RotateZYX)
-				MatrixFunctions.RotateZYX(ref matrix, rotation);
-			else
-				MatrixFunctions.RotateXYZ(ref matrix, rotation);
-			Vertex scale = obj.Scale;
-			if (anim.Scale.Count > 0)
-				scale = anim.GetScale(animframe);
-			if (scale.X != 1 || scale.Y != 1 || scale.Z != 1)
-				MatrixFunctions.Scale(ref matrix, scale);
-			return matrix;
-		}
-
-		public static void ProcessTransforms(this NJS_OBJECT obj, AnimModelData anim, int animframe, MatrixStack transform)
-		{
-			transform.LoadMatrix(obj.ProcessTransforms(anim, animframe, transform.Top));
-		}
-
-		private static readonly float[] sineTable = {
-			0.0F,
-			0.001534F,
-			0.0030680001F,
-			0.0046020001F,
-			0.0061360002F,
-			0.0076700002F,
-			0.0092040002F,
-			0.010738F,
-			0.012272F,
-			0.013805F,
-			0.015339F,
-			0.016873F,
-			0.018407F,
-			0.01994F,
-			0.021474F,
-			0.023008F,
-			0.024541F,
-			0.026075F,
-			0.027608F,
-			0.029142F,
-			0.030675F,
-			0.032207999F,
-			0.033741001F,
-			0.035273999F,
-			0.036807001F,
-			0.038339999F,
-			0.039873F,
-			0.041405998F,
-			0.042938001F,
-			0.044470999F,
-			0.046002999F,
-			0.047534999F,
-			0.049068F,
-			0.0506F,
-			0.052131999F,
-			0.053663999F,
-			0.055195F,
-			0.056727F,
-			0.058258001F,
-			0.05979F,
-			0.061321001F,
-			0.062852003F,
-			0.064383F,
-			0.065912999F,
-			0.067443997F,
-			0.068974003F,
-			0.070505001F,
-			0.072035F,
-			0.073564999F,
-			0.075094F,
-			0.076623999F,
-			0.078152999F,
-			0.079682F,
-			0.081211001F,
-			0.082740001F,
-			0.084269002F,
-			0.085796997F,
-			0.087325998F,
-			0.088854F,
-			0.090380996F,
-			0.091908999F,
-			0.093436003F,
-			0.094962999F,
-			0.096490003F,
-			0.098017F,
-			0.099544004F,
-			0.10107F,
-			0.102596F,
-			0.104122F,
-			0.105647F,
-			0.107172F,
-			0.108697F,
-			0.110222F,
-			0.111747F,
-			0.113271F,
-			0.114795F,
-			0.116319F,
-			0.117842F,
-			0.119365F,
-			0.120888F,
-			0.122411F,
-			0.123933F,
-			0.12545501F,
-			0.126977F,
-			0.128498F,
-			0.13001899F,
-			0.13154F,
-			0.13306101F,
-			0.134581F,
-			0.13610099F,
-			0.13762F,
-			0.139139F,
-			0.14065801F,
-			0.142177F,
-			0.143695F,
-			0.14521299F,
-			0.14673001F,
-			0.148248F,
-			0.149765F,
-			0.151281F,
-			0.152797F,
-			0.154313F,
-			0.155828F,
-			0.157343F,
-			0.158858F,
-			0.160372F,
-			0.16188601F,
-			0.16339999F,
-			0.164913F,
-			0.166426F,
-			0.16793799F,
-			0.16945F,
-			0.17096201F,
-			0.172473F,
-			0.17398401F,
-			0.175494F,
-			0.17700399F,
-			0.178514F,
-			0.180023F,
-			0.181532F,
-			0.18303999F,
-			0.18454801F,
-			0.186055F,
-			0.187562F,
-			0.189069F,
-			0.190575F,
-			0.19208001F,
-			0.19358601F,
-			0.19509F,
-			0.196595F,
-			0.198098F,
-			0.19960199F,
-			0.201105F,
-			0.20260701F,
-			0.204109F,
-			0.20561001F,
-			0.207111F,
-			0.20861199F,
-			0.21011201F,
-			0.211611F,
-			0.21311F,
-			0.214609F,
-			0.216107F,
-			0.217604F,
-			0.219101F,
-			0.220598F,
-			0.222094F,
-			0.223589F,
-			0.22508401F,
-			0.226578F,
-			0.228072F,
-			0.22956499F,
-			0.231058F,
-			0.23255F,
-			0.234042F,
-			0.235533F,
-			0.23702399F,
-			0.23851401F,
-			0.240003F,
-			0.241492F,
-			0.24298F,
-			0.244468F,
-			0.24595501F,
-			0.24744201F,
-			0.248928F,
-			0.250413F,
-			0.25189799F,
-			0.253382F,
-			0.254866F,
-			0.256349F,
-			0.25783101F,
-			0.25931299F,
-			0.26079401F,
-			0.26227501F,
-			0.26375499F,
-			0.26523399F,
-			0.26671299F,
-			0.26819101F,
-			0.26966801F,
-			0.27114499F,
-			0.27262101F,
-			0.274097F,
-			0.275572F,
-			0.27704599F,
-			0.27851999F,
-			0.279993F,
-			0.28146499F,
-			0.28293699F,
-			0.284408F,
-			0.285878F,
-			0.28734699F,
-			0.288816F,
-			0.29028499F,
-			0.29175201F,
-			0.293219F,
-			0.29468501F,
-			0.29615101F,
-			0.297616F,
-			0.29908001F,
-			0.30054301F,
-			0.30200601F,
-			0.30346799F,
-			0.30492899F,
-			0.30638999F,
-			0.30785F,
-			0.30930901F,
-			0.31076699F,
-			0.31222501F,
-			0.31368199F,
-			0.31513801F,
-			0.31659299F,
-			0.318048F,
-			0.319502F,
-			0.32095501F,
-			0.32240799F,
-			0.32385901F,
-			0.32530999F,
-			0.32675999F,
-			0.32821F,
-			0.329658F,
-			0.33110601F,
-			0.332553F,
-			0.33399999F,
-			0.33544499F,
-			0.33689001F,
-			0.33833399F,
-			0.33977699F,
-			0.34121901F,
-			0.34266099F,
-			0.34410101F,
-			0.345541F,
-			0.34698001F,
-			0.34841901F,
-			0.34985599F,
-			0.351293F,
-			0.35272899F,
-			0.354164F,
-			0.355598F,
-			0.35703099F,
-			0.35846299F,
-			0.35989499F,
-			0.36132601F,
-			0.36275601F,
-			0.36418501F,
-			0.36561301F,
-			0.36704001F,
-			0.368467F,
-			0.369892F,
-			0.371317F,
-			0.37274101F,
-			0.37416399F,
-			0.375586F,
-			0.37700701F,
-			0.37842801F,
-			0.37984699F,
-			0.381266F,
-			0.38268301F,
-			0.38409999F,
-			0.38551599F,
-			0.386931F,
-			0.388345F,
-			0.38975799F,
-			0.39117F,
-			0.392582F,
-			0.39399201F,
-			0.395401F,
-			0.39681F,
-			0.39821801F,
-			0.39962399F,
-			0.40103F,
-			0.402435F,
-			0.40383801F,
-			0.40524101F,
-			0.406643F,
-			0.40804401F,
-			0.409444F,
-			0.41084301F,
-			0.41224101F,
-			0.413638F,
-			0.415034F,
-			0.41643F,
-			0.417824F,
-			0.41921699F,
-			0.420609F,
-			0.42199999F,
-			0.42339F,
-			0.42478001F,
-			0.42616799F,
-			0.42755499F,
-			0.42894101F,
-			0.43032601F,
-			0.43171099F,
-			0.43309399F,
-			0.43447599F,
-			0.435857F,
-			0.43723699F,
-			0.43861601F,
-			0.43999401F,
-			0.44137099F,
-			0.442747F,
-			0.44412199F,
-			0.44549599F,
-			0.44686899F,
-			0.448241F,
-			0.44961101F,
-			0.45098099F,
-			0.45234999F,
-			0.45371699F,
-			0.455084F,
-			0.456449F,
-			0.45781299F,
-			0.45917699F,
-			0.46053901F,
-			0.4619F,
-			0.46325999F,
-			0.46461901F,
-			0.46597701F,
-			0.46733299F,
-			0.46868899F,
-			0.470043F,
-			0.47139701F,
-			0.47274899F,
-			0.47409999F,
-			0.47545001F,
-			0.47679901F,
-			0.478147F,
-			0.47949401F,
-			0.48083901F,
-			0.48218399F,
-			0.483527F,
-			0.484869F,
-			0.48620999F,
-			0.48754999F,
-			0.48888901F,
-			0.49022701F,
-			0.49156299F,
-			0.49289799F,
-			0.494232F,
-			0.495565F,
-			0.49689701F,
-			0.49822801F,
-			0.49955699F,
-			0.50088501F,
-			0.50221199F,
-			0.50353801F,
-			0.50486302F,
-			0.50618702F,
-			0.50750899F,
-			0.50883001F,
-			0.51015002F,
-			0.51146901F,
-			0.51278597F,
-			0.514103F,
-			0.51541799F,
-			0.51673198F,
-			0.51804399F,
-			0.51935601F,
-			0.520666F,
-			0.52197498F,
-			0.523283F,
-			0.52459002F,
-			0.525895F,
-			0.52719897F,
-			0.52850199F,
-			0.52980399F,
-			0.53110403F,
-			0.53240299F,
-			0.533701F,
-			0.534998F,
-			0.53629303F,
-			0.53758699F,
-			0.53887999F,
-			0.54017198F,
-			0.541462F,
-			0.54275101F,
-			0.54403901F,
-			0.54532498F,
-			0.54661F,
-			0.547894F,
-			0.54917699F,
-			0.55045801F,
-			0.55173802F,
-			0.55301702F,
-			0.55429399F,
-			0.55557001F,
-			0.55684501F,
-			0.558119F,
-			0.55939102F,
-			0.56066197F,
-			0.56193101F,
-			0.56319898F,
-			0.564466F,
-			0.565732F,
-			0.56699598F,
-			0.568259F,
-			0.56952101F,
-			0.57078099F,
-			0.57204002F,
-			0.57329702F,
-			0.57455301F,
-			0.57580799F,
-			0.57706201F,
-			0.57831401F,
-			0.57956499F,
-			0.580814F,
-			0.58206201F,
-			0.58330899F,
-			0.58455402F,
-			0.58579803F,
-			0.58704001F,
-			0.58828199F,
-			0.58952099F,
-			0.59075999F,
-			0.59199703F,
-			0.59323198F,
-			0.59446698F,
-			0.59569901F,
-			0.59693098F,
-			0.59816098F,
-			0.59938902F,
-			0.60061598F,
-			0.60184199F,
-			0.60306698F,
-			0.60429001F,
-			0.60551101F,
-			0.606731F,
-			0.60794997F,
-			0.60916698F,
-			0.61038297F,
-			0.611597F,
-			0.61281002F,
-			0.61402202F,
-			0.61523199F,
-			0.61644F,
-			0.61764699F,
-			0.61885297F,
-			0.62005699F,
-			0.62125999F,
-			0.62246102F,
-			0.62366098F,
-			0.62485999F,
-			0.62605602F,
-			0.62725198F,
-			0.62844598F,
-			0.62963802F,
-			0.63082898F,
-			0.63201898F,
-			0.63320702F,
-			0.63439298F,
-			0.63557798F,
-			0.63676202F,
-			0.63794398F,
-			0.63912398F,
-			0.64030302F,
-			0.64148098F,
-			0.64265698F,
-			0.64383203F,
-			0.64500499F,
-			0.64617598F,
-			0.64734602F,
-			0.64851397F,
-			0.64968097F,
-			0.65084702F,
-			0.65201098F,
-			0.65317303F,
-			0.65433401F,
-			0.65549302F,
-			0.65665102F,
-			0.65780699F,
-			0.658961F,
-			0.66011399F,
-			0.66126603F,
-			0.66241598F,
-			0.66356403F,
-			0.664711F,
-			0.665856F,
-			0.667F,
-			0.66814202F,
-			0.66928297F,
-			0.67042202F,
-			0.67155898F,
-			0.67269498F,
-			0.67382902F,
-			0.67496198F,
-			0.67609298F,
-			0.67722201F,
-			0.67834997F,
-			0.67947602F,
-			0.680601F,
-			0.68172401F,
-			0.68284601F,
-			0.68396503F,
-			0.68508399F,
-			0.68620002F,
-			0.68731499F,
-			0.688429F,
-			0.68954098F,
-			0.690651F,
-			0.69175899F,
-			0.69286603F,
-			0.69397098F,
-			0.69507498F,
-			0.69617701F,
-			0.69727701F,
-			0.698376F,
-			0.69947302F,
-			0.70056897F,
-			0.70166302F,
-			0.70275497F,
-			0.70384502F,
-			0.704934F,
-			0.70602101F,
-			0.70710701F,
-			0.70819098F,
-			0.70927298F,
-			0.71035302F,
-			0.71143198F,
-			0.71250898F,
-			0.71358502F,
-			0.71465898F,
-			0.71573102F,
-			0.71680099F,
-			0.71787F,
-			0.71893698F,
-			0.72000301F,
-			0.721066F,
-			0.72212797F,
-			0.723189F,
-			0.72424698F,
-			0.72530401F,
-			0.72635901F,
-			0.727413F,
-			0.72846401F,
-			0.729514F,
-			0.73056298F,
-			0.73160899F,
-			0.73265398F,
-			0.733697F,
-			0.73473901F,
-			0.73577899F,
-			0.736817F,
-			0.73785299F,
-			0.73888701F,
-			0.73992002F,
-			0.740951F,
-			0.74198002F,
-			0.74300802F,
-			0.74403399F,
-			0.745058F,
-			0.74607998F,
-			0.74710101F,
-			0.748119F,
-			0.74913597F,
-			0.75015199F,
-			0.75116497F,
-			0.752177F,
-			0.753187F,
-			0.75419497F,
-			0.75520098F,
-			0.75620598F,
-			0.757209F,
-			0.75821F,
-			0.75920898F,
-			0.760207F,
-			0.76120198F,
-			0.762196F,
-			0.763188F,
-			0.76417899F,
-			0.765167F,
-			0.76615399F,
-			0.76713902F,
-			0.76812202F,
-			0.76910299F,
-			0.77008301F,
-			0.771061F,
-			0.77203602F,
-			0.77301002F,
-			0.773983F,
-			0.77495301F,
-			0.775922F,
-			0.77688801F,
-			0.77785301F,
-			0.778817F,
-			0.779778F,
-			0.78073698F,
-			0.78169501F,
-			0.78265101F,
-			0.78360498F,
-			0.78455698F,
-			0.78550702F,
-			0.78645498F,
-			0.78740197F,
-			0.78834599F,
-			0.789289F,
-			0.79022998F,
-			0.79116899F,
-			0.79210699F,
-			0.793042F,
-			0.793975F,
-			0.79490697F,
-			0.79583699F,
-			0.79676503F,
-			0.79769099F,
-			0.79861498F,
-			0.799537F,
-			0.80045801F,
-			0.80137599F,
-			0.802293F,
-			0.80320799F,
-			0.80412F,
-			0.805031F,
-			0.80593997F,
-			0.80684799F,
-			0.80775303F,
-			0.80865598F,
-			0.80955797F,
-			0.81045699F,
-			0.81135499F,
-			0.81225097F,
-			0.81314403F,
-			0.81403601F,
-			0.81492603F,
-			0.81581402F,
-			0.81670099F,
-			0.81758499F,
-			0.81846702F,
-			0.81934798F,
-			0.82022601F,
-			0.82110202F,
-			0.82197702F,
-			0.82284999F,
-			0.82372099F,
-			0.82458901F,
-			0.82545602F,
-			0.82632101F,
-			0.82718402F,
-			0.82804501F,
-			0.82890397F,
-			0.82976103F,
-			0.830616F,
-			0.83147001F,
-			0.83232099F,
-			0.83317F,
-			0.83401799F,
-			0.83486301F,
-			0.835706F,
-			0.83654797F,
-			0.83738703F,
-			0.83822501F,
-			0.83906001F,
-			0.839894F,
-			0.840725F,
-			0.841555F,
-			0.84238303F,
-			0.84320801F,
-			0.84403199F,
-			0.844854F,
-			0.84567302F,
-			0.84649098F,
-			0.84730703F,
-			0.84811997F,
-			0.84893203F,
-			0.849742F,
-			0.85055F,
-			0.85135502F,
-			0.85215902F,
-			0.852961F,
-			0.85376F,
-			0.85455799F,
-			0.85535401F,
-			0.85614699F,
-			0.85693902F,
-			0.85772902F,
-			0.85851598F,
-			0.85930198F,
-			0.86008501F,
-			0.86086702F,
-			0.861646F,
-			0.86242402F,
-			0.863199F,
-			0.86397302F,
-			0.86474401F,
-			0.86551398F,
-			0.86628097F,
-			0.867046F,
-			0.867809F,
-			0.86857098F,
-			0.86932999F,
-			0.87008703F,
-			0.87084198F,
-			0.87159503F,
-			0.87234598F,
-			0.87309498F,
-			0.873842F,
-			0.874587F,
-			0.87532902F,
-			0.87607002F,
-			0.876809F,
-			0.877545F,
-			0.87827998F,
-			0.87901199F,
-			0.87974298F,
-			0.88047099F,
-			0.88119698F,
-			0.88192099F,
-			0.88264298F,
-			0.88336301F,
-			0.88408101F,
-			0.88479698F,
-			0.88551098F,
-			0.88622302F,
-			0.88693202F,
-			0.88764F,
-			0.888345F,
-			0.88904798F,
-			0.88975F,
-			0.89044899F,
-			0.891146F,
-			0.89184099F,
-			0.89253402F,
-			0.893224F,
-			0.89391297F,
-			0.89459902F,
-			0.895284F,
-			0.89596599F,
-			0.89664602F,
-			0.89732498F,
-			0.89800102F,
-			0.89867401F,
-			0.89934599F,
-			0.90001601F,
-			0.90068299F,
-			0.90134901F,
-			0.90201199F,
-			0.90267301F,
-			0.903332F,
-			0.90398902F,
-			0.90464401F,
-			0.90529698F,
-			0.90594703F,
-			0.906596F,
-			0.907242F,
-			0.90788603F,
-			0.90852797F,
-			0.909168F,
-			0.90980601F,
-			0.91044098F,
-			0.911075F,
-			0.91170597F,
-			0.91233498F,
-			0.91296202F,
-			0.91358697F,
-			0.91421002F,
-			0.91483003F,
-			0.91544902F,
-			0.91606498F,
-			0.91667902F,
-			0.91729099F,
-			0.91790098F,
-			0.91850799F,
-			0.91911399F,
-			0.91971701F,
-			0.92031801F,
-			0.92091697F,
-			0.92151397F,
-			0.92210901F,
-			0.922701F,
-			0.92329103F,
-			0.92387998F,
-			0.924465F,
-			0.92504901F,
-			0.92563099F,
-			0.92620999F,
-			0.92678702F,
-			0.92736298F,
-			0.927935F,
-			0.92850602F,
-			0.929075F,
-			0.92964101F,
-			0.93020499F,
-			0.930767F,
-			0.93132699F,
-			0.93188399F,
-			0.93243998F,
-			0.93299299F,
-			0.93354398F,
-			0.934093F,
-			0.93463898F,
-			0.935184F,
-			0.93572599F,
-			0.93626601F,
-			0.93680298F,
-			0.93733901F,
-			0.93787199F,
-			0.93840402F,
-			0.938932F,
-			0.93945903F,
-			0.93998402F,
-			0.94050598F,
-			0.94102597F,
-			0.941544F,
-			0.94205999F,
-			0.94257301F,
-			0.943084F,
-			0.94359303F,
-			0.94410002F,
-			0.94460499F,
-			0.94510698F,
-			0.94560701F,
-			0.946105F,
-			0.94660097F,
-			0.94709402F,
-			0.947586F,
-			0.948075F,
-			0.94856101F,
-			0.94904602F,
-			0.94952798F,
-			0.95000798F,
-			0.950486F,
-			0.95096201F,
-			0.95143503F,
-			0.95190603F,
-			0.95237499F,
-			0.952842F,
-			0.95330602F,
-			0.95376801F,
-			0.95422798F,
-			0.95468599F,
-			0.95514101F,
-			0.955594F,
-			0.95604497F,
-			0.95649397F,
-			0.95694F,
-			0.957385F,
-			0.95782602F,
-			0.95826602F,
-			0.95870298F,
-			0.95913899F,
-			0.959571F,
-			0.96000201F,
-			0.96043098F,
-			0.96085697F,
-			0.96127999F,
-			0.96170199F,
-			0.96212101F,
-			0.962538F,
-			0.96295297F,
-			0.96336597F,
-			0.96377599F,
-			0.96418399F,
-			0.96459001F,
-			0.964993F,
-			0.96539402F,
-			0.96579301F,
-			0.96618998F,
-			0.96658403F,
-			0.96697599F,
-			0.96736598F,
-			0.96775401F,
-			0.96813899F,
-			0.96852201F,
-			0.96890301F,
-			0.96928102F,
-			0.969657F,
-			0.97003102F,
-			0.97040302F,
-			0.97077203F,
-			0.97113901F,
-			0.97150397F,
-			0.97186601F,
-			0.97222698F,
-			0.97258401F,
-			0.97294003F,
-			0.97329301F,
-			0.97364402F,
-			0.973993F,
-			0.97433901F,
-			0.974684F,
-			0.975025F,
-			0.97536498F,
-			0.97570199F,
-			0.97603703F,
-			0.97636998F,
-			0.97670001F,
-			0.97702801F,
-			0.97735399F,
-			0.97767699F,
-			0.97799802F,
-			0.97831702F,
-			0.978634F,
-			0.978948F,
-			0.97926003F,
-			0.97956997F,
-			0.979877F,
-			0.98018199F,
-			0.98048502F,
-			0.98078501F,
-			0.98108298F,
-			0.98137897F,
-			0.981673F,
-			0.98196399F,
-			0.98225302F,
-			0.982539F,
-			0.98282403F,
-			0.983105F,
-			0.98338503F,
-			0.98366201F,
-			0.98393703F,
-			0.98421001F,
-			0.98448002F,
-			0.98474801F,
-			0.98501402F,
-			0.98527801F,
-			0.98553902F,
-			0.985798F,
-			0.986054F,
-			0.98630798F,
-			0.98655999F,
-			0.98680902F,
-			0.98705697F,
-			0.98730099F,
-			0.987544F,
-			0.98778403F,
-			0.98802203F,
-			0.988258F,
-			0.988491F,
-			0.98872203F,
-			0.98895001F,
-			0.98917699F,
-			0.98940003F,
-			0.989622F,
-			0.98984098F,
-			0.990058F,
-			0.990273F,
-			0.99048501F,
-			0.990695F,
-			0.99090302F,
-			0.991108F,
-			0.99131101F,
-			0.99151099F,
-			0.99171001F,
-			0.99190599F,
-			0.99209899F,
-			0.99229097F,
-			0.99247998F,
-			0.99266601F,
-			0.99285001F,
-			0.99303198F,
-			0.99321198F,
-			0.99338901F,
-			0.99356401F,
-			0.99373698F,
-			0.99390697F,
-			0.994075F,
-			0.99423999F,
-			0.99440402F,
-			0.99456501F,
-			0.99472302F,
-			0.99487901F,
-			0.99503303F,
-			0.99518502F,
-			0.99533403F,
-			0.99548101F,
-			0.99562502F,
-			0.995767F,
-			0.99590701F,
-			0.99604499F,
-			0.99618F,
-			0.99631298F,
-			0.99644297F,
-			0.996571F,
-			0.99669701F,
-			0.99681997F,
-			0.99694097F,
-			0.99706F,
-			0.99717599F,
-			0.99729002F,
-			0.99740201F,
-			0.99751103F,
-			0.99761802F,
-			0.99772298F,
-			0.99782503F,
-			0.99792498F,
-			0.99802297F,
-			0.99811798F,
-			0.99821103F,
-			0.99830198F,
-			0.99839002F,
-			0.99847603F,
-			0.998559F,
-			0.99864F,
-			0.99871898F,
-			0.99879497F,
-			0.99887002F,
-			0.998941F,
-			0.99901098F,
-			0.99907798F,
-			0.99914199F,
-			0.99920499F,
-			0.99926502F,
-			0.999322F,
-			0.99937803F,
-			0.99943101F,
-			0.99948102F,
-			0.999529F,
-			0.99957502F,
-			0.99961901F,
-			0.99966002F,
-			0.999699F,
-			0.999735F,
-			0.99976897F,
-			0.99980098F,
-			0.99983102F,
-			0.99985802F,
-			0.99988198F,
-			0.99990499F,
-			0.99992502F,
-			0.999942F,
-			0.99995798F,
-			0.99997097F,
-			0.99998099F,
-			0.99998897F,
-			0.99999499F,
-			0.99999899F,
-			1.0F
-		};
-
-		/// <summary>
-		/// Get the sine of an angle in BAMS.
-		/// </summary>
-		/// <param name="angle">The angle in BAMS.</param>
-		/// <returns>The sine of the angle.</returns>
-		public static float BAMSSin(int angle)
-		{
-			int a1 = angle;
-			float v8 = a1;
-			var v4 = (byte)a1;
-			int v3 = (a1 >> 4) & 0xFFF;
-			int v2 = v4 & 0xF;
-			int v1 = v3 & 0xC00;
-			if (v2 != 0)
-			{
-				double v6;
-				double v7;
-				if (v1 > 0x800)
-				{
-					if (v1 == 0xC00)
-					{
-						v7 = -sineTable[4096 - v3];
-						v6 = -sineTable[4096 + -v3 - 1];
-						return (float)(v7 + (v6 - v7) * v2 * 0.0625);
-					}
-				}
-				else
-				{
-					if (v1 == 0x800)
-					{
-						v7 = -sineTable[-2048 + v3];
-						v6 = -sineTable[-2047 + v3];
-						return (float)(v7 + (v6 - v7) * v2 * 0.0625);
-					}
-					if ((v3 & 0xC00) == 0)
-					{
-						v7 = sineTable[v3];
-						v6 = sineTable[1 + v3];
-						return (float)(v7 + (v6 - v7) * v2 * 0.0625);
-					}
-					if (v1 == 0x400)
-					{
-						v7 = sineTable[2048 - v3];
-						v6 = sineTable[2048 + -v3 - 1];
-						return (float)(v7 + (v6 - v7) * v2 * 0.0625);
-					}
-				}
-				v7 = v8;
-				v6 = v8;
-				return (float)(v7 + (v6 - v7) * v2 * 0.0625);
-			}
-			if (v1 > 0x800)
-			{
-				if (v1 == 0xC00)
-					return -sineTable[4096 - v3];
-			}
-			else
-			{
-				if (v1 == 0x800)
-					return -sineTable[-2048 + v3];
-				if ((v3 & 0xC00) == 0)
-					return sineTable[v3];
-				if (v1 == 0x400)
-					return sineTable[2048 - v3];
-			}
-			return v8;
-		}
-
-		/// <summary>
-		/// Get the inverse sine of an angle in BAMS.
-		/// </summary>
-		/// <param name="angle">The angle in BAMS.</param>
-		/// <returns>The inverse sine of the angle.</returns>
-		public static float BAMSSinInv(int angle)
-		{
-			int a1 = angle;
-			float v8 = a1;
-			var v4 = (byte)a1;
-			int v3 = (a1 >> 4) & 0xFFF;
-			int v2 = v4 & 0xF;
-			int v1 = v3 & 0xC00;
-			if (v2 != 0)
-			{
-				double v6;
-				double v7;
-				if (v1 > 0x800)
-				{
-					if (v1 == 0xC00)
-					{
-						v7 = sineTable[-3072 + v3];
-						v6 = sineTable[-3071 + v3];
-						return (float)(v7 + (v6 - v7) * v2 * 0.0625);
-					}
-				}
-				else
-				{
-					if (v1 == 0x800)
-					{
-						v7 = -sineTable[3072 - v3];
-						v6 = -sineTable[3072 + -v3 - 1];
-						return (float)(v7 + (v6 - v7) * v2 * 0.0625);
-					}
-					if ((v3 & 0xC00) == 0)
-					{
-						v7 = sineTable[(sineTable.Length - 1) + -v3];
-						v6 = sineTable[(sineTable.Length - 1) + -v3 - 1];
-						return (float)(v7 + (v6 - v7) * v2 * 0.0625);
-					}
-					if (v1 == 0x400)
-					{
-						v7 = -sineTable[-1024 + v3];
-						v6 = -sineTable[-1023 + v3];
-						return (float)(v7 + (v6 - v7) * v2 * 0.0625);
-					}
-				}
-				v7 = v8;
-				v6 = v8;
-				return (float)(v7 + (v6 - v7) * v2 * 0.0625);
-			}
-			if (v1 > 0x800)
-			{
-				if (v1 == 0xC00)
-					return sineTable[-3072 + v3];
-			}
-			else
-			{
-				if (v1 == 0x800)
-					return -sineTable[3072 - v3];
-				if ((v3 & 0xC00) == 0)
-					return sineTable[(sineTable.Length - 1) - v3];
-				if (v1 == 0x400)
-					return -sineTable[-1024 + v3];
-			}
-			return v8;
-		}
-	}
+﻿using System;
+using System.Collections.Generic;
+using System.Drawing;
+using System.Linq;
+using Microsoft.DirectX;
+using Microsoft.DirectX.Direct3D;
+using System.IO;
+using System.Globalization;
+
+namespace SonicRetro.SAModel.Direct3D
+{
+	public static class Extensions
+	{
+		public static Vector3 ToVector3(this Vertex vert)
+		{
+			return new Vector3(vert.X, vert.Y, vert.Z);
+		}
+
+		public static Vector3 ToVector3(this Rotation rotation)
+		{
+			return new Vector3(rotation.XDeg, rotation.YDeg, rotation.ZDeg);
+		}
+
+		public static Color ToColor(this Vertex vert)
+		{
+			return Color.FromArgb(255, (int)(vert.X * 255), (int)(vert.Y * 255), (int)(vert.Z * 255));
+		}
+
+		public static Vertex ToVertex(this Vector3 input)
+		{
+			return new Vertex(input.X, input.Y, input.Z);
+		}
+
+		public static void CalculateBounds(this Attach attach)
+		{
+			List<Vector3> verts = new List<Vector3>();
+			foreach (MeshInfo mesh in attach.MeshInfo)
+				foreach (VertexData vert in mesh.Vertices)
+					verts.Add(vert.Position.ToVector3());
+			attach.Bounds.Radius = Geometry.ComputeBoundingSphere(verts.ToArray(), VertexFormats.Position, out Vector3 center);
+			attach.Bounds.Center.X = center.X;
+			attach.Bounds.Center.Y = center.Y;
+			attach.Bounds.Center.Z = center.Z;
+		}
+
+		public static void SetDeviceStates(this NJS_MATERIAL material, Device device, Texture texture, Matrix transform, FillMode fillMode)
+		{
+			device.RenderState.FillMode = fillMode;
+			device.SetTransform(TransformType.World, transform);
+			if (material != null)
+			{
+				device.Material = new Material
+				{
+					Diffuse = material.DiffuseColor,
+					Ambient = material.DiffuseColor,
+					Specular = material.IgnoreSpecular ? Color.Transparent : material.SpecularColor,
+					SpecularSharpness = material.Exponent * material.Exponent
+				};
+				if (!material.SuperSample)
+				{
+					device.SamplerState[0].MagFilter = TextureFilter.None;
+					device.SamplerState[0].MinFilter = TextureFilter.None;
+					device.SamplerState[0].MipFilter = TextureFilter.None;
+				}
+				device.SetTexture(0, material.UseTexture ? texture : null);
+				device.RenderState.Ambient = (material.IgnoreLighting) ? Color.White : Color.Black;
+				device.RenderState.AlphaBlendEnable = material.UseAlpha;
+
+				if (material.UseAlpha)
+					device.RenderState.Ambient = material.DiffuseColor;
+
+				switch (material.DestinationAlpha)
+				{
+					case AlphaInstruction.Zero:
+						device.RenderState.AlphaDestinationBlend = Blend.Zero;
+						break;
+
+					case AlphaInstruction.One:
+						device.RenderState.AlphaDestinationBlend = Blend.One;
+						break;
+
+					case AlphaInstruction.OtherColor:
+						break;
+
+					case AlphaInstruction.InverseOtherColor:
+						break;
+
+					case AlphaInstruction.SourceAlpha:
+						device.RenderState.AlphaDestinationBlend = Blend.SourceAlpha;
+						break;
+
+					case AlphaInstruction.InverseSourceAlpha:
+						device.RenderState.AlphaDestinationBlend = Blend.InvSourceAlpha;
+						break;
+
+					case AlphaInstruction.DestinationAlpha:
+						device.RenderState.AlphaDestinationBlend = Blend.DestinationAlpha;
+						break;
+
+					case AlphaInstruction.InverseDestinationAlpha:
+						device.RenderState.AlphaDestinationBlend = Blend.InvDestinationAlpha;
+						break;
+				}
+				switch (material.SourceAlpha)
+				{
+					case AlphaInstruction.Zero:
+						device.RenderState.AlphaSourceBlend = Blend.Zero;
+						break;
+
+					case AlphaInstruction.One:
+						device.RenderState.AlphaSourceBlend = Blend.One;
+						break;
+
+					case AlphaInstruction.OtherColor:
+						break;
+
+					case AlphaInstruction.InverseOtherColor:
+						break;
+
+					case AlphaInstruction.SourceAlpha:
+						device.RenderState.AlphaSourceBlend = Blend.SourceAlpha;
+						break;
+
+					case AlphaInstruction.InverseSourceAlpha:
+						device.RenderState.AlphaSourceBlend = Blend.InvSourceAlpha;
+						break;
+
+					case AlphaInstruction.DestinationAlpha:
+						device.RenderState.AlphaSourceBlend = Blend.DestinationAlpha;
+						break;
+
+					case AlphaInstruction.InverseDestinationAlpha:
+						device.RenderState.AlphaSourceBlend = Blend.InvDestinationAlpha;
+						break;
+				}
+				device.TextureState[0].TextureCoordinateIndex = material.EnvironmentMap ? (int)TextureCoordinateIndex.SphereMap : 0;
+				if (material.ClampU)
+					device.SamplerState[0].AddressU = TextureAddress.Clamp;
+				else if (material.FlipU)
+					device.SamplerState[0].AddressU = TextureAddress.Mirror;
+				else
+					device.SamplerState[0].AddressU = TextureAddress.Wrap;
+				if (material.ClampV)
+					device.SamplerState[0].AddressV = TextureAddress.Clamp;
+				else if (material.FlipV)
+					device.SamplerState[0].AddressV = TextureAddress.Mirror;
+				else
+					device.SamplerState[0].AddressV = TextureAddress.Wrap;
+			}
+			else
+			{
+				device.Material = new Material
+				{
+					Diffuse = Color.White,
+					Ambient = Color.White,
+					Specular = Color.Transparent
+				};
+				device.SamplerState[0].MagFilter = TextureFilter.None;
+				device.SamplerState[0].MinFilter = TextureFilter.None;
+				device.SamplerState[0].MipFilter = TextureFilter.None;
+				device.SetTexture(0, null);
+				device.RenderState.Ambient = Color.White;
+				device.RenderState.AlphaBlendEnable = false;
+				device.TextureState[0].TextureCoordinateIndex = 0;
+				device.SamplerState[0].AddressU = TextureAddress.Wrap;
+				device.SamplerState[0].AddressV = TextureAddress.Wrap;
+			}
+		}
+
+		public static BoundingSphere CalculateBounds(this Attach attach, int mesh, Matrix transform)
+		{
+			List<Vector3> verts = new List<Vector3>();
+			foreach (VertexData vert in attach.MeshInfo[mesh].Vertices)
+				verts.Add(Vector3.TransformCoordinate(vert.Position.ToVector3(), transform));
+			float radius = Geometry.ComputeBoundingSphere(verts.ToArray(), VertexFormats.Position, out Vector3 center);
+			return new BoundingSphere(center.X, center.Y, center.Z, radius);
+		}
+
+		public static void CalculateBounds(this COL col)
+		{
+			Matrix matrix = col.Model.ProcessTransforms(Matrix.Identity);
+			List<Vector3> verts = new List<Vector3>();
+			foreach (MeshInfo mesh in col.Model.Attach.MeshInfo)
+				foreach (VertexData vert in mesh.Vertices)
+					verts.Add(Vector3.TransformCoordinate(vert.Position.ToVector3(), matrix));
+			col.Bounds.Radius = Geometry.ComputeBoundingSphere(verts.ToArray(), VertexFormats.Position, out Vector3 center);
+			col.Bounds.Center.X = center.X;
+			col.Bounds.Center.Y = center.Y;
+			col.Bounds.Center.Z = center.Z;
+		}
+
+		public static BoundingSphere Merge(BoundingSphere sphereA, BoundingSphere sphereB)
+		{
+			// if one sphere is empty, return the other one
+			if (sphereA.Center.IsEmpty && sphereA.Radius == 0)
+				return sphereB;
+			if (sphereB.Center.IsEmpty && sphereB.Radius == 0)
+				return sphereA;
+
+			// we'll merge our bounding spheres here. To do this, we'll take both bounding spheres,
+			// and cast 3 points from each one - center, radius + up, radius + down. Pooly all of them,
+			// and generate a new sphere from that and you've got a merged sphere
+
+			List<CustomVertex.PositionOnly> allPoints = new List<CustomVertex.PositionOnly>
+			{
+				new CustomVertex.PositionOnly(sphereA.Center.ToVector3()),
+				new CustomVertex.PositionOnly(sphereA.Center.ToVector3() + new Vector3(0, 1 * sphereA.Radius, 0)),
+				new CustomVertex.PositionOnly(sphereA.Center.ToVector3() + new Vector3(0, -1 * sphereA.Radius, 0)),
+				new CustomVertex.PositionOnly(sphereB.Center.ToVector3()),
+				new CustomVertex.PositionOnly(sphereB.Center.ToVector3() + new Vector3(0, 1 * sphereB.Radius, 0)),
+				new CustomVertex.PositionOnly(sphereB.Center.ToVector3() + new Vector3(0, -1 * sphereB.Radius, 0))
+			};
+
+			float finalRadius = Geometry.ComputeBoundingSphere(allPoints.ToArray(), VertexFormats.Position, out Vector3 center);
+			return new BoundingSphere(center.ToVertex(), finalRadius);
+		}
+
+		public static Mesh CreateD3DMesh(this Attach attach, Device dev)
+		{
+			int numverts = 0;
+			byte data = 0;
+			foreach (MeshInfo item in attach.MeshInfo)
+			{
+				numverts += item.Vertices.Length;
+				if (item.HasUV)
+					data |= 1;
+				if (item.HasVC)
+					data |= 2;
+			}
+			if (numverts == 0) return null;
+			switch (data)
+			{
+				case 3:
+					return CreateD3DMesh<FVF_PositionNormalTexturedColored>(attach, dev, numverts);
+				case 2:
+					return CreateD3DMesh<FVF_PositionNormalColored>(attach, dev, numverts);
+				case 1:
+					return CreateD3DMesh<FVF_PositionNormalTextured>(attach, dev, numverts);
+				default:
+					return CreateD3DMesh<FVF_PositionNormal>(attach, dev, numverts);
+			}
+		}
+
+		private static Mesh CreateD3DMesh<T>(Attach attach, Device dev, int numverts)
+		{
+			List<T> vb = new List<T>(numverts);
+			List<short> ib = new List<short>(numverts);
+			List<int> at = new List<int>(numverts / 3);
+			for (int i = 0; i < attach.MeshInfo.Length; i++)
+			{
+				int off = vb.Count;
+				vb.AddRange(attach.MeshInfo[i].Vertices.Select(v => (T)Activator.CreateInstance(typeof(T), v)));
+				ushort[] tris = attach.MeshInfo[i].ToTriangles();
+				ib.AddRange(tris.Select(t => (short)(t + off)));
+				for (int j = 0; j < tris.Length / 3; j++)
+					at.Add(i);
+			}
+			Mesh functionReturnValue = new Mesh(ib.Count / 3, vb.Count,
+				MeshFlags.Managed, (VertexElement[])typeof(T).InvokeMember("Elements",
+				System.Reflection.BindingFlags.GetProperty | System.Reflection.BindingFlags.Public | System.Reflection.BindingFlags.Static,
+				null, null, null), dev);
+			int[] atb = functionReturnValue.LockAttributeBufferArray(LockFlags.None);
+			at.CopyTo(atb);
+			functionReturnValue.SetVertexBufferData(vb.ToArray(), LockFlags.None);
+			functionReturnValue.SetIndexBufferData(ib.ToArray(), LockFlags.None);
+			functionReturnValue.UnlockAttributeBuffer(atb);
+
+			int[] adjacency = new int[functionReturnValue.NumberFaces * 3];
+			functionReturnValue.GenerateAdjacency(0.0001f, adjacency);
+			functionReturnValue.Optimize(MeshFlags.OptimizeCompact, adjacency);
+			/*float[] texCoordEps = { 0f, 0f, 0f, 0f, 0f, 0f, 0f, 0f }; // TODO: make d3d mesh only for picking, ruthlessly weld things. Draw models with d3dDrawPrimitive
+			functionReturnValue.WeldVertices(WeldEpsilonsFlags.WeldAll, new WeldEpsilons { Position = 0.001f, TextureCoordinate = texCoordEps }, adjacency);*/
+
+			return functionReturnValue;
+		}
+
+		public static float BAMSToRad(int BAMS)
+		{
+			return (float)(BAMS / (65536 / (2 * Math.PI)));
+		}
+
+		public static List<RenderInfo> DrawModel(this NJS_OBJECT obj, Device device, MatrixStack transform, Texture[] textures, Mesh mesh, bool useMat)
+		{
+			List<RenderInfo> result = new List<RenderInfo>();
+
+			if (mesh == null)
+				return result;
+
+			transform.Push();
+			obj.ProcessTransforms(transform);
+
+			if (obj.Attach != null)
+			{
+				for (int j = 0; j < obj.Attach.MeshInfo.Length; j++)
+				{
+					NJS_MATERIAL mat;
+					Texture texture = null;
+					// HACK: When useMat is true, mat shouldn't be null. However, checking it anyway ensures Sky Deck 3 loads.
+					// If it is in fact null, it applies a placeholder so that the editor doesn't crash.
+					if (useMat && obj.Attach.MeshInfo[j].Material != null)
+					{
+						mat = obj.Attach.MeshInfo[j].Material;
+
+						if (textures != null && mat != null && mat.TextureID < textures.Length)
+							texture = textures[mat.TextureID];
+					}
+					else
+					{
+						mat = new NJS_MATERIAL
+						{
+							DiffuseColor = Color.White,
+							IgnoreLighting = true,
+							UseAlpha = false
+						};
+
+						if (obj.Attach.MeshInfo[j].Material == null)
+						{
+							MeshInfo old = obj.Attach.MeshInfo[j];
+							obj.Attach.MeshInfo[j] = new MeshInfo(mat, old.Polys, old.Vertices, old.HasUV, old.HasVC);
+						}
+					}
+					result.Add(new RenderInfo(mesh, j, transform.Top, mat, texture, device.RenderState.FillMode, obj.Attach.CalculateBounds(j, transform.Top)));
+				}
+			}
+
+			transform.Pop();
+			return result;
+		}
+
+		public static List<RenderInfo> DrawModelInvert(this NJS_OBJECT obj, MatrixStack transform, Mesh mesh, bool useMat)
+		{
+			List<RenderInfo> result = new List<RenderInfo>();
+
+			if (mesh == null)
+				return result;
+
+			transform.Push();
+			obj.ProcessTransforms(transform);
+			if (obj.Attach != null)
+				for (int j = 0; j < obj.Attach.MeshInfo.Length; j++)
+				{
+					Color col = Color.White;
+					if (useMat) col = obj.Attach.MeshInfo[j].Material.DiffuseColor;
+					col = Color.FromArgb(255 - col.R, 255 - col.G, 255 - col.B);
+					NJS_MATERIAL mat = new NJS_MATERIAL
+					{
+						DiffuseColor = col,
+						IgnoreLighting = true,
+						UseAlpha = false
+					};
+					result.Add(new RenderInfo(mesh, j, transform.Top, mat, null, FillMode.WireFrame, obj.Attach.CalculateBounds(j, transform.Top)));
+				}
+			transform.Pop();
+			return result;
+		}
+
+		public static List<RenderInfo> DrawModelTree(this NJS_OBJECT obj, Device device, MatrixStack transform, Texture[] textures, Mesh[] meshes)
+		{
+			int modelindex = -1;
+			return obj.DrawModelTree(device, transform, textures, meshes, ref modelindex);
+		}
+
+		private static List<RenderInfo> DrawModelTree(this NJS_OBJECT obj, Device device, MatrixStack transform, Texture[] textures, Mesh[] meshes, ref int modelindex)
+		{
+			List<RenderInfo> result = new List<RenderInfo>();
+			transform.Push();
+			modelindex++;
+			obj.ProcessTransforms(transform);
+
+			if (obj.Attach != null & meshes[modelindex] != null)
+			{
+				for (int j = 0; j < obj.Attach.MeshInfo.Length; j++)
+				{
+					Texture texture = null;
+					NJS_MATERIAL mat = obj.Attach.MeshInfo[j].Material;
+					// HACK: Null material hack 2: Fixes display of objects in SADXLVL2, Twinkle Park 1
+					if (textures != null && mat != null && mat.TextureID < textures.Length)
+						texture = textures[mat.TextureID];
+					result.Add(new RenderInfo(meshes[modelindex], j, transform.Top, mat, texture, device.RenderState.FillMode, obj.Attach.CalculateBounds(j, transform.Top)));
+				}
+			}
+
+			foreach (NJS_OBJECT child in obj.Children)
+				result.AddRange(DrawModelTree(child, device, transform, textures, meshes, ref modelindex));
+			transform.Pop();
+			return result;
+		}
+
+		public static List<RenderInfo> DrawModelTreeInvert(this NJS_OBJECT obj, MatrixStack transform, Mesh[] meshes)
+		{
+			int modelindex = -1;
+			return obj.DrawModelTreeInvert(transform, meshes, ref modelindex);
+		}
+
+		private static List<RenderInfo> DrawModelTreeInvert(this NJS_OBJECT obj, MatrixStack transform, Mesh[] meshes, ref int modelindex)
+		{
+			List<RenderInfo> result = new List<RenderInfo>();
+			transform.Push();
+			modelindex++;
+			obj.ProcessTransforms(transform);
+
+			if (obj.Attach != null & meshes[modelindex] != null)
+			{
+				for (int j = 0; j < obj.Attach.MeshInfo.Length; j++)
+				{
+					Color color = Color.Black;
+
+					// HACK: Null material hack 3: Fixes selecting objects in SADXLVL2, Twinkle Park 1.
+					if (obj.Attach.MeshInfo[j].Material != null)
+						color = obj.Attach.MeshInfo[j].Material.DiffuseColor;
+
+					color = Color.FromArgb(255 - color.R, 255 - color.G, 255 - color.B);
+					NJS_MATERIAL mat = new NJS_MATERIAL
+					{
+						DiffuseColor = color,
+						IgnoreLighting = true,
+						UseAlpha = false
+					};
+					result.Add(new RenderInfo(meshes[modelindex], j, transform.Top, mat, null, FillMode.WireFrame, obj.Attach.CalculateBounds(j, transform.Top)));
+				}
+			}
+
+			foreach (NJS_OBJECT child in obj.Children)
+				result.AddRange(DrawModelTreeInvert(child, transform, meshes, ref modelindex));
+			transform.Pop();
+			return result;
+		}
+
+		public static List<RenderInfo> DrawModelTreeAnimated(this NJS_OBJECT obj, Device device, MatrixStack transform, Texture[] textures, Mesh[] meshes, Animation anim, int animframe)
+		{
+			int modelindex = -1;
+			int animindex = -1;
+			return obj.DrawModelTreeAnimated(device, transform, textures, meshes, anim, animframe, ref modelindex, ref animindex);
+		}
+
+		private static List<RenderInfo> DrawModelTreeAnimated(this NJS_OBJECT obj, Device device, MatrixStack transform, Texture[] textures, Mesh[] meshes, Animation anim, int animframe, ref int modelindex, ref int animindex)
+		{
+			List<RenderInfo> result = new List<RenderInfo>();
+			transform.Push();
+			modelindex++;
+			bool animate = obj.Animate;
+			if (animate) animindex++;
+			if (!anim.Models.ContainsKey(animindex)) animate = false;
+			if (animate)
+				obj.ProcessTransforms(anim.Models[animindex], animframe, transform);
+			else
+				obj.ProcessTransforms(transform);
+			if (obj.Attach != null & meshes[modelindex] != null)
+				for (int j = 0; j < obj.Attach.MeshInfo.Length; j++)
+				{
+					Texture texture = null;
+					NJS_MATERIAL mat = obj.Attach.MeshInfo[j].Material;
+					if (textures != null && mat.TextureID < textures.Length)
+						texture = textures[mat.TextureID];
+					result.Add(new RenderInfo(meshes[modelindex], j, transform.Top, mat, texture, device.RenderState.FillMode, obj.Attach.CalculateBounds(j, transform.Top)));
+				}
+			foreach (NJS_OBJECT child in obj.Children)
+				result.AddRange(DrawModelTreeAnimated(child, device, transform, textures, meshes, anim, animframe, ref modelindex, ref animindex));
+			transform.Pop();
+			return result;
+		}
+
+		public static List<RenderInfo> DrawModelTreeAnimatedInvert(this NJS_OBJECT obj, MatrixStack transform, Mesh[] meshes, Animation anim, int animframe)
+		{
+			int modelindex = -1;
+			int animindex = -1;
+			return obj.DrawModelTreeAnimatedInvert(transform, meshes, anim, animframe, ref modelindex, ref animindex);
+		}
+
+		private static List<RenderInfo> DrawModelTreeAnimatedInvert(this NJS_OBJECT obj, MatrixStack transform, Mesh[] meshes, Animation anim, int animframe, ref int modelindex, ref int animindex)
+		{
+			List<RenderInfo> result = new List<RenderInfo>();
+			transform.Push();
+			modelindex++;
+			bool animate = obj.Animate;
+			if (animate) animindex++;
+			if (!anim.Models.ContainsKey(animindex)) animate = false;
+			if (animate)
+				obj.ProcessTransforms(anim.Models[animindex], animframe, transform);
+			else
+				obj.ProcessTransforms(transform);
+			if (obj.Attach != null & meshes[modelindex] != null)
+				for (int j = 0; j < obj.Attach.MeshInfo.Length; j++)
+				{
+					Color col = obj.Attach.MeshInfo[j].Material.DiffuseColor;
+					col = Color.FromArgb(255 - col.R, 255 - col.G, 255 - col.B);
+					NJS_MATERIAL mat = new NJS_MATERIAL
+					{
+						DiffuseColor = col,
+						IgnoreLighting = true,
+						UseAlpha = false
+					};
+					result.Add(new RenderInfo(meshes[modelindex], j, transform.Top, mat, null, FillMode.WireFrame, obj.Attach.CalculateBounds(j, transform.Top)));
+				}
+			foreach (NJS_OBJECT child in obj.Children)
+				result.AddRange(DrawModelTreeAnimatedInvert(child, transform, meshes, anim, animframe, ref modelindex, ref animindex));
+			transform.Pop();
+			return result;
+		}
+
+		public static HitResult CheckHit(this Mesh mesh, Vector3 Near, Vector3 Far, Viewport Viewport, Matrix Projection, Matrix View, MatrixStack transform)
+		{
+			return CheckHit(mesh, Near, Far, Viewport, Projection, View, transform, null);
+		}
+
+		private static HitResult CheckHit(Mesh mesh, Vector3 Near, Vector3 Far, Viewport Viewport, Matrix Projection, Matrix View, MatrixStack transform, NJS_OBJECT model)
+		{
+			if (mesh == null) return HitResult.NoHit;
+			Vector3 pos = Vector3.Unproject(Near, Viewport, Projection, View, transform.Top);
+			Vector3 dir = Vector3.Subtract(pos, Vector3.Unproject(Far, Viewport, Projection, View, transform.Top));
+			if (!mesh.Intersect(pos, dir, out IntersectInformation info)) return HitResult.NoHit;
+			int posoff = 0;
+			foreach (VertexElement elem in mesh.Declaration)
+				if (elem.DeclarationUsage == DeclarationUsage.Position)
+				{
+					posoff = elem.Offset;
+					break;
+				}
+			short[] idxs = new short[3];
+			using (GraphicsStream gs = mesh.LockIndexBuffer(LockFlags.ReadOnly))
+			{
+				gs.Seek(info.FaceIndex * 6, SeekOrigin.Begin);
+				idxs[0] = (short)gs.Read(typeof(short));
+				idxs[1] = (short)gs.Read(typeof(short));
+				idxs[2] = (short)gs.Read(typeof(short));
+			}
+			Vector3[] verts = new Vector3[3];
+			using (GraphicsStream gs = mesh.LockVertexBuffer(LockFlags.ReadOnly))
+				for (int i = 0; i < 3; i++)
+				{
+					gs.Seek(idxs[i] * mesh.NumberBytesPerVertex + posoff, SeekOrigin.Begin);
+					verts[i] = (Vector3)gs.Read(typeof(Vector3));
+				}
+			mesh.UnlockVertexBuffer();
+			mesh.UnlockIndexBuffer();
+			Vector3 point = verts[0] + (info.U * (verts[1] - verts[0])) + (info.V * (verts[2] - verts[0]));
+			point = Vector3.TransformCoordinate(point, transform.Top);
+			Vector3 norm = Vector3.TransformNormal(Vector3.Normalize(Vector3.Cross(verts[1] - verts[0], verts[2] - verts[0])), transform.Top);
+			return new HitResult(model, info.Dist, point, norm);
+		}
+
+		public static HitResult CheckHit(this NJS_OBJECT obj, Vector3 Near, Vector3 Far, Viewport Viewport, Matrix Projection, Matrix View, Mesh mesh)
+		{
+			if (mesh == null) return HitResult.NoHit;
+			MatrixStack transform = new MatrixStack();
+			obj.ProcessTransforms(transform);
+			return CheckHit(mesh, Near, Far, Viewport, Projection, View, transform, obj);
+		}
+
+		public static HitResult CheckHit(this NJS_OBJECT obj, Vector3 Near, Vector3 Far, Viewport Viewport, Matrix Projection, Matrix View, MatrixStack transform, Mesh[] mesh)
+		{
+			int modelindex = -1;
+			return CheckHit(obj, Near, Far, Viewport, Projection, View, transform, mesh, ref modelindex);
+		}
+
+		private static HitResult CheckHit(this NJS_OBJECT obj, Vector3 Near, Vector3 Far, Viewport Viewport, Matrix Projection, Matrix View, MatrixStack transform, Mesh[] mesh, ref int modelindex)
+		{
+			transform.Push();
+			modelindex++;
+			obj.ProcessTransforms(transform);
+			HitResult result = HitResult.NoHit;
+			if (obj.Attach != null)
+				result = HitResult.Min(result, CheckHit(mesh[modelindex], Near, Far, Viewport, Projection, View, transform, obj));
+			foreach (NJS_OBJECT child in obj.Children)
+				result = HitResult.Min(result, CheckHit(child, Near, Far, Viewport, Projection, View, transform, mesh, ref modelindex));
+			transform.Pop();
+			return result;
+		}
+
+		public static HitResult CheckHitAnimated(this NJS_OBJECT obj, Vector3 Near, Vector3 Far, Viewport Viewport, Matrix Projection, Matrix View, MatrixStack transform, Mesh[] mesh, Animation anim, int animframe)
+		{
+			int modelindex = -1;
+			int animindex = -1;
+			return CheckHitAnimated(obj, Near, Far, Viewport, Projection, View, transform, mesh, anim, animframe, ref modelindex, ref animindex);
+		}
+
+		private static HitResult CheckHitAnimated(this NJS_OBJECT obj, Vector3 Near, Vector3 Far, Viewport Viewport, Matrix Projection, Matrix View, MatrixStack transform, Mesh[] mesh, Animation anim, int animframe, ref int modelindex, ref int animindex)
+		{
+			transform.Push();
+			modelindex++;
+			bool animate = obj.Animate;
+			if (animate) animindex++;
+			if (!anim.Models.ContainsKey(animindex)) animate = false;
+			if (animate)
+				obj.ProcessTransforms(anim.Models[animindex], animframe, transform);
+			else
+				obj.ProcessTransforms(transform);
+			HitResult result = HitResult.NoHit;
+			if (obj.Attach != null)
+				result = HitResult.Min(result, CheckHit(mesh[modelindex], Near, Far, Viewport, Projection, View, transform, obj));
+			foreach (NJS_OBJECT child in obj.Children)
+				result = HitResult.Min(result, CheckHitAnimated(child, Near, Far, Viewport, Projection, View, transform, mesh, anim, animframe, ref modelindex, ref animindex));
+			transform.Pop();
+			return result;
+		}
+
+		public static Attach obj2nj(string objfile, string[] textures = null)
+		{
+			string[] objFile = File.ReadAllLines(objfile);
+			List<UV> uvs = new List<UV>();
+			List<Color> vcolors = new List<Color>();
+			List<Vertex> verts = new List<Vertex>();
+			List<Vertex> norms = new List<Vertex>();
+			Dictionary<string, NJS_MATERIAL> materials = new Dictionary<string, NJS_MATERIAL>();
+
+			NJS_MATERIAL lastMaterial = null;
+			// Determines whether or not the Texture ID for lastMaterial has been set.
+			bool textureIdAssigned = false;
+			// Used for materials that don't have a texid field.
+			int lastTextureId = 0;
+
+			List<Vertex> model_Vertex = new List<Vertex>();
+			List<Vertex> model_Normal = new List<Vertex>();
+			List<NJS_MATERIAL> model_Material = new List<NJS_MATERIAL>();
+			List<NJS_MESHSET> model_Mesh = new List<NJS_MESHSET>();
+			List<ushort> model_Mesh_MaterialID = new List<ushort>();
+			List<List<Poly>> model_Mesh_Poly = new List<List<Poly>>();
+			List<List<UV>> model_Mesh_UV = new List<List<UV>>();
+			List<List<Color>> model_Mesh_VColor = new List<List<Color>>();
+
+			foreach (string objLine in objFile)
+			{
+				string[] lin = objLine.Split('#')[0].Split(" ".ToCharArray(), StringSplitOptions.RemoveEmptyEntries);
+
+				if (lin.Length == 0)
+					continue;
+
+				switch (lin[0].ToLowerInvariant())
+				{
+					case "mtllib":
+						string[] mtlFile = File.ReadAllLines(Path.Combine(Path.GetDirectoryName(objfile), lin[1]));
+						foreach (string mtlLine in mtlFile)
+						{
+							string[] mlin = mtlLine.Split('#')[0].Split(" ".ToCharArray(), StringSplitOptions.RemoveEmptyEntries);
+
+							if (mlin.Length == 0)
+								continue;
+
+							#region Parsing Material Properties
+							// Calling trim on this to be compatible with 3ds Max mtl files.
+							// It likes to indent them with tabs (\t)
+							switch (mlin[0].ToLowerInvariant().Trim())
+							{
+								case "newmtl":
+									// Texture ID failsafe
+									if (!textureIdAssigned && lastMaterial != null)
+										lastMaterial.TextureID = ++lastTextureId;
+
+									textureIdAssigned = false;
+									lastMaterial = new NJS_MATERIAL { UseAlpha = false, UseTexture = false };
+									materials.Add(mlin[1], lastMaterial);
+									break;
+
+								case "kd":
+									lastMaterial.DiffuseColor = Color.FromArgb(
+										(int)Math.Round(float.Parse(mlin[1], CultureInfo.InvariantCulture) * 255),
+										(int)Math.Round(float.Parse(mlin[2], CultureInfo.InvariantCulture) * 255),
+										(int)Math.Round(float.Parse(mlin[3], CultureInfo.InvariantCulture) * 255));
+									break;
+
+								case "map_ka":
+									lastMaterial.UseAlpha = true;
+									if (textures != null && mlin.Length > 1)
+									{
+										string baseName = Path.GetFileNameWithoutExtension(mlin[1]);
+										for (int tid = 0; tid < textures.Length; tid++)
+										{
+											if (textures[tid] == baseName)
+											{
+												lastMaterial.TextureID = tid;
+												lastTextureId = tid;
+												textureIdAssigned = true;
+												break;
+											}
+										}
+									}
+									break;
+
+								case "map_kd":
+									lastMaterial.UseTexture = true;
+									if (textures != null && mlin.Length > 1)
+									{
+										string baseName = Path.GetFileNameWithoutExtension(mlin[1]);
+										for (int tid = 0; tid < textures.Length; tid++)
+										{
+											if (textures[tid] == baseName)
+											{
+												lastMaterial.TextureID = tid;
+												lastTextureId = tid;
+												textureIdAssigned = true;
+												break;
+											}
+										}
+									}
+									break;
+
+								case "ke":
+									lastMaterial.Exponent = float.Parse(mlin[1], CultureInfo.InvariantCulture);
+									break;
+
+								case "d":
+								case "tr":
+									lastMaterial.DiffuseColor = Color.FromArgb(
+										(int)Math.Round(float.Parse(mlin[1], CultureInfo.InvariantCulture) * 255),
+										lastMaterial.DiffuseColor);
+									break;
+
+								case "ks":
+									lastMaterial.SpecularColor = Color.FromArgb(
+										(int)Math.Round(float.Parse(mlin[1], CultureInfo.InvariantCulture) * 255),
+										(int)Math.Round(float.Parse(mlin[2], CultureInfo.InvariantCulture) * 255),
+										(int)Math.Round(float.Parse(mlin[3], CultureInfo.InvariantCulture) * 255));
+									break;
+
+								case "texid":
+									if (!textureIdAssigned)
+									{
+										int textureID = int.Parse(mlin[1], CultureInfo.InvariantCulture);
+										lastMaterial.TextureID = textureID;
+										lastTextureId = textureID;
+										textureIdAssigned = true;
+									}
+									break;
+
+								case "-u_mirror":
+									if (bool.TryParse(mlin[1], out bool uMirror))
+										lastMaterial.FlipU = uMirror;
+
+									break;
+
+								case "-v_mirror":
+									if (bool.TryParse(mlin[1], out bool vMirror))
+										lastMaterial.FlipV = vMirror;
+
+									break;
+
+								case "-u_tile":
+									if (bool.TryParse(mlin[1], out bool uTile))
+										lastMaterial.ClampU = !uTile;
+
+									break;
+
+								case "-v_tile":
+									if (bool.TryParse(mlin[1], out bool vTile))
+										lastMaterial.ClampV = !vTile;
+
+									break;
+
+								case "-enviromap":
+									lastMaterial.EnvironmentMap = true;
+									break;
+
+								case "-doublesided":
+									lastMaterial.DoubleSided = true;
+									break;
+
+								case "-ignorelighting":
+									lastMaterial.IgnoreLighting = bool.Parse(mlin[1]);
+									break;
+
+								case "-flatshaded":
+									lastMaterial.FlatShading = bool.Parse(mlin[1]);
+									break;
+							}
+							#endregion
+						}
+
+						break;
+
+					case "v":
+						verts.Add(new Vertex(float.Parse(lin[1], CultureInfo.InvariantCulture),
+							float.Parse(lin[2], CultureInfo.InvariantCulture),
+							float.Parse(lin[3], CultureInfo.InvariantCulture)));
+						break;
+
+					case "vn":
+						norms.Add(new Vertex(float.Parse(lin[1], CultureInfo.InvariantCulture),
+							float.Parse(lin[2], CultureInfo.InvariantCulture),
+							float.Parse(lin[3], CultureInfo.InvariantCulture)));
+						break;
+
+					case "vt":
+						uvs.Add(new UV
+						{
+							U = float.Parse(lin[1], CultureInfo.InvariantCulture) * -1,
+							V = float.Parse(lin[2], CultureInfo.InvariantCulture) * -1
+						});
+						break;
+
+					case "vc":
+						vcolors.Add(Color.FromArgb((int)Math.Round(float.Parse(lin[1], CultureInfo.InvariantCulture)),
+							(int)Math.Round(float.Parse(lin[2], CultureInfo.InvariantCulture)),
+							(int)Math.Round(float.Parse(lin[3], CultureInfo.InvariantCulture)),
+							(int)Math.Round(float.Parse(lin[4], CultureInfo.InvariantCulture))));
+						break;
+
+					case "usemtl":
+						model_Mesh_Poly.Add(new List<Poly>());
+						model_Mesh_UV.Add(new List<UV>());
+						model_Mesh_VColor.Add(new List<Color>());
+						if (materials.ContainsKey(lin[1]))
+						{
+							NJS_MATERIAL mtl = materials[lin[1]];
+							if (model_Material.Contains(mtl))
+								model_Mesh_MaterialID.Add((ushort)model_Material.IndexOf(mtl));
+							else
+							{
+								model_Mesh_MaterialID.Add((ushort)model_Material.Count);
+								model_Material.Add(mtl);
+							}
+						}
+						else
+							model_Mesh_MaterialID.Add(0);
+						break;
+
+					case "f":
+						if (model_Mesh_MaterialID.Count == 0)
+						{
+							model_Mesh_MaterialID.Add(0);
+							model_Mesh_Poly.Add(new List<Poly>());
+							model_Mesh_UV.Add(new List<UV>());
+							model_Mesh_VColor.Add(new List<Color>());
+						}
+						ushort[] pol = new ushort[3];
+						for (int i = 1; i <= 3; i++)
+						{
+							string[] lne = lin[i].Split('/');
+							Vertex ver = verts.GetItemNeg(int.Parse(lne[0]));
+							Vertex nor = norms.GetItemNeg(int.Parse(lne[2]));
+							if (uvs.Count > 0)
+							{
+								if (!string.IsNullOrEmpty(lne[1]))
+								{
+									model_Mesh_UV[model_Mesh_UV.Count - 1].Add(uvs.GetItemNeg(int.Parse(lne[1])));
+								}
+							}
+							if (vcolors.Count > 0)
+							{
+								if (lne.Length == 4)
+								{
+									model_Mesh_VColor[model_Mesh_VColor.Count - 1].Add(vcolors.GetItemNeg(int.Parse(lne[3])));
+								}
+								else if (!string.IsNullOrEmpty(lne[1]))
+								{
+									model_Mesh_VColor[model_Mesh_VColor.Count - 1].Add(vcolors.GetItemNeg(int.Parse(lne[1])));
+								}
+							}
+							int verind = model_Vertex.IndexOf(ver);
+							while (verind > -1)
+							{
+								if (Equals(model_Normal[verind], nor))
+									break;
+								verind = model_Vertex.IndexOf(ver, verind + 1);
+							}
+							if (verind > -1)
+							{
+								pol[i - 1] = (ushort)verind;
+							}
+							else
+							{
+								model_Vertex.Add(ver);
+								model_Normal.Add(nor);
+								pol[i - 1] = (ushort)(model_Vertex.Count - 1);
+							}
+						}
+						Poly tri = Poly.CreatePoly(Basic_PolyType.Triangles);
+						for (int i = 0; i < 3; i++)
+							tri.Indexes[i] = pol[i];
+						model_Mesh_Poly[model_Mesh_Poly.Count - 1].Add(tri);
+						break;
+
+					case "t":
+						if (model_Mesh_MaterialID.Count == 0)
+						{
+							model_Mesh_MaterialID.Add(0);
+							model_Mesh_Poly.Add(new List<Poly>());
+							model_Mesh_UV.Add(new List<UV>());
+							model_Mesh_VColor.Add(new List<Color>());
+						}
+						List<ushort> str = new List<ushort>();
+						for (int i = 1; i <= lin.Length - 1; i++)
+						{
+							Vertex ver2 = verts.GetItemNeg(int.Parse(lin[i]));
+							Vertex nor2 = norms.GetItemNeg(int.Parse(lin[i]));
+							if (uvs.Count > 0)
+								model_Mesh_UV[model_Mesh_UV.Count - 1].Add(uvs.GetItemNeg(int.Parse(lin[i])));
+							if (vcolors.Count > 0)
+								model_Mesh_VColor[model_Mesh_VColor.Count - 1].Add(vcolors.GetItemNeg(int.Parse(lin[i])));
+							int verind = model_Vertex.IndexOf(ver2);
+							while (verind > -1)
+							{
+								if (Equals(model_Normal[verind], nor2))
+									break;
+								verind = model_Vertex.IndexOf(ver2, verind + 1);
+							}
+							if (verind > -1)
+							{
+								str.Add((ushort)verind);
+							}
+							else
+							{
+								model_Vertex.Add(ver2);
+								model_Normal.Add(nor2);
+								str.Add((ushort)(model_Vertex.Count - 1));
+							}
+						}
+						model_Mesh_Poly[model_Mesh_Poly.Count - 1].Add(new Strip(str.ToArray(), false));
+						break;
+
+					case "q":
+						List<ushort> str2 = new List<ushort>(model_Mesh_Poly[model_Mesh_Poly.Count - 1][model_Mesh_Poly[model_Mesh_Poly.Count - 1].Count - 1].Indexes);
+						for (int i = 1; i <= lin.Length - 1; i++)
+						{
+							Vertex ver3 = verts.GetItemNeg(int.Parse(lin[i]));
+							Vertex nor3 = norms.GetItemNeg(int.Parse(lin[i]));
+							if (uvs.Count > 0)
+								model_Mesh_UV[model_Mesh_UV.Count - 1].Add(uvs.GetItemNeg(int.Parse(lin[i])));
+							if (vcolors.Count > 0)
+								model_Mesh_VColor[model_Mesh_VColor.Count - 1].Add(vcolors.GetItemNeg(int.Parse(lin[i])));
+							int verind = model_Vertex.IndexOf(ver3);
+							while (verind > -1)
+							{
+								if (Equals(model_Normal[verind], nor3))
+									break;
+								verind = model_Vertex.IndexOf(ver3, verind + 1);
+							}
+							if (verind > -1)
+							{
+								str2.Add((ushort)verind);
+							}
+							else
+							{
+								model_Vertex.Add(ver3);
+								model_Normal.Add(nor3);
+								str2.Add((ushort)(model_Vertex.Count - 1));
+							}
+						}
+						model_Mesh_Poly[model_Mesh_Poly.Count - 1][model_Mesh_Poly[model_Mesh_Poly.Count - 1].Count - 1] = new Strip(str2.ToArray(), false);
+						break;
+				}
+			}
+
+			// Material failsafe
+			if (model_Material.Count == 0)
+				model_Material.Add(new NJS_MATERIAL());
+
+			for (int i = 0; i < model_Mesh_MaterialID.Count; i++)
+			{
+				model_Mesh.Add(new NJS_MESHSET(model_Mesh_Poly[i].ToArray(), false, model_Mesh_UV[i].Count > 0, model_Mesh_VColor[i].Count > 0));
+				model_Mesh[i].MaterialID = model_Mesh_MaterialID[i];
+				if (model_Mesh[i].UV != null)
+				{
+					// HACK: Checking if j < model_Mesh_UV[i].Count prevents an out-of-range exception with SADXLVL2 when importing a whole stage export of Emerald Coast 1.
+					for (int j = 0; j < model_Mesh[i].UV.Length && j < model_Mesh_UV[i].Count; j++)
+						model_Mesh[i].UV[j] = model_Mesh_UV[i][j];
+				}
+				if (model_Mesh[i].VColor != null)
+				{
+					for (int j = 0; j < model_Mesh[i].VColor.Length; j++)
+						model_Mesh[i].VColor[j] = model_Mesh_VColor[i][j];
+				}
+			}
+
+			Attach model = new BasicAttach(model_Vertex.ToArray(), model_Normal.ToArray(), model_Mesh, model_Material);
+			model.ProcessVertexData();
+			model.CalculateBounds();
+			return model;
+		}
+
+		private static T GetItemNeg<T>(this List<T> list, int index)
+		{
+			if (index < 0)
+				return list[list.Count + index];
+			return list[index - 1];
+		}
+
+		private static readonly Vector3 XAxis = new Vector3(1, 0, 0);
+		private static readonly Vector3 YAxis = new Vector3(0, 1, 0);
+		private static readonly Vector3 ZAxis = new Vector3(0, 0, 1);
+
+		public static int RadToBAMS(float rad)
+		{
+			return (int)(rad * (65536 / (2 * Math.PI)));
+		}
+
+		public static void RotateXYZLocal(this MatrixStack transform, int x, int y, int z)
+		{
+			transform.RotateAxisLocal(ZAxis, BAMSToRad(z));
+			transform.RotateAxisLocal(XAxis, BAMSToRad(x));
+			transform.RotateAxisLocal(YAxis, BAMSToRad(y));
+		}
+
+		/// <summary>
+		/// This is supposed to convert a matrix back into rotation values. But it doesn't.
+		/// </summary>
+		/// <param name="matrix"></param>
+		/// <returns></returns>
+		public static Rotation FromMatrix(this Matrix matrix)
+		{
+			Rotation eulerRotationZXY = new Rotation();
+
+			// code below is adopted from Ogre Engine source
+			float rfYAngle, rfPAngle, rfRAngle; // rfY angle = z, rfP angle = y, rfRAngle = x
+
+			// rot = cy*cz-sx*sy*sz -cx*sz cz*sy+cy*sx*sz
+			// cz*sx*sy+cy*sz cx*cz -cy*cz*sx+sy*sz
+			// -cx*sy sx cx*cy
+
+			//rfPAngle = Math::ASin(m[2][1]);
+			rfPAngle = (float)Math.Asin(matrix.M32);
+			if (rfPAngle < (Math.PI / 2))
+			{
+				if (rfPAngle > (-Math.PI / 2))
+				{
+					//rfYAngle = Math::ATan2(-m[0][1],m[1][1]);
+					//rfRAngle = Math::ATan2(-m[2][0],m[2][2]);
+					rfYAngle = (float)Math.Atan2(-matrix.M12, matrix.M22);
+					rfRAngle = (float)Math.Atan2(-matrix.M31, matrix.M33);
+				}
+				else
+				{
+					// WARNING. Not a unique solution.
+					//Radian fRmY = Math::ATan2(m[0][2],m[0][0]);
+					float fRmY = (float)Math.Atan2(matrix.M13, matrix.M11);
+					rfRAngle = 0f; // any angle works
+					rfYAngle = rfRAngle - fRmY;
+				}
+			}
+			else
+			{
+				// WARNING. Not a unique solution.
+				// Radian fRpY = Math::ATan2(m[0][2],m[0][0]);
+				float fRpY = (float)Math.Atan2(matrix.M13, matrix.M11);
+				rfRAngle = 0f; // any angle works
+				rfYAngle = fRpY - rfRAngle;
+			}
+
+			eulerRotationZXY.X = RadToBAMS(rfRAngle);
+			eulerRotationZXY.Y = RadToBAMS(rfPAngle);
+			eulerRotationZXY.Z = RadToBAMS(rfYAngle);
+
+			return eulerRotationZXY;
+		}
+
+		/// <summary>
+		/// Writes an object model (basic format) to the specified stream, in Alias-Wavefront *.OBJ format.
+		/// </summary>
+		/// <param name="objstream">stream representing a wavefront obj file to export to</param>
+		/// <param name="obj">Model to export.</param>
+		/// <param name="materialPrefix">idk</param>
+		/// <param name="transform">Used for calculating transforms.</param>
+		/// <param name="totalVerts">This keeps track of how many verts have been exported to the current file. This is necessary because *.obj vertex indeces are file-level, not object-level.</param>
+		/// <param name="totalNorms">This keeps track of how many vert normals have been exported to the current file. This is necessary because *.obj vertex normal indeces are file-level, not object-level.</param>
+		/// <param name="totalUVs">This keeps track of how many texture verts have been exported to the current file. This is necessary because *.obj textue vert indeces are file-level, not object-level.</param>
+		private static void WriteObjFromBasicAttach(StreamWriter objstream, NJS_OBJECT obj, string materialPrefix, Matrix transform, ref int totalVerts, ref int totalNorms, ref int totalUVs)
+		{
+			if (obj.Attach != null)
+			{
+				var basicAttach = (BasicAttach)obj.Attach;
+				bool wroteNormals = false;
+				objstream.WriteLine("g " + obj.Name);
+
+				#region Outputting Verts and Normals
+				foreach (Vertex v in basicAttach.Vertex)
+				{
+					Vector3 inputVert = new Vector3(v.X, v.Y, v.Z);
+					Vector3 outputVert = Vector3.TransformCoordinate(inputVert, transform);
+					objstream.WriteLine("v {0} {1} {2}", outputVert.X.ToString(NumberFormatInfo.InvariantInfo), outputVert.Y.ToString(NumberFormatInfo.InvariantInfo), outputVert.Z.ToString(NumberFormatInfo.InvariantInfo));
+				}
+
+				if (basicAttach.Vertex.Length == basicAttach.Normal.Length)
+				{
+					foreach (Vertex v in basicAttach.Normal)
+					{
+						objstream.WriteLine("vn {0} {1} {2}", v.X.ToString(NumberFormatInfo.InvariantInfo), v.Y.ToString(NumberFormatInfo.InvariantInfo), v.Z.ToString(NumberFormatInfo.InvariantInfo));
+					}
+					wroteNormals = true;
+				}
+				#endregion
+
+				#region Outputting Meshes
+				foreach (NJS_MESHSET set in basicAttach.Mesh)
+				{
+					if (basicAttach.Material.Count > 0)
+					{
+						if (basicAttach.Material[set.MaterialID].UseTexture)
+						{
+							objstream.WriteLine("usemtl {0}_material_{1}", materialPrefix, basicAttach.Material[set.MaterialID].TextureID);
+						}
+					}
+
+					if (set.UV != null)
+					{
+						foreach (UV uv in set.UV)
+						{
+							objstream.WriteLine("vt {0} {1}", uv.U.ToString(NumberFormatInfo.InvariantInfo), (uv.V * -1).ToString(NumberFormatInfo.InvariantInfo));
+						}
+					}
+
+					int processedUVStripCount = 0;
+					foreach (Poly poly in set.Poly)
+					{
+						switch (poly.PolyType)
+						{
+							case Basic_PolyType.Strips:
+								var polyStrip = (Strip)poly;
+								int expectedTrisCount = polyStrip.Indexes.Length - 2;
+								bool triangleWindReversed = polyStrip.Reversed;
+
+								for (int stripIndx = 0; stripIndx < expectedTrisCount; stripIndx++)
+								{
+									if (triangleWindReversed)
+									{
+										Vector3 newFace = new Vector3((polyStrip.Indexes[stripIndx + 1] + 1),
+											(polyStrip.Indexes[stripIndx] + 1),
+											(polyStrip.Indexes[stripIndx + 2] + 1));
+
+										if (set.UV != null)
+										{
+											int uv1 = (stripIndx + 1) + processedUVStripCount + 1;
+											int uv2 = (stripIndx) + processedUVStripCount + 1;
+											int uv3 = (stripIndx + 2) + processedUVStripCount + 1;
+
+											if (wroteNormals)
+											{
+												objstream.WriteLine("f {0}/{1}/{2} {3}/{4}/{5} {6}/{7}/{8}",
+													(int)newFace.X + totalVerts, uv1 + totalUVs, (int)newFace.X + totalNorms,
+													(int)newFace.Y + totalVerts, uv2 + totalUVs, (int)newFace.Y + totalNorms,
+													(int)newFace.Z + totalVerts, uv3 + totalUVs, (int)newFace.Z + totalNorms);
+											}
+											else
+											{
+												objstream.WriteLine("f {0}/{1} {2}/{3} {4}/{5}",
+													(int)newFace.X + totalVerts, uv1 + totalUVs,
+													(int)newFace.Y + totalVerts, uv2 + totalUVs,
+													(int)newFace.Z + totalVerts, uv3 + totalUVs);
+											}
+										}
+										else
+										{
+											if (wroteNormals)
+											{
+												objstream.WriteLine("f {0}//{1} {2}//{3} {4}//{5}",
+													(int)newFace.X + totalVerts, (int)newFace.X + totalNorms,
+													(int)newFace.Y + totalVerts, (int)newFace.Y + totalNorms,
+													(int)newFace.Z + totalVerts, (int)newFace.Z + totalNorms);
+											}
+											else
+											{
+												objstream.WriteLine("f {0} {1} {2}", (int)newFace.X + totalVerts, (int)newFace.Y + totalVerts, (int)newFace.Z + totalVerts);
+											}
+										}
+									}
+									else
+									{
+										Vector3 newFace = new Vector3((polyStrip.Indexes[stripIndx] + 1), (polyStrip.Indexes[stripIndx + 1] + 1), (polyStrip.Indexes[stripIndx + 2] + 1));
+
+										if (set.UV != null)
+										{
+											int uv1 = (stripIndx) + processedUVStripCount + 1;
+											int uv2 = stripIndx + 1 + processedUVStripCount + 1;
+											int uv3 = stripIndx + 2 + processedUVStripCount + 1;
+
+											if (wroteNormals)
+											{
+												objstream.WriteLine("f {0}/{1}/{2} {3}/{4}/{5} {6}/{7}/{8}",
+													(int)newFace.X + totalVerts, uv1 + totalUVs, (int)newFace.X + totalNorms,
+													(int)newFace.Y + totalVerts, uv2 + totalUVs, (int)newFace.Y + totalNorms,
+													(int)newFace.Z + totalVerts, uv3 + totalUVs, (int)newFace.Z + totalNorms);
+											}
+											else
+											{
+												objstream.WriteLine("f {0}/{1} {2}/{3} {4}/{5}",
+													(int)newFace.X + totalVerts, uv1 + totalUVs,
+													(int)newFace.Y + totalVerts, uv2 + totalUVs,
+													(int)newFace.Z + totalVerts, uv3 + totalUVs);
+											}
+										}
+										else
+										{
+											if (wroteNormals)
+											{
+												objstream.WriteLine("f {0}//{1} {2}//{3} {4}//{5}",
+													(int)newFace.X + totalVerts, (int)newFace.X + totalNorms,
+													(int)newFace.Y + totalVerts, (int)newFace.Y + totalNorms,
+													(int)newFace.Z + totalVerts, (int)newFace.Z + totalNorms);
+											}
+											else
+											{
+												objstream.WriteLine("f {0} {1} {2}", (int)newFace.X + totalVerts, (int)newFace.Y + totalVerts, (int)newFace.Z + totalVerts);
+											}
+										}
+									}
+
+									triangleWindReversed = !triangleWindReversed; // flip every other triangle or the output will be wrong
+								}
+
+								if (set.UV != null)
+								{
+									processedUVStripCount += polyStrip.Indexes.Length;
+									objstream.WriteLine("# processed UV strips this poly: {0}", processedUVStripCount);
+								}
+								break;
+
+							case Basic_PolyType.Triangles:
+								for (int faceVIndx = 0; faceVIndx < poly.Indexes.Length / 3; faceVIndx++)
+								{
+									Vector3 newFace = new Vector3((poly.Indexes[faceVIndx] + 1),
+										(poly.Indexes[faceVIndx + 1] + 1), (poly.Indexes[faceVIndx + 2] + 1));
+
+									if (set.UV != null)
+									{
+										int uv1 = (faceVIndx) + processedUVStripCount + 1;
+										int uv2 = faceVIndx + 1 + processedUVStripCount + 1;
+										int uv3 = faceVIndx + 2 + processedUVStripCount + 1;
+
+										if (wroteNormals)
+										{
+											objstream.WriteLine("f {0}/{1}/{2} {3}/{4}/{5} {6}/{7}/{8}",
+												(int)newFace.X + totalVerts, uv1 + totalUVs, (int)newFace.X + totalNorms,
+												(int)newFace.Y + totalVerts, uv2 + totalUVs, (int)newFace.Y + totalNorms,
+												(int)newFace.Z + totalVerts, uv3 + totalUVs, (int)newFace.Z + totalNorms);
+										}
+										else
+										{
+											objstream.WriteLine("f {0}/{1} {2}/{3} {4}/{5}",
+												(int)newFace.X + totalVerts, uv1 + totalUVs,
+												(int)newFace.Y + totalVerts, uv2 + totalUVs,
+												(int)newFace.Z + totalVerts, uv3 + totalUVs);
+										}
+									}
+									else
+									{
+										if (wroteNormals)
+										{
+											objstream.WriteLine("f {0}//{1} {2}//{3} {4}//{5}",
+												(int)newFace.X + totalVerts, (int)newFace.X + totalNorms,
+												(int)newFace.Y + totalVerts, (int)newFace.Y + totalNorms,
+												(int)newFace.Z + totalVerts, (int)newFace.Z + totalNorms);
+										}
+										else
+										{
+											objstream.WriteLine("f {0} {1} {2}", (int)newFace.X + totalVerts, (int)newFace.Y + totalVerts, (int)newFace.Z + totalVerts);
+										}
+									}
+
+									if (set.UV != null)
+									{
+										processedUVStripCount += 3;
+										objstream.WriteLine("# processed UV strips this poly: {0}", processedUVStripCount);
+									}
+								}
+								break;
+
+							case Basic_PolyType.Quads:
+								for (int faceVIndx = 0; faceVIndx < poly.Indexes.Length / 4; faceVIndx++)
+								{
+									Vector4 newFace = new Vector4((poly.Indexes[faceVIndx + 0] + 1),
+										(poly.Indexes[faceVIndx + 1] + 1),
+										(poly.Indexes[faceVIndx + 2] + 1),
+										(poly.Indexes[faceVIndx + 3] + 1));
+
+									if (set.UV != null)
+									{
+										int uv1 = faceVIndx + 0 + processedUVStripCount + 1; // +1's are because obj indeces always start at 1, not 0
+										int uv2 = faceVIndx + 1 + processedUVStripCount + 1;
+										int uv3 = faceVIndx + 2 + processedUVStripCount + 1;
+										int uv4 = faceVIndx + 3 + processedUVStripCount + 1;
+
+										if (wroteNormals)
+										{
+											objstream.WriteLine("f {0}/{1}/{2} {3}/{4}/{5} {6}/{7}/{8}",
+												(int)newFace.X + totalVerts, uv1 + totalUVs, (int)newFace.X + totalNorms,
+												(int)newFace.Y + totalVerts, uv2 + totalUVs, (int)newFace.Y + totalNorms,
+												(int)newFace.Z + totalVerts, uv3 + totalUVs, (int)newFace.Z + totalNorms);
+											objstream.WriteLine("f {0}/{1}/{2} {3}/{4}/{5} {6}/{7}/{8}",
+												(int)newFace.Z + totalVerts, uv3 + totalUVs, (int)newFace.Z + totalNorms,
+												(int)newFace.Y + totalVerts, uv2 + totalUVs, (int)newFace.Y + totalNorms,
+												(int)newFace.W + totalVerts, uv4 + totalUVs, (int)newFace.W + totalNorms);
+										}
+										else
+										{
+											objstream.WriteLine("f {0}/{1} {2}/{3} {4}/{5}",
+												(int)newFace.X + totalVerts, uv1 + totalUVs,
+												(int)newFace.Y + totalVerts, uv2 + totalUVs,
+												(int)newFace.Z + totalVerts, uv3 + totalUVs);
+											objstream.WriteLine("f {0}/{1} {2}/{3} {4}/{5}",
+												(int)newFace.Z + totalVerts, uv3 + totalUVs,
+												(int)newFace.Y + totalVerts, uv2 + totalUVs,
+												(int)newFace.W + totalVerts, uv4 + totalUVs);
+										}
+									}
+									else
+									{
+										if (wroteNormals)
+										{
+											objstream.WriteLine("f {0}//{1} {2}//{3} {4}//{5}",
+												(int)newFace.X + totalVerts, (int)newFace.X + totalNorms,
+												(int)newFace.Y + totalVerts, (int)newFace.Y + totalNorms,
+												(int)newFace.Z + totalVerts, (int)newFace.Z + totalNorms);
+											objstream.WriteLine("f {0}//{1} {2}//{3} {4}//{5}",
+												(int)newFace.Z + totalVerts, (int)newFace.Z + totalNorms,
+												(int)newFace.Y + totalVerts, (int)newFace.Y + totalNorms,
+												(int)newFace.W + totalVerts, (int)newFace.W + totalNorms);
+										}
+										else
+										{
+											objstream.WriteLine("f {0} {1} {2}", (int)newFace.X + totalVerts, (int)newFace.Y + totalVerts, (int)newFace.Z + totalVerts);
+											objstream.WriteLine("f {0} {1} {2}", (int)newFace.Z + totalVerts, (int)newFace.Y + totalVerts, (int)newFace.W + totalVerts);
+										}
+									}
+
+									if (set.UV != null)
+									{
+										processedUVStripCount += 4;
+										objstream.WriteLine("# processed UV strips this poly: {0}", processedUVStripCount);
+									}
+								}
+								break;
+
+							case Basic_PolyType.NPoly:
+								objstream.WriteLine("# Error in WriteObjFromBasicAttach() - NPoly not supported yet!");
+								continue;
+						}
+					}
+
+					if (set.UV != null)
+					{
+						totalUVs += set.UV.Length;
+					}
+				}
+				#endregion
+
+				objstream.WriteLine("");
+
+				// add totals
+				totalVerts += basicAttach.Vertex.Length;
+				totalNorms += basicAttach.Normal.Length;
+			}
+		}
+
+		/// <summary>
+		/// Writes an object model (chunk format) to the specified stream, in Alias-Wavefront *.OBJ format.
+		/// </summary>
+		/// <param name="objstream">stream representing a wavefront obj file to export to</param>
+		/// <param name="obj">Model to export.</param>
+		/// <param name="materialPrefix">idk</param>
+		/// <param name="transform">Used for calculating transforms.</param>
+		/// <param name="totalVerts">This keeps track of how many verts have been exported to the current file. This is necessary because *.obj vertex indeces are file-level, not object-level.</param>
+		/// <param name="totalNorms">This keeps track of how many vert normals have been exported to the current file. This is necessary because *.obj vertex normal indeces are file-level, not object-level.</param>
+		/// <param name="totalUVs">This keeps track of how many texture verts have been exported to the current file. This is necessary because *.obj textue vert indeces are file-level, not object-level.</param>
+		/// <param name="errorFlag">Set this to TRUE if you encounter an issue. The user will be alerted.</param>
+		private static void WriteObjFromChunkAttach(StreamWriter objstream, NJS_OBJECT obj, string materialPrefix, Matrix transform, ref int totalVerts, ref int totalNorms, ref int totalUVs, ref bool errorFlag)
+		{
+			// add obj writing here
+			if (obj.Attach != null)
+			{
+				ChunkAttach chunkAttach = (ChunkAttach)obj.Attach;
+
+				if ((chunkAttach.Vertex != null) && (chunkAttach.Poly != null))
+				{
+					int outputVertCount = 0;
+					int outputNormalCount = 0;
+
+					objstream.WriteLine("g " + obj.Name);
+
+					#region Outputting Verts and Normals
+					int vertexChunkCount = chunkAttach.Vertex.Count;
+					int polyChunkCount = chunkAttach.Poly.Count;
+
+					if (vertexChunkCount != 1)
+					{
+						errorFlag = true;
+						objstream.WriteLine("#A chunk model with more than one vertex chunk was found. Output is probably corrupt.");
+					}
+
+					for (int vc = 0; vc < vertexChunkCount; vc++)
+					{
+						for (int vIndx = 0; vIndx < chunkAttach.Vertex[vc].VertexCount; vIndx++)
+						{
+							if (chunkAttach.Vertex[vc].Flags == 0)
+							{
+								Vector3 inputVert = new Vector3(chunkAttach.Vertex[vc].Vertices[vIndx].X, chunkAttach.Vertex[vc].Vertices[vIndx].Y, chunkAttach.Vertex[vc].Vertices[vIndx].Z);
+								Vector3 outputVert = Vector3.TransformCoordinate(inputVert, transform);
+								objstream.WriteLine("v {0} {1} {2}", outputVert.X.ToString(NumberFormatInfo.InvariantInfo), outputVert.Y.ToString(NumberFormatInfo.InvariantInfo), outputVert.Z.ToString(NumberFormatInfo.InvariantInfo));
+
+								outputVertCount++;
+							}
+						}
+
+						if (chunkAttach.Vertex[vc].Normals.Count <= 0)
+						{
+							continue;
+						}
+
+						if (chunkAttach.Vertex[vc].Flags != 0)
+						{
+							continue;
+						}
+
+						foreach (Vertex v in chunkAttach.Vertex[vc].Normals)
+						{
+							objstream.WriteLine("vn {0} {1} {2}",
+								v.X.ToString(NumberFormatInfo.InvariantInfo), v.Y.ToString(NumberFormatInfo.InvariantInfo), v.Z.ToString(NumberFormatInfo.InvariantInfo));
+							outputNormalCount++;
+						}
+					}
+					#endregion
+
+					#region Outputting Polys
+					for (int pc = 0; pc < polyChunkCount; pc++)
+					{
+						PolyChunk polyChunk = chunkAttach.Poly[pc];
+
+						if (polyChunk is PolyChunkStrip chunkStrip)
+						{
+							for (int stripNum = 0; stripNum < chunkStrip.StripCount; stripNum++)
+							{
+								// output texture verts before use, if necessary
+								bool uvsAreValid = false;
+								if (chunkStrip.Strips[stripNum].UVs != null)
+								{
+									if (chunkStrip.Strips[stripNum].UVs.Length > 0)
+									{
+										uvsAreValid = true;
+										foreach (UV uv in chunkStrip.Strips[stripNum].UVs)
+										{
+											objstream.WriteLine("vt {0} {1}", uv.U.ToString(NumberFormatInfo.InvariantInfo), uv.V.ToString(NumberFormatInfo.InvariantInfo));
+										}
+									}
+								}
+
+								bool windingReversed = chunkStrip.Strips[stripNum].Reversed;
+								for (int currentStripIndx = 0; currentStripIndx < chunkStrip.Strips[stripNum].Indexes.Length - 2; currentStripIndx++)
+								{
+									if (windingReversed)
+									{
+										if (uvsAreValid)
+										{
+											// note to self - uvs.length will equal strip indeces length! They are directly linked, just like you remembered.
+											objstream.WriteLine("f {0}/{1} {2}/{3} {4}/{5}",
+												(chunkStrip.Strips[stripNum].Indexes[currentStripIndx + 1] + totalVerts) + 1, (currentStripIndx + 1 + totalUVs) + 1,
+												(chunkStrip.Strips[stripNum].Indexes[currentStripIndx] + totalVerts) + 1, (currentStripIndx + totalUVs) + 1,
+												(chunkStrip.Strips[stripNum].Indexes[currentStripIndx + 2] + totalVerts) + 1, (currentStripIndx + 2 + totalUVs) + 1);
+										}
+										else
+										{
+											objstream.WriteLine("f {0} {1} {2}",
+												(chunkStrip.Strips[stripNum].Indexes[currentStripIndx + 1] + totalVerts) + 1,
+												(chunkStrip.Strips[stripNum].Indexes[currentStripIndx] + totalVerts) + 1,
+												(chunkStrip.Strips[stripNum].Indexes[currentStripIndx + 2] + totalVerts) + 1);
+										}
+									}
+									else
+									{
+										if (uvsAreValid)
+										{
+											// note to self - uvs.length will equal strip indeces length! They are directly linked, just like you remembered.
+											objstream.WriteLine("f {0}/{1} {2}/{3} {4}/{5}",
+												(chunkStrip.Strips[stripNum].Indexes[currentStripIndx] + totalVerts) + 1, currentStripIndx + totalUVs + 1,
+												(chunkStrip.Strips[stripNum].Indexes[currentStripIndx + 1] + totalVerts) + 1, currentStripIndx + 1 + totalUVs + 1,
+												(chunkStrip.Strips[stripNum].Indexes[currentStripIndx + 2] + totalVerts) + 1, currentStripIndx + 2 + totalUVs + 1);
+										}
+										else
+										{
+											objstream.WriteLine("f {0} {1} {2}",
+												(chunkStrip.Strips[stripNum].Indexes[currentStripIndx] + totalVerts) + 1,
+												(chunkStrip.Strips[stripNum].Indexes[currentStripIndx + 1] + totalVerts) + 1,
+												(chunkStrip.Strips[stripNum].Indexes[currentStripIndx + 2] + totalVerts) + 1);
+										}
+									}
+
+									windingReversed = !windingReversed;
+								}
+
+								// increment output verts
+								if (uvsAreValid) totalUVs += chunkStrip.Strips[stripNum].UVs.Length;
+							}
+						}
+						else if (polyChunk is PolyChunkMaterial)
+						{
+							// no behavior defined yet.
+						}
+						else if (polyChunk is PolyChunkTinyTextureID chunkTexID)
+						{
+							objstream.WriteLine("usemtl {0}_material_{1}", materialPrefix, chunkTexID.TextureID);
+						}
+					}
+					#endregion
+
+					totalVerts += outputVertCount;
+					totalNorms += outputNormalCount;
+				}
+				else
+				{
+					errorFlag = true;
+					objstream.WriteLine("#A chunk model with no vertex or no poly was found. Output is definitely corrupt.");
+				}
+			}
+		}
+
+		/// <summary>
+		/// Primary method for exporting models to Wavefront *.OBJ format. This will auto-detect the model type and send it to the proper export method.
+		/// </summary>
+		/// <param name="objstream">stream representing a wavefront obj file to export to</param>
+		/// <param name="obj">Model to export.</param>
+		/// <param name="materialPrefix">used to prevent name collisions if mixing/matching outputs.</param>
+		/// <param name="transform">Used for calculating transforms.</param>
+		/// <param name="totalVerts">This keeps track of how many verts have been exported to the current file. This is necessary because *.obj vertex indeces are file-level, not object-level.</param>
+		/// <param name="totalNorms">This keeps track of how many vert normals have been exported to the current file. This is necessary because *.obj vertex normal indeces are file-level, not object-level.</param>
+		/// <param name="totalUVs">This keeps track of how many texture verts have been exported to the current file. This is necessary because *.obj textue vert indeces are file-level, not object-level.</param>
+		/// <param name="errorFlag">Set this to TRUE if you encounter an issue. The user will be alerted.</param>
+		public static void WriteModelAsObj(StreamWriter objstream, NJS_OBJECT obj, string materialPrefix, MatrixStack transform, ref int totalVerts, ref int totalNorms, ref int totalUVs, ref bool errorFlag)
+		{
+			transform.Push();
+			obj.ProcessTransforms(transform);
+			if (obj.Attach is BasicAttach)
+				WriteObjFromBasicAttach(objstream, obj, materialPrefix, transform.Top, ref totalVerts, ref totalNorms, ref totalUVs);
+			else if (obj.Attach is ChunkAttach)
+				WriteObjFromChunkAttach(objstream, obj, materialPrefix, transform.Top, ref totalVerts, ref totalNorms, ref totalUVs, ref errorFlag);
+			foreach (NJS_OBJECT child in obj.Children)
+				WriteModelAsObj(objstream, child, materialPrefix, transform, ref totalVerts, ref totalNorms, ref totalUVs, ref errorFlag);
+			transform.Pop();
+		}
+
+		/// <summary>
+		/// Primary method for exporting models to Wavefront *.OBJ format. This will auto-detect the model type and send it to the proper export method.
+		/// </summary>
+		/// <param name="objstream">stream representing a wavefront obj file to export to</param>
+		/// <param name="obj">Model to export.</param>
+		/// <param name="materialPrefix">used to prevent name collisions if mixing/matching outputs.</param>
+		/// <param name="errorFlag">Set this to TRUE if you encounter an issue. The user will be alerted.</param>
+		public static void WriteSingleModelAsObj(StreamWriter objstream, NJS_OBJECT obj, string materialPrefix, ref bool errorFlag)
+		{
+			int v = 0, n = 0, u = 0;
+			if (obj.Attach is BasicAttach)
+				WriteObjFromBasicAttach(objstream, obj, materialPrefix, Matrix.Identity, ref v, ref n, ref u);
+			else if (obj.Attach is ChunkAttach)
+				WriteObjFromChunkAttach(objstream, obj, materialPrefix, Matrix.Identity, ref v, ref n, ref u, ref errorFlag);
+		}
+
+		public static float Distance(this Vector3 vectorA, Vector3 vectorB)
+		{
+			return Vector3.Length(Vector3.Subtract(vectorA, vectorB));
+		}
+
+		public static Matrix ProcessTransforms(this NJS_OBJECT obj, Matrix matrix)
+		{
+			if (!obj.Position.IsEmpty)
+				MatrixFunctions.Translate(ref matrix, obj.Position);
+			if (obj.RotateZYX)
+				MatrixFunctions.RotateZYX(ref matrix, obj.Rotation);
+			else
+				MatrixFunctions.RotateXYZ(ref matrix, obj.Rotation);
+			if (obj.Scale.X != 1 || obj.Scale.Y != 1 || obj.Scale.Z != 1)
+				MatrixFunctions.Scale(ref matrix, obj.Scale);
+			return matrix;
+		}
+
+		public static void ProcessTransforms(this NJS_OBJECT obj, MatrixStack transform)
+		{
+			transform.LoadMatrix(obj.ProcessTransforms(transform.Top));
+		}
+
+		public static Matrix ProcessTransforms(this NJS_OBJECT obj, AnimModelData anim, int animframe, Matrix matrix)
+		{
+			if (anim == null)
+				return obj.ProcessTransforms(matrix);
+			Vertex position = obj.Position;
+			if (anim.Position.Count > 0)
+				position = anim.GetPosition(animframe);
+			if (!position.IsEmpty)
+				MatrixFunctions.Translate(ref matrix, position);
+			Rotation rotation = obj.Rotation;
+			if (anim.Rotation.Count > 0)
+				rotation = anim.GetRotation(animframe);
+			if (obj.RotateZYX)
+				MatrixFunctions.RotateZYX(ref matrix, rotation);
+			else
+				MatrixFunctions.RotateXYZ(ref matrix, rotation);
+			Vertex scale = obj.Scale;
+			if (anim.Scale.Count > 0)
+				scale = anim.GetScale(animframe);
+			if (scale.X != 1 || scale.Y != 1 || scale.Z != 1)
+				MatrixFunctions.Scale(ref matrix, scale);
+			return matrix;
+		}
+
+		public static void ProcessTransforms(this NJS_OBJECT obj, AnimModelData anim, int animframe, MatrixStack transform)
+		{
+			transform.LoadMatrix(obj.ProcessTransforms(anim, animframe, transform.Top));
+		}
+
+		private static readonly float[] sineTable = {
+			0.0F,
+			0.001534F,
+			0.0030680001F,
+			0.0046020001F,
+			0.0061360002F,
+			0.0076700002F,
+			0.0092040002F,
+			0.010738F,
+			0.012272F,
+			0.013805F,
+			0.015339F,
+			0.016873F,
+			0.018407F,
+			0.01994F,
+			0.021474F,
+			0.023008F,
+			0.024541F,
+			0.026075F,
+			0.027608F,
+			0.029142F,
+			0.030675F,
+			0.032207999F,
+			0.033741001F,
+			0.035273999F,
+			0.036807001F,
+			0.038339999F,
+			0.039873F,
+			0.041405998F,
+			0.042938001F,
+			0.044470999F,
+			0.046002999F,
+			0.047534999F,
+			0.049068F,
+			0.0506F,
+			0.052131999F,
+			0.053663999F,
+			0.055195F,
+			0.056727F,
+			0.058258001F,
+			0.05979F,
+			0.061321001F,
+			0.062852003F,
+			0.064383F,
+			0.065912999F,
+			0.067443997F,
+			0.068974003F,
+			0.070505001F,
+			0.072035F,
+			0.073564999F,
+			0.075094F,
+			0.076623999F,
+			0.078152999F,
+			0.079682F,
+			0.081211001F,
+			0.082740001F,
+			0.084269002F,
+			0.085796997F,
+			0.087325998F,
+			0.088854F,
+			0.090380996F,
+			0.091908999F,
+			0.093436003F,
+			0.094962999F,
+			0.096490003F,
+			0.098017F,
+			0.099544004F,
+			0.10107F,
+			0.102596F,
+			0.104122F,
+			0.105647F,
+			0.107172F,
+			0.108697F,
+			0.110222F,
+			0.111747F,
+			0.113271F,
+			0.114795F,
+			0.116319F,
+			0.117842F,
+			0.119365F,
+			0.120888F,
+			0.122411F,
+			0.123933F,
+			0.12545501F,
+			0.126977F,
+			0.128498F,
+			0.13001899F,
+			0.13154F,
+			0.13306101F,
+			0.134581F,
+			0.13610099F,
+			0.13762F,
+			0.139139F,
+			0.14065801F,
+			0.142177F,
+			0.143695F,
+			0.14521299F,
+			0.14673001F,
+			0.148248F,
+			0.149765F,
+			0.151281F,
+			0.152797F,
+			0.154313F,
+			0.155828F,
+			0.157343F,
+			0.158858F,
+			0.160372F,
+			0.16188601F,
+			0.16339999F,
+			0.164913F,
+			0.166426F,
+			0.16793799F,
+			0.16945F,
+			0.17096201F,
+			0.172473F,
+			0.17398401F,
+			0.175494F,
+			0.17700399F,
+			0.178514F,
+			0.180023F,
+			0.181532F,
+			0.18303999F,
+			0.18454801F,
+			0.186055F,
+			0.187562F,
+			0.189069F,
+			0.190575F,
+			0.19208001F,
+			0.19358601F,
+			0.19509F,
+			0.196595F,
+			0.198098F,
+			0.19960199F,
+			0.201105F,
+			0.20260701F,
+			0.204109F,
+			0.20561001F,
+			0.207111F,
+			0.20861199F,
+			0.21011201F,
+			0.211611F,
+			0.21311F,
+			0.214609F,
+			0.216107F,
+			0.217604F,
+			0.219101F,
+			0.220598F,
+			0.222094F,
+			0.223589F,
+			0.22508401F,
+			0.226578F,
+			0.228072F,
+			0.22956499F,
+			0.231058F,
+			0.23255F,
+			0.234042F,
+			0.235533F,
+			0.23702399F,
+			0.23851401F,
+			0.240003F,
+			0.241492F,
+			0.24298F,
+			0.244468F,
+			0.24595501F,
+			0.24744201F,
+			0.248928F,
+			0.250413F,
+			0.25189799F,
+			0.253382F,
+			0.254866F,
+			0.256349F,
+			0.25783101F,
+			0.25931299F,
+			0.26079401F,
+			0.26227501F,
+			0.26375499F,
+			0.26523399F,
+			0.26671299F,
+			0.26819101F,
+			0.26966801F,
+			0.27114499F,
+			0.27262101F,
+			0.274097F,
+			0.275572F,
+			0.27704599F,
+			0.27851999F,
+			0.279993F,
+			0.28146499F,
+			0.28293699F,
+			0.284408F,
+			0.285878F,
+			0.28734699F,
+			0.288816F,
+			0.29028499F,
+			0.29175201F,
+			0.293219F,
+			0.29468501F,
+			0.29615101F,
+			0.297616F,
+			0.29908001F,
+			0.30054301F,
+			0.30200601F,
+			0.30346799F,
+			0.30492899F,
+			0.30638999F,
+			0.30785F,
+			0.30930901F,
+			0.31076699F,
+			0.31222501F,
+			0.31368199F,
+			0.31513801F,
+			0.31659299F,
+			0.318048F,
+			0.319502F,
+			0.32095501F,
+			0.32240799F,
+			0.32385901F,
+			0.32530999F,
+			0.32675999F,
+			0.32821F,
+			0.329658F,
+			0.33110601F,
+			0.332553F,
+			0.33399999F,
+			0.33544499F,
+			0.33689001F,
+			0.33833399F,
+			0.33977699F,
+			0.34121901F,
+			0.34266099F,
+			0.34410101F,
+			0.345541F,
+			0.34698001F,
+			0.34841901F,
+			0.34985599F,
+			0.351293F,
+			0.35272899F,
+			0.354164F,
+			0.355598F,
+			0.35703099F,
+			0.35846299F,
+			0.35989499F,
+			0.36132601F,
+			0.36275601F,
+			0.36418501F,
+			0.36561301F,
+			0.36704001F,
+			0.368467F,
+			0.369892F,
+			0.371317F,
+			0.37274101F,
+			0.37416399F,
+			0.375586F,
+			0.37700701F,
+			0.37842801F,
+			0.37984699F,
+			0.381266F,
+			0.38268301F,
+			0.38409999F,
+			0.38551599F,
+			0.386931F,
+			0.388345F,
+			0.38975799F,
+			0.39117F,
+			0.392582F,
+			0.39399201F,
+			0.395401F,
+			0.39681F,
+			0.39821801F,
+			0.39962399F,
+			0.40103F,
+			0.402435F,
+			0.40383801F,
+			0.40524101F,
+			0.406643F,
+			0.40804401F,
+			0.409444F,
+			0.41084301F,
+			0.41224101F,
+			0.413638F,
+			0.415034F,
+			0.41643F,
+			0.417824F,
+			0.41921699F,
+			0.420609F,
+			0.42199999F,
+			0.42339F,
+			0.42478001F,
+			0.42616799F,
+			0.42755499F,
+			0.42894101F,
+			0.43032601F,
+			0.43171099F,
+			0.43309399F,
+			0.43447599F,
+			0.435857F,
+			0.43723699F,
+			0.43861601F,
+			0.43999401F,
+			0.44137099F,
+			0.442747F,
+			0.44412199F,
+			0.44549599F,
+			0.44686899F,
+			0.448241F,
+			0.44961101F,
+			0.45098099F,
+			0.45234999F,
+			0.45371699F,
+			0.455084F,
+			0.456449F,
+			0.45781299F,
+			0.45917699F,
+			0.46053901F,
+			0.4619F,
+			0.46325999F,
+			0.46461901F,
+			0.46597701F,
+			0.46733299F,
+			0.46868899F,
+			0.470043F,
+			0.47139701F,
+			0.47274899F,
+			0.47409999F,
+			0.47545001F,
+			0.47679901F,
+			0.478147F,
+			0.47949401F,
+			0.48083901F,
+			0.48218399F,
+			0.483527F,
+			0.484869F,
+			0.48620999F,
+			0.48754999F,
+			0.48888901F,
+			0.49022701F,
+			0.49156299F,
+			0.49289799F,
+			0.494232F,
+			0.495565F,
+			0.49689701F,
+			0.49822801F,
+			0.49955699F,
+			0.50088501F,
+			0.50221199F,
+			0.50353801F,
+			0.50486302F,
+			0.50618702F,
+			0.50750899F,
+			0.50883001F,
+			0.51015002F,
+			0.51146901F,
+			0.51278597F,
+			0.514103F,
+			0.51541799F,
+			0.51673198F,
+			0.51804399F,
+			0.51935601F,
+			0.520666F,
+			0.52197498F,
+			0.523283F,
+			0.52459002F,
+			0.525895F,
+			0.52719897F,
+			0.52850199F,
+			0.52980399F,
+			0.53110403F,
+			0.53240299F,
+			0.533701F,
+			0.534998F,
+			0.53629303F,
+			0.53758699F,
+			0.53887999F,
+			0.54017198F,
+			0.541462F,
+			0.54275101F,
+			0.54403901F,
+			0.54532498F,
+			0.54661F,
+			0.547894F,
+			0.54917699F,
+			0.55045801F,
+			0.55173802F,
+			0.55301702F,
+			0.55429399F,
+			0.55557001F,
+			0.55684501F,
+			0.558119F,
+			0.55939102F,
+			0.56066197F,
+			0.56193101F,
+			0.56319898F,
+			0.564466F,
+			0.565732F,
+			0.56699598F,
+			0.568259F,
+			0.56952101F,
+			0.57078099F,
+			0.57204002F,
+			0.57329702F,
+			0.57455301F,
+			0.57580799F,
+			0.57706201F,
+			0.57831401F,
+			0.57956499F,
+			0.580814F,
+			0.58206201F,
+			0.58330899F,
+			0.58455402F,
+			0.58579803F,
+			0.58704001F,
+			0.58828199F,
+			0.58952099F,
+			0.59075999F,
+			0.59199703F,
+			0.59323198F,
+			0.59446698F,
+			0.59569901F,
+			0.59693098F,
+			0.59816098F,
+			0.59938902F,
+			0.60061598F,
+			0.60184199F,
+			0.60306698F,
+			0.60429001F,
+			0.60551101F,
+			0.606731F,
+			0.60794997F,
+			0.60916698F,
+			0.61038297F,
+			0.611597F,
+			0.61281002F,
+			0.61402202F,
+			0.61523199F,
+			0.61644F,
+			0.61764699F,
+			0.61885297F,
+			0.62005699F,
+			0.62125999F,
+			0.62246102F,
+			0.62366098F,
+			0.62485999F,
+			0.62605602F,
+			0.62725198F,
+			0.62844598F,
+			0.62963802F,
+			0.63082898F,
+			0.63201898F,
+			0.63320702F,
+			0.63439298F,
+			0.63557798F,
+			0.63676202F,
+			0.63794398F,
+			0.63912398F,
+			0.64030302F,
+			0.64148098F,
+			0.64265698F,
+			0.64383203F,
+			0.64500499F,
+			0.64617598F,
+			0.64734602F,
+			0.64851397F,
+			0.64968097F,
+			0.65084702F,
+			0.65201098F,
+			0.65317303F,
+			0.65433401F,
+			0.65549302F,
+			0.65665102F,
+			0.65780699F,
+			0.658961F,
+			0.66011399F,
+			0.66126603F,
+			0.66241598F,
+			0.66356403F,
+			0.664711F,
+			0.665856F,
+			0.667F,
+			0.66814202F,
+			0.66928297F,
+			0.67042202F,
+			0.67155898F,
+			0.67269498F,
+			0.67382902F,
+			0.67496198F,
+			0.67609298F,
+			0.67722201F,
+			0.67834997F,
+			0.67947602F,
+			0.680601F,
+			0.68172401F,
+			0.68284601F,
+			0.68396503F,
+			0.68508399F,
+			0.68620002F,
+			0.68731499F,
+			0.688429F,
+			0.68954098F,
+			0.690651F,
+			0.69175899F,
+			0.69286603F,
+			0.69397098F,
+			0.69507498F,
+			0.69617701F,
+			0.69727701F,
+			0.698376F,
+			0.69947302F,
+			0.70056897F,
+			0.70166302F,
+			0.70275497F,
+			0.70384502F,
+			0.704934F,
+			0.70602101F,
+			0.70710701F,
+			0.70819098F,
+			0.70927298F,
+			0.71035302F,
+			0.71143198F,
+			0.71250898F,
+			0.71358502F,
+			0.71465898F,
+			0.71573102F,
+			0.71680099F,
+			0.71787F,
+			0.71893698F,
+			0.72000301F,
+			0.721066F,
+			0.72212797F,
+			0.723189F,
+			0.72424698F,
+			0.72530401F,
+			0.72635901F,
+			0.727413F,
+			0.72846401F,
+			0.729514F,
+			0.73056298F,
+			0.73160899F,
+			0.73265398F,
+			0.733697F,
+			0.73473901F,
+			0.73577899F,
+			0.736817F,
+			0.73785299F,
+			0.73888701F,
+			0.73992002F,
+			0.740951F,
+			0.74198002F,
+			0.74300802F,
+			0.74403399F,
+			0.745058F,
+			0.74607998F,
+			0.74710101F,
+			0.748119F,
+			0.74913597F,
+			0.75015199F,
+			0.75116497F,
+			0.752177F,
+			0.753187F,
+			0.75419497F,
+			0.75520098F,
+			0.75620598F,
+			0.757209F,
+			0.75821F,
+			0.75920898F,
+			0.760207F,
+			0.76120198F,
+			0.762196F,
+			0.763188F,
+			0.76417899F,
+			0.765167F,
+			0.76615399F,
+			0.76713902F,
+			0.76812202F,
+			0.76910299F,
+			0.77008301F,
+			0.771061F,
+			0.77203602F,
+			0.77301002F,
+			0.773983F,
+			0.77495301F,
+			0.775922F,
+			0.77688801F,
+			0.77785301F,
+			0.778817F,
+			0.779778F,
+			0.78073698F,
+			0.78169501F,
+			0.78265101F,
+			0.78360498F,
+			0.78455698F,
+			0.78550702F,
+			0.78645498F,
+			0.78740197F,
+			0.78834599F,
+			0.789289F,
+			0.79022998F,
+			0.79116899F,
+			0.79210699F,
+			0.793042F,
+			0.793975F,
+			0.79490697F,
+			0.79583699F,
+			0.79676503F,
+			0.79769099F,
+			0.79861498F,
+			0.799537F,
+			0.80045801F,
+			0.80137599F,
+			0.802293F,
+			0.80320799F,
+			0.80412F,
+			0.805031F,
+			0.80593997F,
+			0.80684799F,
+			0.80775303F,
+			0.80865598F,
+			0.80955797F,
+			0.81045699F,
+			0.81135499F,
+			0.81225097F,
+			0.81314403F,
+			0.81403601F,
+			0.81492603F,
+			0.81581402F,
+			0.81670099F,
+			0.81758499F,
+			0.81846702F,
+			0.81934798F,
+			0.82022601F,
+			0.82110202F,
+			0.82197702F,
+			0.82284999F,
+			0.82372099F,
+			0.82458901F,
+			0.82545602F,
+			0.82632101F,
+			0.82718402F,
+			0.82804501F,
+			0.82890397F,
+			0.82976103F,
+			0.830616F,
+			0.83147001F,
+			0.83232099F,
+			0.83317F,
+			0.83401799F,
+			0.83486301F,
+			0.835706F,
+			0.83654797F,
+			0.83738703F,
+			0.83822501F,
+			0.83906001F,
+			0.839894F,
+			0.840725F,
+			0.841555F,
+			0.84238303F,
+			0.84320801F,
+			0.84403199F,
+			0.844854F,
+			0.84567302F,
+			0.84649098F,
+			0.84730703F,
+			0.84811997F,
+			0.84893203F,
+			0.849742F,
+			0.85055F,
+			0.85135502F,
+			0.85215902F,
+			0.852961F,
+			0.85376F,
+			0.85455799F,
+			0.85535401F,
+			0.85614699F,
+			0.85693902F,
+			0.85772902F,
+			0.85851598F,
+			0.85930198F,
+			0.86008501F,
+			0.86086702F,
+			0.861646F,
+			0.86242402F,
+			0.863199F,
+			0.86397302F,
+			0.86474401F,
+			0.86551398F,
+			0.86628097F,
+			0.867046F,
+			0.867809F,
+			0.86857098F,
+			0.86932999F,
+			0.87008703F,
+			0.87084198F,
+			0.87159503F,
+			0.87234598F,
+			0.87309498F,
+			0.873842F,
+			0.874587F,
+			0.87532902F,
+			0.87607002F,
+			0.876809F,
+			0.877545F,
+			0.87827998F,
+			0.87901199F,
+			0.87974298F,
+			0.88047099F,
+			0.88119698F,
+			0.88192099F,
+			0.88264298F,
+			0.88336301F,
+			0.88408101F,
+			0.88479698F,
+			0.88551098F,
+			0.88622302F,
+			0.88693202F,
+			0.88764F,
+			0.888345F,
+			0.88904798F,
+			0.88975F,
+			0.89044899F,
+			0.891146F,
+			0.89184099F,
+			0.89253402F,
+			0.893224F,
+			0.89391297F,
+			0.89459902F,
+			0.895284F,
+			0.89596599F,
+			0.89664602F,
+			0.89732498F,
+			0.89800102F,
+			0.89867401F,
+			0.89934599F,
+			0.90001601F,
+			0.90068299F,
+			0.90134901F,
+			0.90201199F,
+			0.90267301F,
+			0.903332F,
+			0.90398902F,
+			0.90464401F,
+			0.90529698F,
+			0.90594703F,
+			0.906596F,
+			0.907242F,
+			0.90788603F,
+			0.90852797F,
+			0.909168F,
+			0.90980601F,
+			0.91044098F,
+			0.911075F,
+			0.91170597F,
+			0.91233498F,
+			0.91296202F,
+			0.91358697F,
+			0.91421002F,
+			0.91483003F,
+			0.91544902F,
+			0.91606498F,
+			0.91667902F,
+			0.91729099F,
+			0.91790098F,
+			0.91850799F,
+			0.91911399F,
+			0.91971701F,
+			0.92031801F,
+			0.92091697F,
+			0.92151397F,
+			0.92210901F,
+			0.922701F,
+			0.92329103F,
+			0.92387998F,
+			0.924465F,
+			0.92504901F,
+			0.92563099F,
+			0.92620999F,
+			0.92678702F,
+			0.92736298F,
+			0.927935F,
+			0.92850602F,
+			0.929075F,
+			0.92964101F,
+			0.93020499F,
+			0.930767F,
+			0.93132699F,
+			0.93188399F,
+			0.93243998F,
+			0.93299299F,
+			0.93354398F,
+			0.934093F,
+			0.93463898F,
+			0.935184F,
+			0.93572599F,
+			0.93626601F,
+			0.93680298F,
+			0.93733901F,
+			0.93787199F,
+			0.93840402F,
+			0.938932F,
+			0.93945903F,
+			0.93998402F,
+			0.94050598F,
+			0.94102597F,
+			0.941544F,
+			0.94205999F,
+			0.94257301F,
+			0.943084F,
+			0.94359303F,
+			0.94410002F,
+			0.94460499F,
+			0.94510698F,
+			0.94560701F,
+			0.946105F,
+			0.94660097F,
+			0.94709402F,
+			0.947586F,
+			0.948075F,
+			0.94856101F,
+			0.94904602F,
+			0.94952798F,
+			0.95000798F,
+			0.950486F,
+			0.95096201F,
+			0.95143503F,
+			0.95190603F,
+			0.95237499F,
+			0.952842F,
+			0.95330602F,
+			0.95376801F,
+			0.95422798F,
+			0.95468599F,
+			0.95514101F,
+			0.955594F,
+			0.95604497F,
+			0.95649397F,
+			0.95694F,
+			0.957385F,
+			0.95782602F,
+			0.95826602F,
+			0.95870298F,
+			0.95913899F,
+			0.959571F,
+			0.96000201F,
+			0.96043098F,
+			0.96085697F,
+			0.96127999F,
+			0.96170199F,
+			0.96212101F,
+			0.962538F,
+			0.96295297F,
+			0.96336597F,
+			0.96377599F,
+			0.96418399F,
+			0.96459001F,
+			0.964993F,
+			0.96539402F,
+			0.96579301F,
+			0.96618998F,
+			0.96658403F,
+			0.96697599F,
+			0.96736598F,
+			0.96775401F,
+			0.96813899F,
+			0.96852201F,
+			0.96890301F,
+			0.96928102F,
+			0.969657F,
+			0.97003102F,
+			0.97040302F,
+			0.97077203F,
+			0.97113901F,
+			0.97150397F,
+			0.97186601F,
+			0.97222698F,
+			0.97258401F,
+			0.97294003F,
+			0.97329301F,
+			0.97364402F,
+			0.973993F,
+			0.97433901F,
+			0.974684F,
+			0.975025F,
+			0.97536498F,
+			0.97570199F,
+			0.97603703F,
+			0.97636998F,
+			0.97670001F,
+			0.97702801F,
+			0.97735399F,
+			0.97767699F,
+			0.97799802F,
+			0.97831702F,
+			0.978634F,
+			0.978948F,
+			0.97926003F,
+			0.97956997F,
+			0.979877F,
+			0.98018199F,
+			0.98048502F,
+			0.98078501F,
+			0.98108298F,
+			0.98137897F,
+			0.981673F,
+			0.98196399F,
+			0.98225302F,
+			0.982539F,
+			0.98282403F,
+			0.983105F,
+			0.98338503F,
+			0.98366201F,
+			0.98393703F,
+			0.98421001F,
+			0.98448002F,
+			0.98474801F,
+			0.98501402F,
+			0.98527801F,
+			0.98553902F,
+			0.985798F,
+			0.986054F,
+			0.98630798F,
+			0.98655999F,
+			0.98680902F,
+			0.98705697F,
+			0.98730099F,
+			0.987544F,
+			0.98778403F,
+			0.98802203F,
+			0.988258F,
+			0.988491F,
+			0.98872203F,
+			0.98895001F,
+			0.98917699F,
+			0.98940003F,
+			0.989622F,
+			0.98984098F,
+			0.990058F,
+			0.990273F,
+			0.99048501F,
+			0.990695F,
+			0.99090302F,
+			0.991108F,
+			0.99131101F,
+			0.99151099F,
+			0.99171001F,
+			0.99190599F,
+			0.99209899F,
+			0.99229097F,
+			0.99247998F,
+			0.99266601F,
+			0.99285001F,
+			0.99303198F,
+			0.99321198F,
+			0.99338901F,
+			0.99356401F,
+			0.99373698F,
+			0.99390697F,
+			0.994075F,
+			0.99423999F,
+			0.99440402F,
+			0.99456501F,
+			0.99472302F,
+			0.99487901F,
+			0.99503303F,
+			0.99518502F,
+			0.99533403F,
+			0.99548101F,
+			0.99562502F,
+			0.995767F,
+			0.99590701F,
+			0.99604499F,
+			0.99618F,
+			0.99631298F,
+			0.99644297F,
+			0.996571F,
+			0.99669701F,
+			0.99681997F,
+			0.99694097F,
+			0.99706F,
+			0.99717599F,
+			0.99729002F,
+			0.99740201F,
+			0.99751103F,
+			0.99761802F,
+			0.99772298F,
+			0.99782503F,
+			0.99792498F,
+			0.99802297F,
+			0.99811798F,
+			0.99821103F,
+			0.99830198F,
+			0.99839002F,
+			0.99847603F,
+			0.998559F,
+			0.99864F,
+			0.99871898F,
+			0.99879497F,
+			0.99887002F,
+			0.998941F,
+			0.99901098F,
+			0.99907798F,
+			0.99914199F,
+			0.99920499F,
+			0.99926502F,
+			0.999322F,
+			0.99937803F,
+			0.99943101F,
+			0.99948102F,
+			0.999529F,
+			0.99957502F,
+			0.99961901F,
+			0.99966002F,
+			0.999699F,
+			0.999735F,
+			0.99976897F,
+			0.99980098F,
+			0.99983102F,
+			0.99985802F,
+			0.99988198F,
+			0.99990499F,
+			0.99992502F,
+			0.999942F,
+			0.99995798F,
+			0.99997097F,
+			0.99998099F,
+			0.99998897F,
+			0.99999499F,
+			0.99999899F,
+			1.0F
+		};
+
+		/// <summary>
+		/// Get the sine of an angle in BAMS.
+		/// </summary>
+		/// <param name="angle">The angle in BAMS.</param>
+		/// <returns>The sine of the angle.</returns>
+		public static float BAMSSin(int angle)
+		{
+			int a1 = angle;
+			float v8 = a1;
+			var v4 = (byte)a1;
+			int v3 = (a1 >> 4) & 0xFFF;
+			int v2 = v4 & 0xF;
+			int v1 = v3 & 0xC00;
+			if (v2 != 0)
+			{
+				double v6;
+				double v7;
+				if (v1 > 0x800)
+				{
+					if (v1 == 0xC00)
+					{
+						v7 = -sineTable[4096 - v3];
+						v6 = -sineTable[4096 + -v3 - 1];
+						return (float)(v7 + (v6 - v7) * v2 * 0.0625);
+					}
+				}
+				else
+				{
+					if (v1 == 0x800)
+					{
+						v7 = -sineTable[-2048 + v3];
+						v6 = -sineTable[-2047 + v3];
+						return (float)(v7 + (v6 - v7) * v2 * 0.0625);
+					}
+					if ((v3 & 0xC00) == 0)
+					{
+						v7 = sineTable[v3];
+						v6 = sineTable[1 + v3];
+						return (float)(v7 + (v6 - v7) * v2 * 0.0625);
+					}
+					if (v1 == 0x400)
+					{
+						v7 = sineTable[2048 - v3];
+						v6 = sineTable[2048 + -v3 - 1];
+						return (float)(v7 + (v6 - v7) * v2 * 0.0625);
+					}
+				}
+				v7 = v8;
+				v6 = v8;
+				return (float)(v7 + (v6 - v7) * v2 * 0.0625);
+			}
+			if (v1 > 0x800)
+			{
+				if (v1 == 0xC00)
+					return -sineTable[4096 - v3];
+			}
+			else
+			{
+				if (v1 == 0x800)
+					return -sineTable[-2048 + v3];
+				if ((v3 & 0xC00) == 0)
+					return sineTable[v3];
+				if (v1 == 0x400)
+					return sineTable[2048 - v3];
+			}
+			return v8;
+		}
+
+		/// <summary>
+		/// Get the inverse sine of an angle in BAMS.
+		/// </summary>
+		/// <param name="angle">The angle in BAMS.</param>
+		/// <returns>The inverse sine of the angle.</returns>
+		public static float BAMSSinInv(int angle)
+		{
+			int a1 = angle;
+			float v8 = a1;
+			var v4 = (byte)a1;
+			int v3 = (a1 >> 4) & 0xFFF;
+			int v2 = v4 & 0xF;
+			int v1 = v3 & 0xC00;
+			if (v2 != 0)
+			{
+				double v6;
+				double v7;
+				if (v1 > 0x800)
+				{
+					if (v1 == 0xC00)
+					{
+						v7 = sineTable[-3072 + v3];
+						v6 = sineTable[-3071 + v3];
+						return (float)(v7 + (v6 - v7) * v2 * 0.0625);
+					}
+				}
+				else
+				{
+					if (v1 == 0x800)
+					{
+						v7 = -sineTable[3072 - v3];
+						v6 = -sineTable[3072 + -v3 - 1];
+						return (float)(v7 + (v6 - v7) * v2 * 0.0625);
+					}
+					if ((v3 & 0xC00) == 0)
+					{
+						v7 = sineTable[(sineTable.Length - 1) + -v3];
+						v6 = sineTable[(sineTable.Length - 1) + -v3 - 1];
+						return (float)(v7 + (v6 - v7) * v2 * 0.0625);
+					}
+					if (v1 == 0x400)
+					{
+						v7 = -sineTable[-1024 + v3];
+						v6 = -sineTable[-1023 + v3];
+						return (float)(v7 + (v6 - v7) * v2 * 0.0625);
+					}
+				}
+				v7 = v8;
+				v6 = v8;
+				return (float)(v7 + (v6 - v7) * v2 * 0.0625);
+			}
+			if (v1 > 0x800)
+			{
+				if (v1 == 0xC00)
+					return sineTable[-3072 + v3];
+			}
+			else
+			{
+				if (v1 == 0x800)
+					return -sineTable[3072 - v3];
+				if ((v3 & 0xC00) == 0)
+					return sineTable[(sineTable.Length - 1) - v3];
+				if (v1 == 0x400)
+					return -sineTable[-1024 + v3];
+			}
+			return v8;
+		}
+	}
 }