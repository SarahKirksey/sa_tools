﻿<?xml version="1.0" encoding="utf-8"?>
<Project ToolsVersion="12.0" DefaultTargets="Build" xmlns="http://schemas.microsoft.com/developer/msbuild/2003">
  <PropertyGroup>
    <Configuration Condition=" '$(Configuration)' == '' ">Debug</Configuration>
    <Platform Condition=" '$(Platform)' == '' ">AnyCPU</Platform>
    <ProductVersion>8.0.30703</ProductVersion>
    <SchemaVersion>2.0</SchemaVersion>
    <ProjectGuid>{50847BDB-699D-4A2E-AAF7-1EA58E1EC48E}</ProjectGuid>
    <OutputType>Library</OutputType>
    <AppDesignerFolder>Properties</AppDesignerFolder>
    <RootNamespace>SA_Tools</RootNamespace>
    <AssemblyName>SA Tools</AssemblyName>
    <TargetFrameworkVersion>v4.7.2</TargetFrameworkVersion>
    <FileAlignment>512</FileAlignment>
    <TargetFrameworkProfile />
  </PropertyGroup>
  <PropertyGroup Condition=" '$(Configuration)|$(Platform)' == 'Debug|AnyCPU' ">
    <DebugSymbols>true</DebugSymbols>
    <DebugType>full</DebugType>
    <Optimize>false</Optimize>
    <OutputPath>bin\Debug\</OutputPath>
    <DefineConstants>DEBUG;TRACE</DefineConstants>
    <ErrorReport>prompt</ErrorReport>
    <WarningLevel>4</WarningLevel>
    <Prefer32Bit>false</Prefer32Bit>
    <LangVersion>7.3</LangVersion>
  </PropertyGroup>
  <PropertyGroup Condition=" '$(Configuration)|$(Platform)' == 'Release|AnyCPU' ">
    <DebugType>pdbonly</DebugType>
    <Optimize>true</Optimize>
    <OutputPath>bin\Release\</OutputPath>
    <DefineConstants>TRACE</DefineConstants>
    <ErrorReport>prompt</ErrorReport>
    <WarningLevel>4</WarningLevel>
    <Prefer32Bit>false</Prefer32Bit>
    <LangVersion>7.3</LangVersion>
  </PropertyGroup>
  <ItemGroup>
    <Reference Include="FraGag.Compression.Prs">
      <HintPath>..\Dependencies\FraGag.Compression.Prs.dll</HintPath>
    </Reference>
    <Reference Include="Newtonsoft.Json, Version=12.0.0.0, Culture=neutral, PublicKeyToken=30ad4fe6b2a6aeed, processorArchitecture=MSIL">
      <HintPath>..\packages\Newtonsoft.Json.12.0.3\lib\net45\Newtonsoft.Json.dll</HintPath>
    </Reference>
    <Reference Include="System" />
    <Reference Include="System.Core" />
    <Reference Include="System.Drawing" />
  </ItemGroup>
  <ItemGroup>
    <Compile Include="EndianReader.cs" />
    <Compile Include="EndianWriter.cs" />
    <Compile Include="HelperFunctions.cs" />
    <Compile Include="IniData.cs" />
    <Compile Include="IniFile.cs" />
    <Compile Include="IniSerializer.cs" />
    <Compile Include="Properties\AssemblyInfo.cs" />
    <Compile Include="SAArc\SplitEvent.cs" />
    <Compile Include="SAArc\SplitMTN.cs" />
    <Compile Include="SplitDLL\IniData.cs" />
    <Compile Include="SplitDLL\SplitDLL.cs" />
<<<<<<< HEAD
    <Compile Include="SAArc\SplitEvent.cs" />
    <Compile Include="SAArc\SplitMDL.cs" />
    <Compile Include="SAArc\SplitMTN.cs" />
=======
    <Compile Include="SAArc\SplitMDL.cs" />
>>>>>>> 95084f45
    <Compile Include="Split\Split.cs" />
    <Compile Include="Split\SplitErrorValue.cs" />
    <Compile Include="Split\SplitNB.cs" />
  </ItemGroup>
  <ItemGroup>
    <ProjectReference Include="..\SAModel\SAModel.csproj">
      <Project>{0EE5D36F-CACF-41E9-8C9A-76FFD946B22D}</Project>
      <Name>SAModel</Name>
    </ProjectReference>
  </ItemGroup>
  <ItemGroup>
    <None Include="packages.config" />
  </ItemGroup>
  <Import Project="$(MSBuildToolsPath)\Microsoft.CSharp.targets" />
  <!-- To modify your build process, add your task inside one of the targets below and uncomment it. 
       Other similar extension points exist, see Microsoft.Common.targets.
  <Target Name="BeforeBuild">
  </Target>
  <Target Name="AfterBuild">
  </Target>
  -->
</Project><|MERGE_RESOLUTION|>--- conflicted
+++ resolved
@@ -1,89 +1,83 @@
-﻿<?xml version="1.0" encoding="utf-8"?>
-<Project ToolsVersion="12.0" DefaultTargets="Build" xmlns="http://schemas.microsoft.com/developer/msbuild/2003">
-  <PropertyGroup>
-    <Configuration Condition=" '$(Configuration)' == '' ">Debug</Configuration>
-    <Platform Condition=" '$(Platform)' == '' ">AnyCPU</Platform>
-    <ProductVersion>8.0.30703</ProductVersion>
-    <SchemaVersion>2.0</SchemaVersion>
-    <ProjectGuid>{50847BDB-699D-4A2E-AAF7-1EA58E1EC48E}</ProjectGuid>
-    <OutputType>Library</OutputType>
-    <AppDesignerFolder>Properties</AppDesignerFolder>
-    <RootNamespace>SA_Tools</RootNamespace>
-    <AssemblyName>SA Tools</AssemblyName>
-    <TargetFrameworkVersion>v4.7.2</TargetFrameworkVersion>
-    <FileAlignment>512</FileAlignment>
-    <TargetFrameworkProfile />
-  </PropertyGroup>
-  <PropertyGroup Condition=" '$(Configuration)|$(Platform)' == 'Debug|AnyCPU' ">
-    <DebugSymbols>true</DebugSymbols>
-    <DebugType>full</DebugType>
-    <Optimize>false</Optimize>
-    <OutputPath>bin\Debug\</OutputPath>
-    <DefineConstants>DEBUG;TRACE</DefineConstants>
-    <ErrorReport>prompt</ErrorReport>
-    <WarningLevel>4</WarningLevel>
-    <Prefer32Bit>false</Prefer32Bit>
-    <LangVersion>7.3</LangVersion>
-  </PropertyGroup>
-  <PropertyGroup Condition=" '$(Configuration)|$(Platform)' == 'Release|AnyCPU' ">
-    <DebugType>pdbonly</DebugType>
-    <Optimize>true</Optimize>
-    <OutputPath>bin\Release\</OutputPath>
-    <DefineConstants>TRACE</DefineConstants>
-    <ErrorReport>prompt</ErrorReport>
-    <WarningLevel>4</WarningLevel>
-    <Prefer32Bit>false</Prefer32Bit>
-    <LangVersion>7.3</LangVersion>
-  </PropertyGroup>
-  <ItemGroup>
-    <Reference Include="FraGag.Compression.Prs">
-      <HintPath>..\Dependencies\FraGag.Compression.Prs.dll</HintPath>
-    </Reference>
-    <Reference Include="Newtonsoft.Json, Version=12.0.0.0, Culture=neutral, PublicKeyToken=30ad4fe6b2a6aeed, processorArchitecture=MSIL">
-      <HintPath>..\packages\Newtonsoft.Json.12.0.3\lib\net45\Newtonsoft.Json.dll</HintPath>
-    </Reference>
-    <Reference Include="System" />
-    <Reference Include="System.Core" />
-    <Reference Include="System.Drawing" />
-  </ItemGroup>
-  <ItemGroup>
-    <Compile Include="EndianReader.cs" />
-    <Compile Include="EndianWriter.cs" />
-    <Compile Include="HelperFunctions.cs" />
-    <Compile Include="IniData.cs" />
-    <Compile Include="IniFile.cs" />
-    <Compile Include="IniSerializer.cs" />
-    <Compile Include="Properties\AssemblyInfo.cs" />
-    <Compile Include="SAArc\SplitEvent.cs" />
-    <Compile Include="SAArc\SplitMTN.cs" />
-    <Compile Include="SplitDLL\IniData.cs" />
-    <Compile Include="SplitDLL\SplitDLL.cs" />
-<<<<<<< HEAD
-    <Compile Include="SAArc\SplitEvent.cs" />
-    <Compile Include="SAArc\SplitMDL.cs" />
-    <Compile Include="SAArc\SplitMTN.cs" />
-=======
-    <Compile Include="SAArc\SplitMDL.cs" />
->>>>>>> 95084f45
-    <Compile Include="Split\Split.cs" />
-    <Compile Include="Split\SplitErrorValue.cs" />
-    <Compile Include="Split\SplitNB.cs" />
-  </ItemGroup>
-  <ItemGroup>
-    <ProjectReference Include="..\SAModel\SAModel.csproj">
-      <Project>{0EE5D36F-CACF-41E9-8C9A-76FFD946B22D}</Project>
-      <Name>SAModel</Name>
-    </ProjectReference>
-  </ItemGroup>
-  <ItemGroup>
-    <None Include="packages.config" />
-  </ItemGroup>
-  <Import Project="$(MSBuildToolsPath)\Microsoft.CSharp.targets" />
-  <!-- To modify your build process, add your task inside one of the targets below and uncomment it. 
-       Other similar extension points exist, see Microsoft.Common.targets.
-  <Target Name="BeforeBuild">
-  </Target>
-  <Target Name="AfterBuild">
-  </Target>
-  -->
+﻿<?xml version="1.0" encoding="utf-8"?>
+<Project ToolsVersion="12.0" DefaultTargets="Build" xmlns="http://schemas.microsoft.com/developer/msbuild/2003">
+  <PropertyGroup>
+    <Configuration Condition=" '$(Configuration)' == '' ">Debug</Configuration>
+    <Platform Condition=" '$(Platform)' == '' ">AnyCPU</Platform>
+    <ProductVersion>8.0.30703</ProductVersion>
+    <SchemaVersion>2.0</SchemaVersion>
+    <ProjectGuid>{50847BDB-699D-4A2E-AAF7-1EA58E1EC48E}</ProjectGuid>
+    <OutputType>Library</OutputType>
+    <AppDesignerFolder>Properties</AppDesignerFolder>
+    <RootNamespace>SA_Tools</RootNamespace>
+    <AssemblyName>SA Tools</AssemblyName>
+    <TargetFrameworkVersion>v4.7.2</TargetFrameworkVersion>
+    <FileAlignment>512</FileAlignment>
+    <TargetFrameworkProfile />
+  </PropertyGroup>
+  <PropertyGroup Condition=" '$(Configuration)|$(Platform)' == 'Debug|AnyCPU' ">
+    <DebugSymbols>true</DebugSymbols>
+    <DebugType>full</DebugType>
+    <Optimize>false</Optimize>
+    <OutputPath>bin\Debug\</OutputPath>
+    <DefineConstants>DEBUG;TRACE</DefineConstants>
+    <ErrorReport>prompt</ErrorReport>
+    <WarningLevel>4</WarningLevel>
+    <Prefer32Bit>false</Prefer32Bit>
+    <LangVersion>7.3</LangVersion>
+  </PropertyGroup>
+  <PropertyGroup Condition=" '$(Configuration)|$(Platform)' == 'Release|AnyCPU' ">
+    <DebugType>pdbonly</DebugType>
+    <Optimize>true</Optimize>
+    <OutputPath>bin\Release\</OutputPath>
+    <DefineConstants>TRACE</DefineConstants>
+    <ErrorReport>prompt</ErrorReport>
+    <WarningLevel>4</WarningLevel>
+    <Prefer32Bit>false</Prefer32Bit>
+    <LangVersion>7.3</LangVersion>
+  </PropertyGroup>
+  <ItemGroup>
+    <Reference Include="FraGag.Compression.Prs">
+      <HintPath>..\Dependencies\FraGag.Compression.Prs.dll</HintPath>
+    </Reference>
+    <Reference Include="Newtonsoft.Json, Version=12.0.0.0, Culture=neutral, PublicKeyToken=30ad4fe6b2a6aeed, processorArchitecture=MSIL">
+      <HintPath>..\packages\Newtonsoft.Json.12.0.3\lib\net45\Newtonsoft.Json.dll</HintPath>
+    </Reference>
+    <Reference Include="System" />
+    <Reference Include="System.Core" />
+    <Reference Include="System.Drawing" />
+  </ItemGroup>
+  <ItemGroup>
+    <Compile Include="EndianReader.cs" />
+    <Compile Include="EndianWriter.cs" />
+    <Compile Include="HelperFunctions.cs" />
+    <Compile Include="IniData.cs" />
+    <Compile Include="IniFile.cs" />
+    <Compile Include="IniSerializer.cs" />
+    <Compile Include="Properties\AssemblyInfo.cs" />
+    <Compile Include="SAArc\SplitEvent.cs" />
+    <Compile Include="SAArc\SplitMTN.cs" />
+    <Compile Include="SplitDLL\IniData.cs" />
+    <Compile Include="SplitDLL\SplitDLL.cs" />
+    <Compile Include="SAArc\SplitMDL.cs" />
+    <Compile Include="Split\Split.cs" />
+    <Compile Include="Split\SplitErrorValue.cs" />
+    <Compile Include="Split\SplitNB.cs" />
+  </ItemGroup>
+  <ItemGroup>
+    <ProjectReference Include="..\SAModel\SAModel.csproj">
+      <Project>{0EE5D36F-CACF-41E9-8C9A-76FFD946B22D}</Project>
+      <Name>SAModel</Name>
+    </ProjectReference>
+  </ItemGroup>
+  <ItemGroup>
+    <None Include="packages.config" />
+  </ItemGroup>
+  <Import Project="$(MSBuildToolsPath)\Microsoft.CSharp.targets" />
+  <!-- To modify your build process, add your task inside one of the targets below and uncomment it. 
+       Other similar extension points exist, see Microsoft.Common.targets.
+  <Target Name="BeforeBuild">
+  </Target>
+  <Target Name="AfterBuild">
+  </Target>
+  -->
 </Project>