﻿using System.Collections.Generic;
using System.ComponentModel;
using SplitTools;

namespace SAModel.SAEditorCommon
{
	public class IniDataSALVL
	{
		public static IniDataSALVL Load(string filename)
		{
			return IniSerializer.Deserialize<IniDataSALVL>(filename);
		}

		public void Save(string filename)
		{
			IniSerializer.Serialize(this, filename);
		}

		public string ModPath { get; set; }
		public string SystemPath { get; set; }
		public string ObjectDefinitions { get; set; }
		public string ObjectTextureList { get; set; }
		public string LevelTextureLists { get; set; }
		public string MissionObjectList { get; set; }
		public string MissionTextureList { get; set; }
		public string Paths { get; set; }
		[IniName("Chars_")]
		[IniCollection(IniCollectionMode.NoSquareBrackets)]
		public Dictionary<string, IniCharInfo> Characters { get; set; }
		[IniCollection(IniCollectionMode.IndexOnly)]
		public Dictionary<string, IniLevelData> Levels { get; set; }
		public LevelFogInfo LevelFogFiles { get; set; }
		public bool IsSA2 { get; set; }
	}

	public class LevelFogInfo
	{
		[IniCollection(IniCollectionMode.IndexOnly)]
		public Dictionary<SA1LevelIDs, string> FogEntries { get; set; }
	}

	public class IniCharInfo
	{
		public string Model { get; set; }
		public string Textures { get; set; }
		public string TextureList { get; set; }
		public float Height { get; set; }
		public string StartPositions { get; set; }
	}

	public class IniLevelData
	{
		public string LevelGeometry { get; set; }
		[DefaultValue("0000")]
		public string LevelID { get; set; }
		public string SETName { get; set; }
		[IniCollection(IniCollectionMode.SingleLine, Format = ",")]
		public string[] Textures { get; set; }
		public string TextureList { get; set; }
		public string ObjectList { get; set; }
		public string ObjectTextureList { get; set; }
		public string DeathZones { get; set; }
		public string Effects { get; set; }
<<<<<<< HEAD
		public string ObjectDefinition { get; set; }
=======
		public string BackgroundTextureList { get; set; }
		public string SA2Paths { get; set; }
>>>>>>> 43338038
	}
}<|MERGE_RESOLUTION|>--- conflicted
+++ resolved
@@ -61,11 +61,8 @@
 		public string ObjectTextureList { get; set; }
 		public string DeathZones { get; set; }
 		public string Effects { get; set; }
-<<<<<<< HEAD
-		public string ObjectDefinition { get; set; }
-=======
 		public string BackgroundTextureList { get; set; }
 		public string SA2Paths { get; set; }
->>>>>>> 43338038
+		public string ObjectDefinition { get; set; }
 	}
 }