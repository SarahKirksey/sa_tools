﻿using System.Collections.Generic;
using SAModel.Direct3D;
using SAModel.SAEditorCommon.DataTypes;
using System;
using SharpDX.Direct3D9;
using Mesh = SAModel.Direct3D.Mesh;
using SharpDX;
using SplitTools;

namespace SAModel.SAEditorCommon.SETEditing
{
	public class DefaultObjectDefinition : ObjectDefinition
	{
		public static ObjectDefinition DefaultInstance { get; private set; }

		static DefaultObjectDefinition()
		{
			DefaultInstance = new DefaultObjectDefinition();
		}

		private string name = "Unknown";
		private NJS_OBJECT model;
		private Mesh[] meshes;
		private string texture;
		private float? xpos, ypos, zpos, xscl, yscl, zscl, defxscl, defyscl, defzscl, gnddst, addxscl, addyscl, addzscl;
		private int? xrot, yrot, zrot;
<<<<<<< HEAD
		private ushort? defxrot, defyrot, defzrot, addxrot, addyrot, addzrot;
		private string rottype;
		private string scltype;
=======
		private ushort? defxrot, defyrot, defzrot;
		private Texture[] texs;
		private TexnameArray texnames;
>>>>>>> 43338038

		public override void Init(ObjectData data, string name)
		{
			this.name = data.Name ?? name;
			if (!string.IsNullOrEmpty(data.Model))
			{
				model = ObjectHelper.LoadModel(data.Model);
				meshes = ObjectHelper.GetMeshes(model);
				if (!string.IsNullOrEmpty(data.Texlist))
					texnames = new TexnameArray(data.Texlist);
			}

			texture = data.Texture;
			xpos = data.XPos;
			ypos = data.YPos;
			zpos = data.ZPos;
			//xrot = data.XRot;
			//yrot = data.YRot;
			//zrot = data.ZRot;
			//xscl = data.XScl;
			//yscl = data.YScl;
			//zscl = data.ZScl;
			defxrot = data.DefXRot;
			defyrot = data.DefYRot;
			defzrot = data.DefZRot;
			defxscl = data.DefXScl;
			defyscl = data.DefYScl;
			defzscl = data.DefZScl;
			gnddst = data.GndDst;
			rottype = data.RotType;
			scltype = data.SclType;
			addxrot = data.AddXRot;
			addyrot = data.AddYRot;
			addzrot = data.AddZRot;
			addxscl = data.AddXScl;
			addyscl = data.AddYScl;
			addzscl = data.AddZScl;
		}

		public override HitResult CheckHit(SETItem item, Vector3 Near, Vector3 Far, Viewport Viewport, Matrix Projection, Matrix View, MatrixStack transform)
		{
			transform.Push();
			transform.NJTranslate(xpos ?? item.Position.X, ypos ?? item.Position.Y, zpos ?? item.Position.Z);
			//transform.NJRotateObject(xrot ?? item.Rotation.X, yrot ?? item.Rotation.Y, zrot ?? item.Rotation.Z);
			Rotation addrot = new Rotation(addxrot ?? 0, addyrot ?? 0, addzrot ?? 0);
			ObjectHelper.RotateObject(transform, item, addrot, rottype);
			HitResult result;
			if (model == null)
				result = ObjectHelper.CheckQuestionBoxHit(Near, Far, Viewport, Projection, View, transform);
			else
			{
				//transform.NJScale(xscl ?? item.Scale.X, yscl ?? item.Scale.Y, zscl ?? item.Scale.Z);
				Vector3 addscl = new Vector3();
				Vector3 scl = ObjectHelper.GetScale(item, addscl, scltype);
				transform.NJScale(scl);
				result = model.CheckHit(Near, Far, Viewport, Projection, View, transform, meshes);
			}
			transform.Pop();
			return result;
		}

		public override List<RenderInfo> Render(SETItem item, Device dev, EditorCamera camera, MatrixStack transform)
		{
			List<RenderInfo> result = new List<RenderInfo>();
			transform.Push();
			transform.NJTranslate(xpos ?? item.Position.X, ypos ?? item.Position.Y, zpos ?? item.Position.Z);
			//transform.NJRotateObject(xrot ?? item.Rotation.X, yrot ?? item.Rotation.Y, zrot ?? item.Rotation.Z);
			Rotation addrot = new Rotation(addxrot ?? 0, addyrot ?? 0, addzrot ?? 0);
			ObjectHelper.RotateObject(transform, item, addrot, rottype);
			if (model == null)
				result.AddRange(ObjectHelper.RenderQuestionBox(dev, transform, null, item.Position.ToVector3(), item.Selected));
			else
			{
<<<<<<< HEAD
				//transform.NJScale(xscl ?? item.Scale.X, yscl ?? item.Scale.Y, zscl ?? item.Scale.Z);
				Vector3 addscl = new Vector3();
				Vector3 scl = ObjectHelper.GetScale(item, addscl, scltype);
				transform.NJScale(scl);
				result.AddRange(model.DrawModelTree(dev.GetRenderState<FillMode>(RenderState.FillMode), transform, ObjectHelper.GetTextures(texture), meshes));
=======
				if (texs == null)
					texs = ObjectHelper.GetTextures(texture, texnames, dev);
				transform.NJScale(xscl ?? item.Scale.X, yscl ?? item.Scale.Y, zscl ?? item.Scale.Z);
				result.AddRange(model.DrawModelTree(dev.GetRenderState<FillMode>(RenderState.FillMode), transform, texs, meshes, EditorOptions.IgnoreMaterialColors, EditorOptions.OverrideLighting));
>>>>>>> 43338038
				if (item.Selected)
					result.AddRange(model.DrawModelTreeInvert(transform, meshes));
			}
			transform.Pop();
			return result;
		}

		public override List<ModelTransform> GetModels(SETItem item, MatrixStack transform)
		{
			if (model == null) return new List<ModelTransform>();
			List<ModelTransform> result = new List<ModelTransform>();
			transform.Push();
			transform.NJTranslate(xpos ?? item.Position.X, ypos ?? item.Position.Y, zpos ?? item.Position.Z);
			//transform.NJRotateObject(xrot ?? item.Rotation.X, yrot ?? item.Rotation.Y, zrot ?? item.Rotation.Z);
			//transform.NJScale(xscl ?? item.Scale.X, yscl ?? item.Scale.Y, zscl ?? item.Scale.Z);
			Rotation addrot = new Rotation(addxrot ?? 0, addyrot ?? 0, addzrot ?? 0);
			ObjectHelper.RotateObject(transform, item, addrot, rottype);
			Vector3 addscl = new Vector3();
			Vector3 scl = ObjectHelper.GetScale(item, addscl, scltype);
			transform.NJScale(scl);
			result.Add(new ModelTransform(model, transform.Top));
			transform.Pop();
			return result;
		}

		public override BoundingSphere GetBounds(SETItem item)
		{
			MatrixStack transform = new MatrixStack();
			transform.NJTranslate(xpos ?? item.Position.X, ypos ?? item.Position.Y, zpos ?? item.Position.Z);
			//transform.NJRotateObject(xrot ?? item.Rotation.X, yrot ?? item.Rotation.Y, zrot ?? item.Rotation.Z);
			Rotation addrot = new Rotation(addxrot ?? 0, addyrot ?? 0, addzrot ?? 0);
			ObjectHelper.RotateObject(transform, item, addrot, rottype);
			if (model == null)
				return ObjectHelper.GetQuestionBoxBounds(transform);
			else
			{
				//transform.NJScale(xscl ?? item.Scale.X, yscl ?? item.Scale.Y, zscl ?? item.Scale.Z);
				Vector3 addscl = new Vector3();
				Vector3 scl = ObjectHelper.GetScale(item, addscl, scltype);
				transform.NJScale(scl);
				return ObjectHelper.GetModelBounds(model, transform, Math.Max(Math.Max(scl.X, scl.Y), scl.Z));
			}
		}

		public override Matrix GetHandleMatrix(SETItem item)
		{
			Matrix matrix = Matrix.Identity;
			MatrixFunctions.Translate(ref matrix, item.Position);
			MatrixFunctions.RotateObject(ref matrix, item.Rotation);
			//MatrixFunctions.Scale(ref matrix, item.Scale);
			return matrix;
		}

		public override string Name { get { return name; } }

		public override ushort DefaultXRotation { get { return defxrot ?? base.DefaultXRotation; } }
		public override ushort DefaultYRotation { get { return defyrot ?? base.DefaultYRotation; } }
		public override ushort DefaultZRotation { get { return defzrot ?? base.DefaultZRotation; } }
		public override float DefaultXScale { get { return defxscl ?? base.DefaultXScale; } }
		public override float DefaultYScale { get { return defyscl ?? base.DefaultYScale; } }
		public override float DefaultZScale { get { return defzscl ?? base.DefaultZScale; } }
		public override float DistanceFromGround { get { return gnddst ?? base.DistanceFromGround; } }
		public override ushort AddXRotation { get { return addxrot ?? base.AddXRotation; } }
		public override ushort AddYRotation { get { return addyrot ?? base.AddYRotation; } }
		public override ushort AddZRotation { get { return addzrot ?? base.AddZRotation; } }
		public override float AddXScale { get { return addxscl ?? base.AddXScale; } }
		public override float AddYScale { get { return addyscl ?? base.AddYScale; } }
		public override float AddZScale { get { return addzscl ?? base.AddZScale; } }
	}
}<|MERGE_RESOLUTION|>--- conflicted
+++ resolved
@@ -24,15 +24,11 @@
 		private string texture;
 		private float? xpos, ypos, zpos, xscl, yscl, zscl, defxscl, defyscl, defzscl, gnddst, addxscl, addyscl, addzscl;
 		private int? xrot, yrot, zrot;
-<<<<<<< HEAD
 		private ushort? defxrot, defyrot, defzrot, addxrot, addyrot, addzrot;
 		private string rottype;
 		private string scltype;
-=======
-		private ushort? defxrot, defyrot, defzrot;
 		private Texture[] texs;
 		private TexnameArray texnames;
->>>>>>> 43338038
 
 		public override void Init(ObjectData data, string name)
 		{
@@ -106,18 +102,13 @@
 				result.AddRange(ObjectHelper.RenderQuestionBox(dev, transform, null, item.Position.ToVector3(), item.Selected));
 			else
 			{
-<<<<<<< HEAD
+				if (texs == null)
+					texs = ObjectHelper.GetTextures(texture, texnames, dev);
 				//transform.NJScale(xscl ?? item.Scale.X, yscl ?? item.Scale.Y, zscl ?? item.Scale.Z);
 				Vector3 addscl = new Vector3();
 				Vector3 scl = ObjectHelper.GetScale(item, addscl, scltype);
 				transform.NJScale(scl);
-				result.AddRange(model.DrawModelTree(dev.GetRenderState<FillMode>(RenderState.FillMode), transform, ObjectHelper.GetTextures(texture), meshes));
-=======
-				if (texs == null)
-					texs = ObjectHelper.GetTextures(texture, texnames, dev);
-				transform.NJScale(xscl ?? item.Scale.X, yscl ?? item.Scale.Y, zscl ?? item.Scale.Z);
 				result.AddRange(model.DrawModelTree(dev.GetRenderState<FillMode>(RenderState.FillMode), transform, texs, meshes, EditorOptions.IgnoreMaterialColors, EditorOptions.OverrideLighting));
->>>>>>> 43338038
 				if (item.Selected)
 					result.AddRange(model.DrawModelTreeInvert(transform, meshes));
 			}
