﻿using System;
using System.IO;
using System.ComponentModel;
using System.Windows.Forms;

using SonicRetro.SAModel.SAEditorCommon.UI;
using SonicRetro.SAModel.SAEditorCommon;
using SonicRetro.SAModel.SAEditorCommon.ModManagement;

namespace ProjectManager
{
	public struct SplitData
	{
		// both of these are relative to the
		public string dataFile;
		public string iniFile;
	}

	public struct SplitMDLData
	{
		public bool isBigEndian;
		public string dataFile;
		public string[] animationFiles;
	}

	public partial class NewProject : Form
	{
		public delegate void ProjectCreationHandler(SA_Tools.Game game, string projectName, string fullProjectPath);
		public event ProjectCreationHandler ProjectCreated;

		public Action CreationCanceled;

		bool sadxIsValid = false;
		bool sa2pcIsValid = false;

		SplitData[] sadxpcsplits = new SplitData[]
		{
			new SplitData() { dataFile="sonic.exe", iniFile = "splitSADX.ini" },
			new SplitData() { dataFile="system/ADV00MODELS.DLL", iniFile = "adv00models.ini" },
			new SplitData() { dataFile="system/ADV01CMODELS.DLL", iniFile = "adv01cmodels.ini" },
			new SplitData() { dataFile="system/ADV01MODELS.DLL", iniFile = "adv01models.ini" },
			new SplitData() { dataFile="system/ADV02MODELS.DLL", iniFile = "adv02models.ini" },
			new SplitData() { dataFile="system/ADV03MODELS.DLL", iniFile = "adv03models.ini" },
			new SplitData() { dataFile="system/BOSSCHAOS0MODELS.DLL", iniFile = "bosschaos0models.ini" },
			new SplitData() { dataFile="system/CHAOSTGGARDEN02MR_DAYTIME.DLL", iniFile = "chaostggarden02mr_daytime.ini" },
			new SplitData() { dataFile="system/CHAOSTGGARDEN02MR_EVENING.DLL", iniFile = "chaostggarden02mr_evening.ini" },
			new SplitData() { dataFile="system/CHAOSTGGARDEN02MR_NIGHT.DLL", iniFile = "chaostggarden02mr_night.ini" }
			// chrmodels and chrmodels_orig are special cases
		};

		SplitMDLData[] sa2PCSplitMDL = new SplitMDLData[]
		{
			new SplitMDLData()
			{
				isBigEndian = true,
				dataFile = "resource\\gd_PC\\amymdl.prs",
				animationFiles = new string[]
				{
					"plcommtn.prs",
					"amymtn.prs"
				}
			},
			new SplitMDLData()
			{
				isBigEndian = true,
				dataFile = "resource\\gd_PC\\bknuckmdl.prs",
				animationFiles = new string[]
				{
					"plcommtn.prs",
					"knuckmtn.prs"
				}
			},
			new SplitMDLData()
			{
				isBigEndian = true, 
				dataFile = "resource\\gd_PC\\brougemdl.prs",
				animationFiles = new string[]
				{
					"plcommtn.prs",
					"rougemtn.prs"
				}
			},
			new SplitMDLData()
			{
				isBigEndian = true,
				dataFile = "resource\\gd_PC\\chaos0mdl.prs",
				animationFiles = new string[]
				{
					"plcommtn.prs",
					"chaos0mtn.prs"
				}
			},
			new SplitMDLData()
			{
				isBigEndian = true,
				dataFile = "resource\\gd_PC\\cwalkmdl.prs",
				animationFiles = new string[]
				{
					"plcommtn.prs",
					"cwalkmtn.prs"
				}
			},
			new SplitMDLData()
			{
				isBigEndian = true,
				dataFile = "resource\\gd_PC\\dwalkmdl.prs",
				animationFiles = new string[]
				{
					"plcommtn.prs",
					"dwalkmtn.prs"
				}
			},
			new SplitMDLData()
			{
				isBigEndian = true,
				dataFile = "resource\\gd_PC\\eggmdl.prs",
				animationFiles = new string[]
				{
					"plcommtn.prs",
					"eggmtn.prs"
				}
			},
			new SplitMDLData()
			{
				isBigEndian = true,
				dataFile = "resource\\gd_PC\\ewalk1mdl.prs",
				animationFiles = new string[]
				{
					"plcommtn.prs",
					"ewalkmtn.prs"
				}
			},
			new SplitMDLData()
			{
				isBigEndian = true,
				dataFile = "resource\\gd_PC\\ewalk2mdl.prs",
				animationFiles = new string[]
				{
					"plcommtn.prs",
					"ewalkmtn.prs"
				}
			},
			new SplitMDLData()
			{
				isBigEndian = true,
				dataFile = "resource\\gd_PC\\ewalkmdl.prs",
				animationFiles = new string[]
				{
					"plcommtn.prs",
					"ewalkmtn.prs"
				}
			},
			new SplitMDLData()
			{
				isBigEndian = true,
				dataFile = "resource\\gd_PC\\knuckmdl.prs",
				animationFiles = new string[]
				{
					"plcommtn.prs",
					"knuckmtn.prs"
				}
			},
			new SplitMDLData()
			{
				isBigEndian = true,
				dataFile = "resource\\gd_PC\\metalsonicmdl.prs",
				animationFiles = new string[]
				{
					"plcommtn.prs",
					"metalsonicmtn.prs"
				}
			},
			new SplitMDLData()
			{
				isBigEndian = true,
				dataFile = "resource\\gd_PC\\milesmdl.prs",
				animationFiles = new string[]
				{
					"plcommtn.prs",
					"milesmtn.prs"
				}
			},
			new SplitMDLData()
			{
				isBigEndian = true,
				dataFile = "resource\\gd_PC\\rougemdl.prs",
				animationFiles = new string[]
				{
					"plcommtn.prs",
					"rougemtn.prs"
				}
			},
			new SplitMDLData()
			{
				isBigEndian = true,
				dataFile = "resource\\gd_PC\\shadow1mdl.prs",
				animationFiles = new string[]
				{
					"plcommtn.prs",
					"teriosmtn.prs"
				}
			},
			new SplitMDLData()
			{
				isBigEndian = true,
				dataFile = "resource\\gd_PC\\sonic1mdl.prs",
				animationFiles = new string[]
				{
					"plcommtn.prs",
					"sonicmtn.prs"
				}
			},
			new SplitMDLData()
			{
				isBigEndian = true,
				dataFile = "resource\\gd_PC\\sonicmdl.prs",
				animationFiles = new string[]
				{
					"plcommtn.prs",
					"sonicmtn.prs"
				}
			},
			new SplitMDLData()
			{
				isBigEndian = true,
				dataFile = "resource\\gd_PC\\sshadowmdl.prs",
				animationFiles = new string[]
				{
					"plcommtn.prs"
				}
			},
			new SplitMDLData()
			{
				isBigEndian = true,
				dataFile = "resource\\gd_PC\\ssonicmdl.prs",
				animationFiles = new string[]
				{
					"plcommtn.prs"
				}
			},
			new SplitMDLData()
			{
				isBigEndian = true,
				dataFile = "resource\\gd_PC\\teriosmdl.prs",
				animationFiles = new string[]
				{
					"plcommtn.prs",
					"teriosmtn.prs"
				}
			},
			new SplitMDLData()
			{
				isBigEndian = true,
				dataFile = "resource\\gd_PC\\ticalmdl.prs",
				animationFiles = new string[]
				{
					"plcommtn.prs",
					"ticalmtn.prs"
				}
			},
			new SplitMDLData()
			{
				isBigEndian = true,
				dataFile = "resource\\gd_PC\\twalk1mdl.prs",
				animationFiles = new string[]
				{
					"plcommtn.prs",
					"twalkmtn.prs"
				}
			},
			new SplitMDLData()
			{
				isBigEndian = true,
				dataFile = "resource\\gd_PC\\twalkmdl.prs",
				animationFiles = new string[]
				{
					"plcommtn.prs",
					"twalkmtn.prs"
				}
			}
		};

		SplitData sonic2AppSplit = new SplitData() { dataFile = "sonic2app.exe", iniFile = "splitsonic2app.ini" };

		public NewProject()
		{
			InitializeComponent();

			sadxIsValid = GamePathChecker.CheckSADXPCValid(
				Program.Settings.SADXPCPath, out string sadxInvalidReason);

			sa2pcIsValid = GamePathChecker.CheckSA2PCValid(
				Program.Settings.SA2PCPath, out string sa2pcInvalidReason);

			backgroundWorker1.RunWorkerCompleted += BackgroundWorker1_RunWorkerCompleted;

			SADXPCButton.Checked = (sadxIsValid);
			SA2RadioButton.Checked = (false);

			SetControls();
		}

		Exception createError = null;
		private void BackgroundWorker1_RunWorkerCompleted(object sender, RunWorkerCompletedEventArgs e)
		{
			if (createError != null)
				throw createError;
<<<<<<< HEAD
            if(ProjectCreated != null)
            {
                ProjectCreationHandler dispatch = ProjectCreated;

                dispatch(GetGameForRadioButtons(), ProjectNameBox.Text, GetOutputFolder());
            }
        }

        void SetControls()
        {
			// check valid states again
			sadxIsValid = GamePathChecker.CheckSADXPCValid(
				Program.Settings.SADXPCPath, out string sadxInvalidReason);

			sa2pcIsValid = GamePathChecker.CheckSA2PCValid(
				Program.Settings.SA2PCPath, out string sa2pcInvalidReason);

			ProjectNameBox.Enabled = true;
			SA2RadioButton.Enabled = sa2pcIsValid;
			SADXPCButton.Enabled = sadxIsValid;
			BackButton.Enabled = true;
			AuthorTextBox.Enabled = true;
			DescriptionTextBox.Enabled = true;
			ControlBox = true;

			SADXPCButton.Enabled = (sadxIsValid);
            SA2RadioButton.Enabled = (sa2pcIsValid);

            NextButton.Enabled = (ProjectNameBox.Text.Length > 0);
        }

        private void NextButton_Click(object sender, EventArgs e)
        {
            // do any validation
            ProjectNameBox.Enabled = false;
            SA2RadioButton.Enabled = false;
            SADXPCButton.Enabled = false;
            BackButton.Enabled = false;
            NextButton.Enabled = false;
            ControlBox = false;
=======
			if(ProjectCreated != null)
			{
				ProjectCreationHandler dispatch = ProjectCreated;

				dispatch(GetGameForRadioButtons(), ProjectNameBox.Text, GetOutputFolder());
			}
		}

		void SetControls()
		{
			SADXPCButton.Enabled = (sadxIsValid);
			SA2RadioButton.Enabled = (sa2pcIsValid);

			NextButton.Enabled = (ProjectNameBox.Text.Length > 0);
		}

		private void NextButton_Click(object sender, EventArgs e)
		{
			// do any validation
			ProjectNameBox.Enabled = false;
			SA2RadioButton.Enabled = false;
			SADXPCButton.Enabled = false;
			BackButton.Enabled = false;
			NextButton.Enabled = false;
			ControlBox = false;
>>>>>>> 5755a0a9
			createError = null;
#if !DEBUG
			backgroundWorker1.RunWorkerAsync();
#endif
#if DEBUG
			backgroundWorker1_DoWork(null, null);
			BackgroundWorker1_RunWorkerCompleted(null, null);
#endif
		}

		private void ProjectNameBox_TextChanged(object sender, EventArgs e)
		{
			SetControls();
		}

		private SA_Tools.Game GetGameForRadioButtons()
		{
			if (SADXPCButton.Checked) return SA_Tools.Game.SADX;
			else if (SA2RadioButton.Checked) return SA_Tools.Game.SA2B;
			else return SA_Tools.Game.SA1;
		}			

		private string GetIniFolderForGame(SA_Tools.Game game)
		{
			switch (game)
			{
				case SA_Tools.Game.SA1:
					return "SA1";

				case SA_Tools.Game.SADX:
					return "SADXPC";

				case SA_Tools.Game.SA2:
					return "SA2";

				case SA_Tools.Game.SA2B:
					return "SA2PC";
				default:
					break;
			}

			return "";
		}

		private void SplitData_Sub(SplitData splitData, ProgressDialog progress, string gameFolder, string iniFolder, string outputFolder)
		{
			string datafilename = Path.Combine(gameFolder, splitData.dataFile);
			string inifilename = Path.Combine(iniFolder, splitData.iniFile);
			string projectFolderName = outputFolder;

			progress.StepProgress();
			progress.SetStep("Splitting: " + splitData.dataFile);

			#region Validating Inputs
			if (!File.Exists(datafilename))
			{
				Console.WriteLine(datafilename + " not found. Aborting.");
				Console.WriteLine("Press any key to exit.");
				Console.ReadLine();

				throw new Exception(ERRORVALUE.NoSourceFile.ToString());
				//return (int)ERRORVALUE.NoSourceFile;
			}

			if (!File.Exists(inifilename))
			{
				Console.WriteLine(inifilename + " not found. Aborting.");
				Console.WriteLine("Press any key to exit.");
				Console.ReadLine();

				throw new Exception(ERRORVALUE.NoDataMapping.ToString());
				//return (int)ERRORVALUE.NoDataMapping;
			}

			if (!Directory.Exists(projectFolderName))
			{
				// try creating the directory
				bool created = true;

				try
				{
					// check to see if trailing charcter closes 
					Directory.CreateDirectory(projectFolderName);
				}
				catch
				{
					created = false;
				}

				if (!created)
				{
					// couldn't create directory.
					Console.WriteLine("Output folder did not exist and couldn't be created.");
					Console.WriteLine("Press any key to exit.");
					Console.ReadLine();

					throw new Exception(ERRORVALUE.InvalidProject.ToString());
					//return (int)ERRORVALUE.InvalidProject;
				}
			}
			#endregion

			// switch on file extension - if dll, use dll splitter
			System.IO.FileInfo fileInfo = new System.IO.FileInfo(datafilename);

			int result = (fileInfo.Extension.ToLower().Contains("dll")) ? SplitDLL.SplitDLL.SplitDLLFile(datafilename, inifilename, projectFolderName) :
				Split.Split.SplitFile(datafilename, inifilename, projectFolderName);
		}

		private void DoSADXSplit(ProgressDialog progress, string gameFolder, string iniFolder, string outputFolder)
		{
			progress.StepProgress();
			progress.SetStep("Splitting EXE & DLLs");

			foreach (SplitData splitData in sadxpcsplits)
			{
				SplitData_Sub(splitData, progress, gameFolder, iniFolder, outputFolder);
			}

			// do our last split, chrmodels
			SplitData chrmodelsSplitData = new SplitData();

			if(File.Exists(Path.Combine(gameFolder, "system/CHRMODELS_orig.dll")))
			{
				chrmodelsSplitData = new SplitData()
				{
					dataFile = "system/CHRMODELS_orig.dll",
					iniFile = "chrmodels.ini"
				};
			}
			else
			{
				chrmodelsSplitData = new SplitData()
				{
					dataFile = "system/CHRMODELS.dll",
					iniFile = "chrmodels.ini"
				};
			}

			SplitData_Sub(chrmodelsSplitData, progress, gameFolder, iniFolder, outputFolder);

			// copy sadxlvl.ini
			string sadxlvlIniSourcePath = Path.GetFullPath(Path.Combine(iniFolder, "sadxlvl.ini"));
			string sadxlvlIniOutputPath = Path.GetFullPath(Path.Combine(outputFolder, "sadxlvl.ini"));
			File.Copy(sadxlvlIniSourcePath, sadxlvlIniOutputPath, true);

			// copy objdefs.ini
			File.Copy(Path.Combine(iniFolder, "objdefs.ini"), Path.Combine(outputFolder, "objdefs.ini"), true);

			// copy objdefs files (this needs to be turned into a recursive folder copy)
			string objdefsPath = GetObjDefsDirectory();
			string outputObjdefsPath = Path.Combine(outputFolder, "objdefs");

			CopyFolder(objdefsPath, outputObjdefsPath);
		}

		private void GenerateSADXModFile(string gameFolder, string projectName)
		{
			SADXModInfo modInfo = new SADXModInfo
			{
				Author = AuthorTextBox.Text,
				Name = ProjectNameBox.Text,
				Version = string.Format("0"),
				Description = DescriptionTextBox.Text
			};

			string outputPath = Path.Combine(gameFolder, string.Format("Projects/{0}/mod.ini", projectName));

			SA_Tools.IniSerializer.Serialize(modInfo, outputPath);
		}

		private void GenerateSA2ModFile(string gameFolder, string projectName)
		{
			SA2ModInfo modInfo = new SA2ModInfo
			{
				Author = AuthorTextBox.Text,
				Name = ProjectNameBox.Text,
				Version = string.Format("0"),
				Description = DescriptionTextBox.Text
			};

			string outputPath = Path.Combine(gameFolder, string.Format("Projects/{0}/mod.ini", projectName));

			SA_Tools.IniSerializer.Serialize(modInfo, outputPath);
		}

		private void CopyFolder(string sourceFolder, string destinationFolder)
		{
			string[] files = Directory.GetFiles(sourceFolder);

			Directory.CreateDirectory(destinationFolder);

			foreach (string objdef in files)
			{
				FileInfo objdefFileInfo = new FileInfo(objdef);
				if (objdefFileInfo.Name.Equals("SADXObjectDefinitions.csproj")) continue;

				// copy
				string filePath = Path.Combine(sourceFolder, objdefFileInfo.Name);
				string destinationPath = Path.Combine(destinationFolder, objdefFileInfo.Name);
				File.Copy(filePath, destinationPath, true);
			}

			string[] directories = Directory.GetDirectories(sourceFolder);

			foreach(string directory in directories)
			{
				DirectoryInfo directoryInfo = new DirectoryInfo(directory);
				if (directoryInfo.Name.Equals("bin") || directoryInfo.Name.Equals("obj")) continue;

				string copySrcDir = Path.Combine(sourceFolder, directoryInfo.Name);
				string copyDstDir = Path.Combine(destinationFolder, directoryInfo.Name);

				CopyFolder(copySrcDir, copyDstDir);
			}
		}

		private void DoSA2PCSplit(ProgressDialog progress, string gameFolder, string iniFolder, string outputFolder)
		{
			// split data dll
			#region Split Data DLL

			progress.StepProgress();
			progress.SetStep("Splitting Data DLL");

			SplitData dllSplitData = new SplitData();

			if (File.Exists(Path.Combine(gameFolder, "resource/gd_PC/DLL/Win32/Data_DLL_orig.dll")))
			{
				dllSplitData = new SplitData()
				{
					dataFile = "resource/gd_PC/DLL/Win32/Data_DLL_orig.dll",
					iniFile = "data_dll.ini"
				};
			}
			else
			{
				dllSplitData = new SplitData()
				{
					dataFile = "resource/gd_PC/DLL/Win32/Data_DLL.dll",
					iniFile = "data_dll.ini"
				};
			}

			SplitData_Sub(dllSplitData, progress, gameFolder, iniFolder, outputFolder);
			#endregion

			// run split mdl commands
			progress.StepProgress();
			progress.SetStep("Splitting character model files");

			foreach (SplitMDLData splitMDL in sa2PCSplitMDL)
			{
				string filePath = Path.Combine(gameFolder, splitMDL.dataFile);
				string fileOutputFolder = Path.GetDirectoryName(Path.Combine(outputFolder, splitMDL.dataFile));

				SplitMDL.SplitMDL.Split(splitMDL.isBigEndian, filePath,
					fileOutputFolder, splitMDL.animationFiles);
			}

			// split sonic2app
			#region Split sonic2app
			{
				progress.StepProgress();
				progress.SetStep("Splitting Sonic2App");

				SplitData_Sub(sonic2AppSplit, progress, gameFolder, iniFolder, outputFolder);
			}
			#endregion
		}

		private string GetOutputFolder()
		{
			return Path.Combine(GetGameFolder(), string.Format("Projects/{0}/", ProjectNameBox.Text));
		}

		private string GetGameFolder()
		{
			return ((SADXPCButton.Checked) ? Program.Settings.SADXPCPath : Program.Settings.SA2PCPath);
		}

		private string GetObjDefsDirectory()
		{
#if DEBUG
			return Path.GetDirectoryName(Application.ExecutablePath) + "/../../../SADXObjectDefinitions/";
#endif

#if !DEBUG
			return Path.GetDirectoryName(Application.ExecutablePath) + "/../" + GetIniFolderForGame(SA_Tools.Game.SADX) + "/objdefs/";
#endif
		}

		private void backgroundWorker1_DoWork(object sender, DoWorkEventArgs e)
		{
#if !DEBUG
			try
			{
#endif
			// we should disable all form controls
			SA_Tools.Game game = GetGameForRadioButtons();

			using (ProgressDialog progress = new ProgressDialog("Creating project"))
			{
				Invoke((Action)progress.Show);

				// create the folder
				progress.StepProgress();
				progress.SetStep("Creating Folder");

				string gameFolder = GetGameFolder();

				string outputFolder = GetOutputFolder();

				Directory.CreateDirectory(outputFolder);

				// get our ini files to split
				string iniFolder = "";
#if DEBUG
				iniFolder = Path.GetDirectoryName(Application.ExecutablePath) + "/../../../Configuration/" + GetIniFolderForGame(game);
#endif

#if !DEBUG
				iniFolder = Path.GetDirectoryName(Application.ExecutablePath) + "/../" + GetIniFolderForGame(game);
#endif

				// we need to run split
				if (game == SA_Tools.Game.SADX) DoSADXSplit(progress, gameFolder, iniFolder, outputFolder);
				else if (game == SA_Tools.Game.SA2B) DoSA2PCSplit(progress, gameFolder, iniFolder, outputFolder);

				progress.StepProgress();
				progress.SetStep("Creating mod.ini");

				if (game == SA_Tools.Game.SADX) GenerateSADXModFile(gameFolder, ProjectNameBox.Text);
				else GenerateSA2ModFile(gameFolder, ProjectNameBox.Text);

				// create our system directory
				string systemPath = Path.Combine(outputFolder, GamePathChecker.GetSystemPathName(game));
				Directory.CreateDirectory(systemPath);

				Invoke((Action)progress.Close);
			}
#if !DEBUG
			}
			catch (Exception ex)
			{
				createError = ex;
			}
#endif
		}

<<<<<<< HEAD
		public void ResetControl()
		{
			ProjectNameBox.Text = "";
			AuthorTextBox.Text = "";
			DescriptionTextBox.Text = "";
		}

        private void NewProject_Shown(object sender, EventArgs e)
        {
            SetControls();
        }

        private void NavBack()
        {
            CreationCanceled.Invoke();
        }

        private void NewProject_FormClosing(object sender, FormClosingEventArgs e)
        {
            e.Cancel = true;
            NavBack();
            Hide();
        }

        private void BackButton_Click(object sender, EventArgs e)
        {
            NavBack();
            Hide();
        }

        private void SA2RadioButton_CheckedChanged(object sender, EventArgs e)
        {
            Console.WriteLine("SA2 Radio button: " + SA2RadioButton.Checked);
        }

        private void SADXPCButton_CheckedChanged(object sender, EventArgs e)
        {
            Console.WriteLine("SADX Radio button: " + SADXPCButton.Checked);
        }
    }
=======
		private void NewProject_Shown(object sender, EventArgs e)
		{
			ProjectNameBox.Enabled = true;
			SA2RadioButton.Enabled = sa2pcIsValid;
			SADXPCButton.Enabled = sadxIsValid;
			BackButton.Enabled = true;
			NextButton.Enabled = ProjectNameBox.Text.Length > 0;
			ControlBox = true;

			SetControls();
		}

		private void NavBack()
		{
			CreationCanceled.Invoke();
		}

		private void NewProject_FormClosing(object sender, FormClosingEventArgs e)
		{
			e.Cancel = true;
			NavBack();
			Hide();
		}

		private void BackButton_Click(object sender, EventArgs e)
		{
			NavBack();
			Hide();
		}

		private void SA2RadioButton_CheckedChanged(object sender, EventArgs e)
		{
			Console.WriteLine("SA2 Radio button: " + SA2RadioButton.Checked);
		}

		private void SADXPCButton_CheckedChanged(object sender, EventArgs e)
		{
			Console.WriteLine("SADX Radio button: " + SADXPCButton.Checked);
		}
	}
>>>>>>> 5755a0a9
}<|MERGE_RESOLUTION|>--- conflicted
+++ resolved
@@ -305,17 +305,16 @@
 		{
 			if (createError != null)
 				throw createError;
-<<<<<<< HEAD
-            if(ProjectCreated != null)
-            {
-                ProjectCreationHandler dispatch = ProjectCreated;
-
-                dispatch(GetGameForRadioButtons(), ProjectNameBox.Text, GetOutputFolder());
-            }
-        }
-
-        void SetControls()
-        {
+			if(ProjectCreated != null)
+			{
+				ProjectCreationHandler dispatch = ProjectCreated;
+
+				dispatch(GetGameForRadioButtons(), ProjectNameBox.Text, GetOutputFolder());
+			}
+		}
+
+		void SetControls()
+		{
 			// check valid states again
 			sadxIsValid = GamePathChecker.CheckSADXPCValid(
 				Program.Settings.SADXPCPath, out string sadxInvalidReason);
@@ -331,35 +330,6 @@
 			DescriptionTextBox.Enabled = true;
 			ControlBox = true;
 
-			SADXPCButton.Enabled = (sadxIsValid);
-            SA2RadioButton.Enabled = (sa2pcIsValid);
-
-            NextButton.Enabled = (ProjectNameBox.Text.Length > 0);
-        }
-
-        private void NextButton_Click(object sender, EventArgs e)
-        {
-            // do any validation
-            ProjectNameBox.Enabled = false;
-            SA2RadioButton.Enabled = false;
-            SADXPCButton.Enabled = false;
-            BackButton.Enabled = false;
-            NextButton.Enabled = false;
-            ControlBox = false;
-=======
-			if(ProjectCreated != null)
-			{
-				ProjectCreationHandler dispatch = ProjectCreated;
-
-				dispatch(GetGameForRadioButtons(), ProjectNameBox.Text, GetOutputFolder());
-			}
-		}
-
-		void SetControls()
-		{
-			SADXPCButton.Enabled = (sadxIsValid);
-			SA2RadioButton.Enabled = (sa2pcIsValid);
-
 			NextButton.Enabled = (ProjectNameBox.Text.Length > 0);
 		}
 
@@ -372,7 +342,6 @@
 			BackButton.Enabled = false;
 			NextButton.Enabled = false;
 			ControlBox = false;
->>>>>>> 5755a0a9
 			createError = null;
 #if !DEBUG
 			backgroundWorker1.RunWorkerAsync();
@@ -723,7 +692,6 @@
 #endif
 		}
 
-<<<<<<< HEAD
 		public void ResetControl()
 		{
 			ProjectNameBox.Text = "";
@@ -733,47 +701,6 @@
 
         private void NewProject_Shown(object sender, EventArgs e)
         {
-            SetControls();
-        }
-
-        private void NavBack()
-        {
-            CreationCanceled.Invoke();
-        }
-
-        private void NewProject_FormClosing(object sender, FormClosingEventArgs e)
-        {
-            e.Cancel = true;
-            NavBack();
-            Hide();
-        }
-
-        private void BackButton_Click(object sender, EventArgs e)
-        {
-            NavBack();
-            Hide();
-        }
-
-        private void SA2RadioButton_CheckedChanged(object sender, EventArgs e)
-        {
-            Console.WriteLine("SA2 Radio button: " + SA2RadioButton.Checked);
-        }
-
-        private void SADXPCButton_CheckedChanged(object sender, EventArgs e)
-        {
-            Console.WriteLine("SADX Radio button: " + SADXPCButton.Checked);
-        }
-    }
-=======
-		private void NewProject_Shown(object sender, EventArgs e)
-		{
-			ProjectNameBox.Enabled = true;
-			SA2RadioButton.Enabled = sa2pcIsValid;
-			SADXPCButton.Enabled = sadxIsValid;
-			BackButton.Enabled = true;
-			NextButton.Enabled = ProjectNameBox.Text.Length > 0;
-			ControlBox = true;
-
 			SetControls();
 		}
 
@@ -805,5 +732,4 @@
 			Console.WriteLine("SADX Radio button: " + SADXPCButton.Checked);
 		}
 	}
->>>>>>> 5755a0a9
 }