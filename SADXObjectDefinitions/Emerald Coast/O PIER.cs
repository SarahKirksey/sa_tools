﻿using SharpDX;
using SharpDX.Direct3D9;
using SonicRetro.SAModel;
using SonicRetro.SAModel.Direct3D;
using SonicRetro.SAModel.SAEditorCommon.DataTypes;
using SonicRetro.SAModel.SAEditorCommon.SETEditing;
using System;
using System.Collections.Generic;
using BoundingSphere = SonicRetro.SAModel.BoundingSphere;
using Mesh = SonicRetro.SAModel.Direct3D.Mesh;

namespace SADXObjectDefinitions.EmeraldCoast
{
	public abstract class OPier : ObjectDefinition
	{
		protected NJS_OBJECT model1;
		protected Mesh[] meshes1;
		protected NJS_OBJECT model2;
		protected Mesh[] meshes2;

		public override HitResult CheckHit(SETItem item, Vector3 Near, Vector3 Far, Viewport Viewport, Matrix Projection, Matrix View, MatrixStack transform)
		{
			if (item.Scale.Y % 2 == 0)
			{
				transform.Push();
				transform.NJTranslate(item.Position);
				HitResult result = model2.CheckHit(Near, Far, Viewport, Projection, View, transform, meshes2);
				transform.Pop();
				return result;
			}
			else
			{
				transform.Push();
				transform.NJTranslate(item.Position);
				HitResult result = model1.CheckHit(Near, Far, Viewport, Projection, View, transform, meshes1);
				transform.Pop();
				return result;
			}
		}

		public override List<RenderInfo> Render(SETItem item, Device dev, EditorCamera camera, MatrixStack transform)
		{
			if (item.Scale.Y % 2 == 0)
			{
				List<RenderInfo> result = new List<RenderInfo>();
				transform.Push();
				transform.NJTranslate(item.Position);
				transform.NJRotateObject(item.Rotation);
				result.AddRange(model2.DrawModelTree(dev, transform, ObjectHelper.GetTextures("OBJ_BEACH"), meshes2));
				if (item.Selected)
					result.AddRange(model2.DrawModelTreeInvert(transform, meshes2));
				transform.Pop();
				return result;
			}
			else
			{
				List<RenderInfo> result = new List<RenderInfo>();
				transform.Push();
				transform.NJTranslate(item.Position);
				transform.NJRotateObject(item.Rotation);
				result.AddRange(model1.DrawModelTree(dev, transform, ObjectHelper.GetTextures("OBJ_BEACH"), meshes1));
				if (item.Selected)
					result.AddRange(model1.DrawModelTreeInvert(transform, meshes1));
				transform.Pop();
				return result;
			}
		}

		public override BoundingSphere GetBounds(SETItem item)
		{
			if (item.Scale.Y % 2 == 0)
			{
				MatrixStack transform = new MatrixStack();
				transform.NJTranslate(item.Position);
				transform.NJRotateObject(item.Rotation);
				return ObjectHelper.GetModelBounds(model2, transform);
			}
			else
			{
				MatrixStack transform = new MatrixStack();
				transform.NJTranslate(item.Position);
				transform.NJRotateObject(item.Rotation);
				return ObjectHelper.GetModelBounds(model1, transform);
			}
		}

<<<<<<< HEAD
        public override Matrix GetHandleMatrix(SETItem item)
        {
            Matrix matrix = Matrix.Identity;

            MatrixFunctions.Translate(ref matrix, item.Position);
            MatrixFunctions.RotateObject(ref matrix, item.Rotation);

            return matrix;
        }

        private PropertySpec[] customProperties = new PropertySpec[] {
=======
		private readonly PropertySpec[] customProperties = new PropertySpec[] {
>>>>>>> 5d32f7d9
			new PropertySpec("Variant", typeof(Item), "Extended", null, null, (o) => (PierVariants)Math.Min(Math.Max((int)o.Scale.X, 0), 8), (o, v) => o.Scale.X = (int)v)
		};

		public override PropertySpec[] CustomProperties { get { return customProperties; } }

		public override float DefaultXScale { get { return 0; } }

		public override float DefaultYScale { get { return 0; } }

		public override float DefaultZScale { get { return 0; } }
	}

	public class Pier : OPier
	{
		public override void Init(ObjectData data, string name, Device dev)
		{
			model2 = ObjectHelper.LoadModel("Objects/Levels/Emerald Coast/O PIER_A.sa1mdl");
			meshes2 = ObjectHelper.GetMeshes(model2, dev);
			model1 = ObjectHelper.LoadModel("Objects/Levels/Emerald Coast/O PIER_B.sa1mdl");
			meshes1 = ObjectHelper.GetMeshes(model1, dev);
		}

		public override string Name { get { return "Pier"; } }
	}

	public enum PierVariants
	{
		PierStraight,
		PierCorner
	}
}<|MERGE_RESOLUTION|>--- conflicted
+++ resolved
@@ -84,7 +84,6 @@
 			}
 		}
 
-<<<<<<< HEAD
         public override Matrix GetHandleMatrix(SETItem item)
         {
             Matrix matrix = Matrix.Identity;
@@ -96,9 +95,6 @@
         }
 
         private PropertySpec[] customProperties = new PropertySpec[] {
-=======
-		private readonly PropertySpec[] customProperties = new PropertySpec[] {
->>>>>>> 5d32f7d9
 			new PropertySpec("Variant", typeof(Item), "Extended", null, null, (o) => (PierVariants)Math.Min(Math.Max((int)o.Scale.X, 0), 8), (o, v) => o.Scale.X = (int)v)
 		};
 
