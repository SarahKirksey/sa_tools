--- conflicted
+++ resolved
@@ -1,4 +1,4 @@
-﻿using System;
+using System;
 using System.Collections.Generic;
 using System.IO;
 using System.Linq;
@@ -57,7 +57,6 @@
     #endregion
 
     #region PAK
-<<<<<<< HEAD
     public class PAKFile : GenericArchive
     {
         const uint Magic = 0x6B617001;
@@ -68,26 +67,11 @@
             public string LongPath { get; set; }
 
             public PAKEntry()
-=======
-    public class PAKFile
-	{
-        public class File
-        {
-            public string Name { get; set; }
-            public string LongPath { get; set; }
-            public byte[] Data { get; set; }
-
-            public File()
->>>>>>> d8709bc0
             {
                 Name = LongPath = string.Empty;
             }
 
-<<<<<<< HEAD
             public PAKEntry(string name, string longpath, byte[] data)
-=======
-            public File(string name, string longpath, byte[] data)
->>>>>>> d8709bc0
             {
                 Name = name;
                 LongPath = longpath;
@@ -97,11 +81,7 @@
             public override Bitmap GetBitmap()
             {
                 MemoryStream str = new MemoryStream(Data);
-<<<<<<< HEAD
                 uint check = BitConverter.ToUInt32(Data, 0);
-=======
-                    uint check = BitConverter.ToUInt32(Data, 0);
->>>>>>> d8709bc0
                 if (check == 0x20534444) // DDS header
                 {
                     PixelFormat pxformat;
