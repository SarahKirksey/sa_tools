﻿using SAModel.Direct3D;
using SAModel.Direct3D.TextureSystem;
using SAModel.SAEditorCommon;
using SAModel.SAEditorCommon.DataTypes;
using SAModel.SAEditorCommon.SETEditing;
using SAModel.SAEditorCommon.UI;
using SAModel.SAEditorCommon.ProjectManagement;
using SharpDX.Direct3D9;
using SplitTools;
using System;
using System.Text;
using System.Collections.Generic;
using System.ComponentModel;
using System.IO;
using System.Reflection;
using System.Windows.Forms;
using Microsoft.CodeAnalysis;
using Microsoft.CodeAnalysis.CSharp;
using Microsoft.CodeAnalysis.Emit;

namespace SAModel.SALVL
{
	public partial class MainForm
	{
		public bool OpenNewProject()
		{
			if (isStageLoaded)
			{
				if (SavePrompt() == DialogResult.Cancel)
					return false;
			}

			using (OpenFileDialog openFileDialog1 = new OpenFileDialog() { Filter = "Project File (*.sap)|*.sap", RestoreDirectory = true })
				if (openFileDialog1.ShowDialog() == DialogResult.OK)
				{
					LoadTemplate(ProjectFunctions.openProjectFileString(openFileDialog1.FileName));
					UpdateMRUList(openFileDialog1.FileName);
					return true;
				}
			return false;
		}

		private void LoadSalvlIni(IniDataSALVL ini)
		{
			isStageLoaded = false;

			// Delete old object defition DLL files
			if (File.Exists(Path.Combine(modFolder, "dllcache", "DELETE")))
			{
				log.Add("Deleting old object definitions at: " + Path.Combine(modFolder, "dllcache"));
				try
				{
					Directory.Delete(Path.Combine(modFolder, "dllcache"), true);
				}
				catch (Exception ex)
				{
					MessageBox.Show("Error deleting old object definitions:\n" + ex.ToString(), "SALVL Error");
					log.Add("Error deleting old object definitions:\n" + ex.ToString());
				}
				log.WriteLog();
			}

			// Load level names
			levelNames = new Dictionary<string, List<string>>();

			foreach (KeyValuePair<string, IniLevelData> item in ini.Levels)
			{
				if (string.IsNullOrEmpty(item.Key))
					continue;

				string[] split = item.Key.Split('\\');

				for (int i = 0; i < split.Length; i++)
				{
					// If the key doesn't exist (e.g Action Stages), initialize the list
					if (!levelNames.ContainsKey(split[0]))
						levelNames[split[0]] = new List<string>();

					// Then add the stage name (e.g Emerald Coast 1)
					if (i > 0)
						levelNames[split[0]].Add(split[i]);
				}
			}

			// Set up the Change Level menu...
			PopulateLevelMenu(changeLevelToolStripMenuItem, levelNames);

			// File menu -> Change Level
			changeLevelToolStripMenuItem.Enabled = true;

			// Load stage lights
			stageLightList = null;
			string stageLightPath = Path.Combine(modFolder, "Misc", "Stage Lights.ini");
			if (File.Exists(stageLightPath))
				stageLightList = SADXStageLightDataList.Load(stageLightPath);
			else
				log.Add("Stage Lights file not found: " + stageLightPath);
			// Load character lights
			characterLightList = null;
			string charLightPath = Path.Combine(modFolder, "Misc", "Character Lights.ini");
			if (File.Exists(charLightPath))
				characterLightList = LSPaletteDataList.Load(charLightPath);
			else
				log.Add("Character Lights file not found: " + charLightPath);
			lightsEditorToolStripMenuItem.Enabled = (stageLightList != null && characterLightList != null);
			log.WriteLog();
		}

		private void OpenAnyFile(string filename)
		{
			switch (Path.GetExtension(filename.ToLowerInvariant()))
			{
				case ".sa1lvl":
				case ".sa2lvl":
				case ".sa2blvl":
					LoadLandtable(filename);
					UpdateMRUList(Path.GetFullPath(filename));
					unsaved = false;
					break;
				case ".sap":
					LoadTemplate(ProjectFunctions.openProjectFileString(filename));
					UpdateMRUList(Path.GetFullPath(filename));
					break;
				default:
					MessageBox.Show(this, "Unsupported file extension: " + Path.GetExtension(filename) + ".", "SALVL Error", MessageBoxButtons.OK, MessageBoxIcon.Exclamation);
					break;
			}
		}

		private void LoadTemplate(Templates.ProjectTemplate projFile)
		{

			if (!File.Exists(Path.Combine(projFile.GameInfo.ProjectFolder, "sadxlvl.ini")) && !File.Exists(Path.Combine(projFile.GameInfo.ProjectFolder, "sa2lvl.ini")))
			{
				MessageBox.Show(this, "This project does not have an INI file for SALVL.", "SALVL Fatal Error", MessageBoxButtons.OK, MessageBoxIcon.Error);
				return;
			}

			if (projFile.GameInfo.GameName == "SA2PC")
			{
				salvlini = IniDataSALVL.Load(Path.Combine(projFile.GameInfo.ProjectFolder, "sa2lvl.ini"));
				salvlini.IsSA2 = true;
				Set_SADXOptionsVisible(false);
			}
			else
			{
				salvlini = IniDataSALVL.Load(Path.Combine(projFile.GameInfo.ProjectFolder, "sadxlvl.ini"));
				salvlini.IsSA2 = false;
				Set_SADXOptionsVisible(true);
			}


			systemFallback = Path.Combine(ProjectFunctions.GetGamePath(projFile.GameInfo.GameName), salvlini.SystemPath); // To get a path like "SADX\system" or "SA1\SONICADV"
			modFolder = projFile.GameInfo.ProjectFolder;
			modSystemFolder = Path.Combine(modFolder, salvlini.SystemPath);
			//MessageBox.Show("Fallback: " + systemFallback + "\n Mod: " + modFolder);
			LoadSalvlIni(salvlini);
			ShowLevelSelect();
		}

		private void LoadStage(string id)
		{
			UseWaitCursor = true;
			Enabled = false;
			if (osd != null) osd.ClearMessageList();
			levelID = id;
			string[] itempath = levelID.Split('\\');
			levelName = itempath[itempath.Length - 1];
			LevelData.LevelName = levelName;
			log.Add("----Loading a new level: " + levelName + "----");
			Text = "SALVL - Loading " + levelName + "...";

#if !DEBUG
			backgroundWorker1.RunWorkerAsync();
#else
			backgroundWorker1_DoWork(null, null);
			backgroundWorker1_RunWorkerCompleted(null, null);
#endif
			unsaved = false;
		}

		/// <summary>
		/// Loads all of the textures from the file into the scene.
		/// </summary>
		/// <param name="file">The name of the file.</param>
		/// <param name="systemPath">The game's system path.</param>
		void LoadTextureList(string file, string systemPath)
		{
			LoadTextureList(TextureList.Load(file), systemPath);
		}

		/// <summary>
		/// Loads all of the textures specified into the scene.
		/// </summary>
		/// <param name="textureEntries">The texture entries to load.</param>
		/// <param name="systemPath">The mod's system path.</param>
		private void LoadTextureList(IEnumerable<TextureListEntry> textureEntries, string systemPath)
		{
			foreach (TextureListEntry entry in textureEntries)
			{
				if (string.IsNullOrEmpty(entry.Name))
					continue;

				LoadPVM(entry.Name, systemPath);
			}
		}

		/// <summary>
		/// Loads textures from a PVM/GVM/PVMX/PAK or a texture pack into the scene.
		/// </summary>
		/// <param name="pvmName">The PVM/PRS/PVMX/GVM/PAK/texture pack name (name only; no path or extension).</param>
		/// <param name="systemPath">The mod's system path.</param>
		void LoadPVM(string pvmName, string systemPath)
		{
			if (!LevelData.TextureBitmaps.ContainsKey(pvmName))
			{
				string texturePath;
				string extension = ".PVM";
				string textureFallbackPath;
				// Determine whether a custom texture pack or a PVMX exists
				if (Directory.Exists(Path.Combine(modFolder, "textures", pvmName)))
					texturePath = Path.Combine(modFolder, "textures", pvmName, "index.txt");
				else if (File.Exists(Path.Combine(modFolder, "textures", pvmName + ".PVMX")))
					texturePath = Path.Combine(modFolder, "textures", pvmName + ".PVMX");
				// Check if a PAK file exists in the PRS folder (SA2)
				else if (File.Exists(Path.Combine(modFolder, "gd-pc", "PRS", pvmName + ".PAK")))
					texturePath = Path.Combine(modFolder, "gd-pc", "PRS", pvmName + ".PAK");
				else if (File.Exists(Path.Combine(systemFallback, "PRS", pvmName) + ".PAK"))
				{
					extension = ".PAK";
					texturePath = Path.Combine(systemPath, "PRS", pvmName) + extension;
				}
				else
				{
					if (File.Exists(Path.Combine(systemFallback, pvmName) + ".PVM"))
						extension = ".PVM";
					else if (File.Exists(Path.Combine(systemFallback, pvmName) + ".GVM"))
						extension = ".GVM";
					else if (File.Exists(Path.Combine(systemFallback, pvmName) + ".PRS"))
						extension = ".PRS";
					texturePath = Path.Combine(systemPath, pvmName) + extension;
				}
				if (extension != ".PAK")
					textureFallbackPath = Path.Combine(systemFallback, pvmName) + extension;
				else
					textureFallbackPath = Path.Combine(systemFallback, "PRS", pvmName) + extension;
				BMPInfo[] textureBitmaps = TextureArchive.GetTextures(ProjectFunctions.ModPathOrGameFallback(texturePath, textureFallbackPath));
				log.Add("Loading textures: " + ProjectFunctions.ModPathOrGameFallback(texturePath, textureFallbackPath));
				Texture[] d3dTextures;
				if (textureBitmaps != null)
				{
					d3dTextures = new Texture[textureBitmaps.Length];
					for (int i = 0; i < textureBitmaps.Length; i++)
						d3dTextures[i] = textureBitmaps[i].Image.ToTexture(d3ddevice);

					LevelData.TextureBitmaps.Add(pvmName, textureBitmaps);
					LevelData.Textures.Add(pvmName, d3dTextures);
				}
				else
				{
					log.Add("Unable to load texture file: " + ProjectFunctions.ModPathOrGameFallback(texturePath, textureFallbackPath));
				}
			}
		}

		private void LoadLandtable(string filename)
		{
			LandTable land;
			string ext = Path.GetExtension(filename).ToLowerInvariant();
			switch (ext)
			{
				case ".sa1lvl":
				case ".sa2lvl":
				case ".sa2blvl":
					land = LandTable.LoadFromFile(filename);
					break;
				default:
					BinaryFileDialog bd = new BinaryFileDialog();
					DialogResult res = bd.ShowDialog();
					if (res != DialogResult.OK) return;
					LandTableFormat fmt = LandTableFormat.SADX;
					switch (bd.comboLevelFormat.SelectedIndex)
					{
						case 0: // SA1
							fmt = LandTableFormat.SA1;
							break;
						case 2: // SA2
							fmt = LandTableFormat.SA2;
							break;
						case 3: // SA2B
							fmt = LandTableFormat.SA2B;
							break;
						case 1: // SADXPC 
						default:
							break;
					}
					ByteConverter.Reverse = bd.checkBoxReverse.Checked;
					ByteConverter.BigEndian = bd.checkBoxBigEndian.Checked;
					uint key = (uint)bd.numericKey.Value;
					// PRS
					byte[] datafile = File.ReadAllBytes(filename);
					if (ext == ".prs") datafile = FraGag.Compression.Prs.Decompress(datafile);
					// Trim
					if (bd.numericStartOffset.Value != 0)
					{
						byte[] datafile_new = new byte[datafile.Length + (uint)bd.numericStartOffset.Value];
						datafile.CopyTo(datafile_new, (int)bd.numericStartOffset.Value);
						datafile = datafile_new;
					}
					// REL
					if (bd.comboFileKeyHint.SelectedIndex == 3)
					{
						datafile = SplitTools.HelperFunctions.DecompressREL(datafile);
						SplitTools.HelperFunctions.FixRELPointers(datafile, 0xC900000);
					}
					land = new LandTable(datafile, (int)bd.numericAddress.Value, key, fmt);
					break;
			}
			selectedItems.Clear();
			sceneGraphControl1.InitSceneControl(selectedItems);
			PointHelper.Instances.Clear();
			LevelData.leveltexs = null;
			d3ddevice.Clear(ClearFlags.Target | ClearFlags.ZBuffer, System.Drawing.Color.Black.ToRawColorBGRA(), 1, 0);
			LevelData.geo = land;
			LevelData.ClearLevelItems();
			LevelData.ClearLevelAnims();
			LevelData.LevelSplines = new List<SplineData>();
			LevelData.ObjDefs = new List<ObjectDefinition>();
			SplineData.Init();
			for (int i = 0; i < LevelData.geo.COL.Count; i++)
			{
				LevelData.AddLevelItem(new LevelItem(LevelData.geo.COL[i], i, selectedItems));
			}
			for (int i = 0; i < LevelData.geo.Anim.Count; i++)
			{
				LevelData.AddLevelAnim(new LevelAnim(LevelData.geo.Anim[i], i, selectedItems));
			}
			transformGizmo = new TransformGizmo();
			bool isGeometryPresent = LevelData.geo != null;
			bool isSETPreset = !LevelData.SETItemsIsNull();
			bool isDeathZonePresent = LevelData.DeathZones != null;
			levelPieceToolStripMenuItem.Enabled = isGeometryPresent;
			objectToolStripMenuItem.Enabled = isSETPreset;
			missionObjectToolStripMenuItem.Enabled = LevelData.MissionSETItems != null;
			// Import
			importToolStripMenuItem.Enabled = isGeometryPresent;
			// Export
			exportToolStripMenuItem.Enabled = isGeometryPresent;
			// Edit menu
			// Clear Level
			clearLevelToolStripMenuItem.Enabled = isGeometryPresent;
			// SET Items submenu
			editSETItemsToolStripMenuItem.Enabled = true;
			viewSETItemsToolStripMenuItem.Enabled = true;
			// Calculate All Bounds
			calculateAllBoundsToolStripMenuItem.Enabled = isGeometryPresent;

			// The whole view menu!
			viewToolStripMenuItem.Enabled = true;
			layersToolStripMenuItem.Enabled = true;
			statsToolStripMenuItem.Enabled = isGeometryPresent;
			viewDeathZonesToolStripMenuItem.Checked = deathZonesButton.Enabled = deathZonesButton.Checked = viewDeathZonesToolStripMenuItem.Enabled = deathZoneToolStripMenuItem.Enabled = isDeathZonePresent;
			advancedToolStripMenuItem.Enabled = true;
			addToolStripMenuItem1.Enabled = true;
			addToolStripMenuItem.Enabled = true;
			unloadTexturesToolStripMenuItem.Enabled = LevelData.Textures != null;
			AnimationPlaying = playAnimButton.Checked = false;
			playAnimButton.Enabled = prevFrameButton.Enabled = nextFrameButton.Enabled = resetAnimButton.Enabled = LevelData.LevelAnimCount > 0;
			isStageLoaded = true;
			selectedItems.SelectionChanged += SelectionChanged;
			UseWaitCursor = false;
			Enabled = true;

			gizmoSpaceComboBox.Enabled = true;
			if (gizmoSpaceComboBox.SelectedIndex == -1) gizmoSpaceComboBox.SelectedIndex = 0;
			pivotComboBox.Enabled = true;
			if (pivotComboBox.SelectedIndex == -1) pivotComboBox.SelectedIndex = 0;
			jumpToStartPositionToolStripMenuItem.Enabled = moveToStartButton.Enabled = LevelData.StartPositions != null;
			addAllLevelItemsToolStripMenuItem.Enabled = true;
			toolStrip1.Enabled = editLevelInfoToolStripMenuItem.Enabled = isStageLoaded;
			LevelData.SuppressEvents = false;
			LevelData.InvalidateRenderState();
			unloadTexturesToolStripMenuItem.Enabled = LevelData.Textures != null;
			editSETItemsToolStripMenuItem.Enabled = advancedSaveSETFileBigEndianToolStripMenuItem.Enabled = advancedSaveSETFileToolStripMenuItem.Enabled = unloadSETFileToolStripMenuItem.Enabled = addSETItemToolStripMenuItem.Enabled = LevelData.SETItemsIsNull() != true;
			addCAMItemToolStripMenuItem.Enabled = LevelData.CAMItems != null;
			addMissionItemToolStripMenuItem.Enabled = LevelData.MissionSETItems != null;
			addDeathZoneToolStripMenuItem.Enabled = LevelData.DeathZones != null;
			saveAdvancedToolStripMenuItem.Enabled = true;
			timeOfDayToolStripMenuItem.Enabled = stageLightList != null;
			upgradeObjDefsToolStripMenuItem.Enabled = salvlini != null;
		}

		private void backgroundWorker1_DoWork(object sender, DoWorkEventArgs e)
		{
			MainLevelLoadLoop();
		}

		private void backgroundWorker1_RunWorkerCompleted(object sender, RunWorkerCompletedEventArgs e)
		{
			if (initerror)
			{
				Close();
				return;
			}

			bool isGeometryPresent = LevelData.geo != null;
			bool isSETPreset = !LevelData.SETItemsIsNull();
			bool isDeathZonePresent = LevelData.DeathZones != null;

			// Context menu
			// Add -> Level Piece
			// Does this even make sense? This thing prompts the user to import a model,
			// not select an existing one...
			levelPieceToolStripMenuItem.Enabled = isGeometryPresent;
			// Add -> Object
			objectToolStripMenuItem.Enabled = isSETPreset;
			// Add -> Mission Object
			missionObjectToolStripMenuItem.Enabled = LevelData.MissionSETItems != null;

			// File menu
			// Save
			saveToolStripMenuItem.Enabled = true;
			// Import
			importToolStripMenuItem.Enabled = isGeometryPresent;
			// Export
			exportToolStripMenuItem.Enabled = isGeometryPresent;

			// Edit menu
			// Clear Level
			clearLevelToolStripMenuItem.Enabled = isGeometryPresent;
			// SET Items submenu
			editSETItemsToolStripMenuItem.Enabled = true;
			viewSETItemsToolStripMenuItem.Enabled = true;

			// Advanced Save menu
			saveAdvancedToolStripMenuItem.Enabled = advancedSaveSETFileBigEndianToolStripMenuItem.Enabled = advancedSaveSETFileToolStripMenuItem.Enabled = true;

			// Calculate All Bounds
			calculateAllBoundsToolStripMenuItem.Enabled = isGeometryPresent;

			// The whole view menu!
			viewToolStripMenuItem.Enabled = true;
			layersToolStripMenuItem.Enabled = true;
			statsToolStripMenuItem.Enabled = isGeometryPresent;
			viewDeathZonesToolStripMenuItem.Checked = deathZonesButton.Enabled = deathZonesButton.Checked = viewDeathZonesToolStripMenuItem.Enabled = deathZoneToolStripMenuItem.Enabled = isDeathZonePresent;
			advancedToolStripMenuItem.Enabled = true;
			addToolStripMenuItem1.Enabled = true;
			addToolStripMenuItem.Enabled = true;

			isStageLoaded = true;
			selectedItems.SelectionChanged += SelectionChanged;
			UseWaitCursor = false;
			Enabled = true;

			gizmoSpaceComboBox.Enabled = true;
			if (gizmoSpaceComboBox.SelectedIndex == -1) gizmoSpaceComboBox.SelectedIndex = 0;
			pivotComboBox.Enabled = true;
			if (pivotComboBox.SelectedIndex == -1) pivotComboBox.SelectedIndex = 0;

			addAllLevelItemsToolStripMenuItem.Enabled = true;
			toolStrip1.Enabled = editLevelInfoToolStripMenuItem.Enabled = isStageLoaded;
			LevelData.SuppressEvents = false;
			LevelData.InvalidateRenderState();
			unloadTexturesToolStripMenuItem.Enabled = LevelData.Textures != null;
			progress.StepProgress();
			AnimationPlaying = playAnimButton.Checked = false;
			playAnimButton.Enabled = prevFrameButton.Enabled = nextFrameButton.Enabled = resetAnimButton.Enabled = LevelData.LevelAnimCount > 0;
			JumpToStartPos();
		}

		private void LoadStageLights(SA1LevelAct levelact)
		{
			if ((stageLightList != null) && (stageLightList.Count > 0))
			{
				List<SADXStageLightData> currentStageLights = new List<SADXStageLightData>();

				foreach (SADXStageLightData lightData in stageLightList)
				{
					if (lightData.Level == levelact.Level)
					{
						// Adventure Field day/night stuff
						if (levelact.Level == SA1LevelIDs.StationSquare)
						{
							switch (levelact.Act)
							{
								// LightData acts: 0 - day, 1 - evening, 2 - sewers, 3 - night
								// Stage acts: 0, 1, 3, 4 - outside, 2 - sewers, 5 - TP entrance
								case 0:
								case 1:
								case 3:
								case 4:
									if (daytimeToolStripMenuItem.Checked && lightData.Act == 0)
										currentStageLights.Add(lightData);
									else if (eveningToolStripMenuItem.Checked && lightData.Act == 1)
										currentStageLights.Add(lightData);
									else if (nightToolStripMenuItem.Checked && lightData.Act == 3)
										currentStageLights.Add(lightData);
									break;
								case 2:
								case 5:
									if (lightData.Act == 2)
										currentStageLights.Add(lightData); // TP entrance doesn't use Stage Lights though
									break;
							}

							if ((levelact.Act == 2 || levelact.Act == 5) && lightData.Act == 2)
								currentStageLights.Add(lightData); // TP entrance doesn't use Stage Lights though

						}
						else if (levelact.Level == SA1LevelIDs.MysticRuins)
						{
							// 0 - day, 1 - evening, 2 - night, 3 - base
							if (levelact.Act == 3 && lightData.Act == 3)
								currentStageLights.Add(lightData);
							else if (daytimeToolStripMenuItem.Checked && lightData.Act == 0)
								currentStageLights.Add(lightData);
							else if (eveningToolStripMenuItem.Checked && lightData.Act == 1)
								currentStageLights.Add(lightData);
							else if (nightToolStripMenuItem.Checked && lightData.Act == 2)
								currentStageLights.Add(lightData);
						}
						else if (lightData.Act == levelact.Act)
							currentStageLights.Add(lightData);
					}
				}

				if (levelact.Act > 0 && currentStageLights.Count <= 0)
				{
					for (int i = 1; i < levelact.Act + 1; i++)
					{
						foreach (SADXStageLightData lightData in stageLightList)
						{
							if ((lightData.Level == levelact.Level) && (lightData.Act == levelact.Act - i))
								if (currentStageLights.Count < 4)
									currentStageLights.Add(lightData);
						}
					}
				}

				if (currentStageLights.Count > 0)
					EditorOptions.StageLights = currentStageLights;
				else
				{
					osd.AddMessage("No lights were found for this stage. Using default lights instead.", 180);
					log.Add("No lights were found for this stage. Using default lights.");
					EditorOptions.StageLights = null;
				}
			}
			else
			{
				osd.AddMessage("Stage Lights data not found. Using default lights.", 180);
				log.Add("Stage Lights data not found. Using default lights.");
				EditorOptions.StageLights = null;
			}
			log.WriteLog();
		}

		private void LoadCharacterLights(SA1LevelAct levelact)
		{
			if ((characterLightList != null) && (characterLightList.Count > 0))
			{
				List<LSPaletteData> currentCharacterLights = new List<LSPaletteData>();

				foreach (LSPaletteData lightData in characterLightList)
				{
					if (lightData.Level == levelact.Level)
					{
						// Adventure Field day/night stuff
						if (levelact.Level == SA1LevelIDs.StationSquare)
						{
							switch (levelact.Act)
							{
								// LightData acts: 0 - day, 1 - evening, 2 - sewers, 3 - night
								// Stage acts: 0, 1, 3, 4 - outside, 2 - sewers, 5 - TP entrance
								case 0:
								case 1:
								case 3:
								case 4:
									if (daytimeToolStripMenuItem.Checked && lightData.Act == 0)
										currentCharacterLights.Add(lightData);
									else if (eveningToolStripMenuItem.Checked && lightData.Act == 1)
										currentCharacterLights.Add(lightData);
									else if (nightToolStripMenuItem.Checked && lightData.Act == 3)
										currentCharacterLights.Add(lightData);
									break;
								case 2:
								case 5:
									if (lightData.Act == 2)
										currentCharacterLights.Add(lightData); // TP entrance doesn't use Stage Lights though
									break;
							}

							if ((levelact.Act == 2 || levelact.Act == 5) && lightData.Act == 2)
								currentCharacterLights.Add(lightData); // TP entrance doesn't use Stage Lights though

						}
						else if (levelact.Level == SA1LevelIDs.MysticRuins)
						{
							// 0 - day, 1 - evening, 2 - night, 3 - base
							if (levelact.Act == 3 && lightData.Act == 3)
								currentCharacterLights.Add(lightData);
							else if (daytimeToolStripMenuItem.Checked && lightData.Act == 0)
								currentCharacterLights.Add(lightData);
							else if (eveningToolStripMenuItem.Checked && lightData.Act == 1)
								currentCharacterLights.Add(lightData);
							else if (nightToolStripMenuItem.Checked && lightData.Act == 2)
								currentCharacterLights.Add(lightData);
						}
						else if (lightData.Act == levelact.Act)
							currentCharacterLights.Add(lightData);
					}
				}
				if (levelact.Act > 0 && currentCharacterLights.Count <= 0)
				{
					for (int i = 1; i < levelact.Act + 1; i++)
					{
						foreach (LSPaletteData lightData in characterLightList)
						{
							if ((lightData.Level == levelact.Level) && (lightData.Act == levelact.Act - i))
								if (currentCharacterLights.Count < 4)
									currentCharacterLights.Add(lightData);
						}
					}
				}
				if (currentCharacterLights.Count > 0)
					EditorOptions.CharacterLights = currentCharacterLights;
				else
				{
					osd.AddMessage("No character lights were found for this stage. Using level lights instead.", 180);
					log.Add("No character lights were found for this stage. Using level lights.");
					EditorOptions.CharacterLights = null;
				}
			}
			else
			{
				osd.AddMessage("Character lights data not found. Using level lights instead.", 180);
				log.Add("Character lights data not found. Using level lights instead.");
				EditorOptions.CharacterLights = null;
			}
			log.WriteLog();
		}

		private FogData GetFogData(FogDataTable data, int act)
		{
			if (data != null)
				switch (editorDetailSetting)
				{
					case ClipLevel.Far:
					default:
						return data.Act[act].High;
					case ClipLevel.Medium:
						return data.Act[act].Medium;
					case ClipLevel.Near:
						return data.Act[act].Low;
				}
			return null;
		}

		private void LoadFog(SA1LevelAct levelact)
		{
			bool fogdatanotfound = false;
			if (salvlini != null && salvlini.LevelFogFiles.FogEntries != null && salvlini.LevelFogFiles.FogEntries.ContainsKey(levelact.Level))
			{
				string fogFilePath = salvlini.LevelFogFiles.FogEntries[levelact.Level];
				if (File.Exists(fogFilePath))
				{
					stageFogList = IniSerializer.Deserialize<FogDataTable>(fogFilePath);
					if (stageFogList.Act[levelact.Act] != null)
					{
						UpdateStageFog();
					}
					else
					{
						osd.AddMessage("Fog data for this level is null. Stage fog is disabled.", 180);
						log.Add("Fog data for this level is null. Stage fog is disabled.");
						currentStageFog = null;
					}
				}
				else
					fogdatanotfound = true;
			}
			else
				fogdatanotfound = true;
			if (fogdatanotfound)
			{
				osd.AddMessage("Fog data not found. Stage fog is disabled.", 180);
				log.Add("Fog data not found. Stage fog is disabled.");
				stageFogList = null;
				currentStageFog = null;
			}

		}

		private void LoadSADXPaths(SA1LevelAct levelact)
		{
			LevelData.LevelSplines = new List<SplineData>();
			SplineData.Init();

			if (salvlini != null && !string.IsNullOrEmpty(salvlini.Paths))
			{
				progress.SetTaskAndStep("Reticulating splines...");

				String splineDirectory = Path.Combine(Path.Combine(modFolder, salvlini.Paths),
					levelact.ToString());

				if (Directory.Exists(splineDirectory))
				{
					List<string> pathFiles = new List<string>();

					for (int i = 0; i < int.MaxValue; i++)
					{
						string path = Path.Combine(splineDirectory, string.Format("{0}.ini", i));
						if (File.Exists(path))
						{
							pathFiles.Add(path);
						}
						else
							break;
					}

					foreach (string pathFile in pathFiles) // looping through path files
					{
						SplineData newSpline = new SplineData(PathData.Load(pathFile), selectedItems);

						newSpline.RebuildMesh(d3ddevice);

						LevelData.LevelSplines.Add(newSpline);
					}
				}
			}
		}

		private void LoadSA2Paths(IniLevelData level)
		{

			LevelData.LevelSplines = new List<SplineData>();
			SplineData.Init();

			if (salvlini != null && !string.IsNullOrEmpty(level.SA2Paths))
			{
				progress.SetTaskAndStep("Reticulating SA2 splines...");

				String splineDirectory = Path.Combine(Path.Combine(modFolder, level.SA2Paths).ToString());

				if (Directory.Exists(splineDirectory))
				{
					List<string> pathFiles = new List<string>();

					for (int i = 0; i < int.MaxValue; i++)
					{
						string path = Path.Combine(splineDirectory, string.Format("{0}.ini", i));
						if (File.Exists(path))
						{
							pathFiles.Add(path);
						}
						else
							break;
					}

					foreach (string pathFile in pathFiles) // looping through path files
					{
						SplineData newSpline = new SplineData(PathData.Load(pathFile), selectedItems);

						newSpline.RebuildMesh(d3ddevice);

						LevelData.LevelSplines.Add(newSpline);
					}
				}
			}
		}

		private void LoadSA2SetFiles(string setfallback, string setstr)
		{
			string setTxt = "set";
			string setEnd = "_u.bin";
			string useSetPath = ProjectFunctions.ModPathOrGameFallback(setstr, setfallback);

			if (File.Exists(useSetPath))
			{
				if (progress != null)
					progress.SetTask("SET: " + Path.GetFileName(useSetPath));

				List<SETItem> SetList = new List<SETItem>();

				SetList = SETItem.Load(useSetPath, selectedItems);
				setfallback = Path.Combine(systemFallback, setTxt + LevelData.SETName + setEnd);
				setstr = Path.Combine(modSystemFolder, setTxt + LevelData.SETName + setEnd);

				string useSetPath2 = ProjectFunctions.ModPathOrGameFallback(setstr, setfallback);

				if (File.Exists(useSetPath2))
				{
					SetList.AddRange(SETItem.Load(useSetPath2, selectedItems));
				}

				LevelData.AssignSetList(0, SetList);
			}
			else
			{
				LevelData.AssignSetList(0, new List<SETItem>());
			}
		}

		private void LoadSA2DeathZones(IniLevelData level)
		{
			LevelData.DeathZones = new List<DeathZoneItem>();
			if (File.Exists(level.DeathZones))
			{
				SA2BDeathZoneFlags[] dzini = SA2BDeathZoneFlagsList.Load(level.DeathZones);
				string path = Path.GetDirectoryName(level.DeathZones);
				for (int i = 0; i < dzini.Length; i++)
				{
					progress.SetStep(String.Format("Loading model {0}/{1}", (i + 1), dzini.Length));

					LevelData.DeathZones.Add(new DeathZoneItem(new ModelFile(Path.Combine(path, dzini[i].Filename)).Model, dzini[i].Flags, selectedItems));
				}
			}
			else
				LevelData.DeathZones = null;
		}

		private void LoadSA2EnemiesTextures(string systemPath)
		{
			LoadPVM("E_G_KUMITEX", systemPath);		
			LoadPVM("E_EMITEX", systemPath);
			LoadPVM("E_GOLDTEX", systemPath);
			LoadPVM("E_KUMITEX", systemPath);			
			LoadPVM("E_KYOKOTEX", systemPath);		
			LoadPVM("E_AITEX", systemPath);
		}

		private void MainLevelLoadLoop()
		{
#if !DEBUG
			try
			{
#endif
				int steps = 9;
				if (d3ddevice == null)
					++steps;

				toolStrip1.Enabled = false;
				LevelData.SuppressEvents = true;

				#region Initialization and cleanup

				if (isStageLoaded)
				{
					LevelData.Clear();
					selectedItems = new EditorItemSelection();
					sceneGraphControl1.InitSceneControl(selectedItems);
					PointHelper.Instances.Clear();
					LevelData.ClearTextures();
					stageFogList = null;
				}

				isStageLoaded = false;

			progress.SetTask("Loading stage: " + levelName);
			progress.ResetSteps();
			progress.SetMaxSteps(steps);
			IniLevelData level = salvlini.Levels[levelID];

				SA1LevelAct levelact = new SA1LevelAct(level.LevelID);
				LevelData.leveltexs = null;

				Invoke((Action)progress.Show);

				if (d3ddevice == null)
				{
					progress.SetTask("Initializing Direct3D...");
					Invoke((Action)InitializeDirect3D);
					progress.StepProgress();
				}
				d3ddevice.Clear(ClearFlags.Target | ClearFlags.ZBuffer, System.Drawing.Color.Black.ToRawColorBGRA(), 1, 0);
				progress.SetTaskAndStep("Loading level data:", "Geometry");

				// Set current directory. Otherwise most stuff won't be able to load.
				Environment.CurrentDirectory = modFolder;

				// Load Landtable
				if (string.IsNullOrEmpty(level.LevelGeometry))
					LevelData.geo = null;
				else
				{
					LevelData.geo = LandTable.LoadFromFile(level.LevelGeometry);
					LevelData.ClearLevelItems();
					LevelData.ClearLevelAnims();

					for (int i = 0; i < LevelData.geo.COL.Count; i++)
					{
						LevelData.AddLevelItem(new LevelItem(LevelData.geo.COL[i], i, selectedItems));
					}

					for (int i = 0; i < LevelData.geo.Anim.Count; i++)
					{
						LevelData.AddLevelAnim(new LevelAnim(LevelData.geo.Anim[i], i, selectedItems));
					}
				}

				// Initialize level textures
				LevelData.TextureBitmaps = new Dictionary<string, BMPInfo[]>();
				LevelData.Textures = new Dictionary<string, Texture[]>();
				if (LevelData.geo != null && !string.IsNullOrEmpty(LevelData.geo.TextureFileName))
					LevelData.leveltexs = LevelData.geo.TextureFileName;

				progress.StepProgress();

				#endregion

				#region Start Positions

				progress.SetTaskAndStep("Setting up start positions...");

			LevelData.StartPositions = new StartPosItem[LevelData.Characters.Length];


			for (int i = 0; i < LevelData.StartPositions.Length; i++)
			{
				progress.SetStep(string.Format("{0}/{1}", (i + 1), LevelData.StartPositions.Length));

				IniCharInfo character;

				if (isSA2LVL())
				{
					character = salvlini.Characters[LevelData.SA2Characters[i]];
				}
				else
				{
					if (i == 0 && levelact.Level == SA1LevelIDs.PerfectChaos)
						character = salvlini.Characters["SuperSonic"];
					else
						character = salvlini.Characters[LevelData.Characters[i]];
				}

					Dictionary<SA1LevelAct, SA1StartPosInfo> posini = new Dictionary<SA1LevelAct, SA1StartPosInfo>();

				//to do: Add SA2 Start Pos
				if (File.Exists(character.StartPositions) && salvlini.IsSA2 != true)
				{
					posini = SA1StartPosList.Load(character.StartPositions);
				}

					Vertex pos = new Vertex();
					int rot = 0;

				if (posini.ContainsKey(levelact))
				{
					pos = posini[levelact].Position;
					rot = posini[levelact].YRotation;
				}
				if (File.Exists(character.Model))
					LevelData.StartPositions[i] = new StartPosItem(new ModelFile(character.Model).Model,
					character.Textures, character.Height, pos, rot, d3ddevice, selectedItems);
				else
					LevelData.StartPositions[i] = new StartPosItem(new NJS_OBJECT(),
					character.Textures, character.Height, pos, rot, d3ddevice, selectedItems);
				if (File.Exists(character.TextureList))
					LoadTextureList(character.TextureList, modSystemFolder);
			}

			JumpToStartPos();

				progress.StepProgress();

				#endregion

				#region Death Zones

				progress.SetTaskAndStep("Death Zones:", "Initializing...");

<<<<<<< HEAD
				if (string.IsNullOrEmpty(level.DeathZones))
					LevelData.DeathZones = null;
=======
			if (string.IsNullOrEmpty(level.DeathZones))
				LevelData.DeathZones = null;
			else
			{
				if (isSA2LVL())
				{
					LoadSA2DeathZones(level);
				}
>>>>>>> 43338038
				else
				{
					LevelData.DeathZones = new List<DeathZoneItem>();
					if (File.Exists(level.DeathZones))
					{
<<<<<<< HEAD
						DeathZoneFlags[] dzini = DeathZoneFlagsList.Load(level.DeathZones);
						string path = Path.GetDirectoryName(level.DeathZones);
						for (int i = 0; i < dzini.Length; i++)
						{
							progress.SetStep(String.Format("Loading model {0}/{1}", (i + 1), dzini.Length));

=======

						DeathZoneFlags[] dzini = DeathZoneFlagsList.Load(level.DeathZones);
						string path = Path.GetDirectoryName(level.DeathZones);
						for (int i = 0; i < dzini.Length; i++)
						{
							progress.SetStep(String.Format("Loading model {0}/{1}", (i + 1), dzini.Length));

>>>>>>> 43338038
							LevelData.DeathZones.Add(new DeathZoneItem(new ModelFile(Path.Combine(path, dzini[i].Filename)).Model, dzini[i].Flags, selectedItems));
						}
					}
					else
						LevelData.DeathZones = null;
				}
<<<<<<< HEAD
=======
			}
>>>>>>> 43338038

				progress.StepProgress();

				#endregion

				#region Textures and Texture Lists

				progress.SetTaskAndStep("Loading textures for:");

			progress.SetStep("Common objects");
			// Loads common object textures (e.g OBJ_REGULAR)
			if (File.Exists(salvlini.ObjectTextureList))
				LoadTextureList(salvlini.ObjectTextureList, modSystemFolder);			
			
			// Loads skybox / BG tex (SA2 only)
			if (File.Exists(level.BackgroundTextureList))
				LoadTextureList(level.BackgroundTextureList, modSystemFolder);

			if (isSA2LVL())
				LoadSA2EnemiesTextures(modSystemFolder);

			progress.SetStep("Mission objects");
			// Loads mission object textures
			if (File.Exists(salvlini.MissionTextureList))
				LoadTextureList(salvlini.MissionTextureList, modSystemFolder);

				progress.SetTaskAndStep("Loading stage texture lists...");

			// Loads the textures in the texture list for this stage (e.g BEACH01)

			if (salvlini.LevelTextureLists != null)
			{
				// Loads the textures in the texture list for this stage (e.g BEACH01)
				foreach (string file in Directory.GetFiles(salvlini.LevelTextureLists))
				{
					LevelTextureList texini = LevelTextureList.Load(file);
					if (texini.Level != levelact)
						continue;
					LoadTextureList(texini.TextureList, modSystemFolder);
				}
			}
			else
			{
				if (level.TextureList != null)
				{
					LevelTextureList texini = LevelTextureList.Load(Path.Combine(level.TextureList));
					LoadTextureList(texini.TextureList, modSystemFolder);
				}
			}

				progress.SetTaskAndStep("Loading textures for:", "Objects");
				// Object texture list(s)
				if (File.Exists(level.ObjectTextureList))
					LoadTextureList(level.ObjectTextureList, modSystemFolder);

				progress.SetStep("Stage");
				// Set stage PVM name for stages that don't have it.
				// This also loads things like skybox textures for some stages.
				if (level.Textures != null && level.Textures.Length > 0)
					foreach (string tex in level.Textures)
					{
						LoadPVM(tex, modSystemFolder);
						if (string.IsNullOrEmpty(LevelData.leveltexs))
							LevelData.leveltexs = tex;
					}

				// Load PVMs for stages that don't have a stage texture list.
				if (!string.IsNullOrEmpty(LevelData.leveltexs))
					LoadPVM(LevelData.leveltexs, modSystemFolder);

				progress.StepProgress();

				#endregion

				#region Object Definitions / SET Layout

				progress.SetTaskAndStep("Loading Object Definitions:", "Parsing...");

				// Load Object Definitions INI file
				string objdefspath = Path.Combine(modFolder, salvlini.Levels[levelID].ObjectDefinition);
				if (File.Exists(objdefspath))
				{
					objdefini = IniSerializer.Deserialize<Dictionary<string, ObjectData>>(objdefspath);
				}

				LevelData.ObjDefs = new List<ObjectDefinition>();
				LevelData.MisnObjDefs = new List<ObjectDefinition>();
				InitObjDefReferences();
				// Load SET items
				if (!string.IsNullOrEmpty(level.ObjectList) && File.Exists(level.ObjectList))
				{
<<<<<<< HEAD
					objectListEditorToolStripMenuItem.Enabled = true;
					LoadObjectList(level.ObjectList);
					progress.SetTaskAndStep("Loading SET items", "Initializing...");

					// Assign SET data
					if (LevelData.ObjDefs.Count > 0)
					{
						LevelData.SETName = level.SETName ?? level.LevelID;
						string setfallback = Path.Combine(systemFallback, "SET" + LevelData.SETName + "{0}.bin");
						string setstr = Path.Combine(modSystemFolder, "SET" + LevelData.SETName + "{0}.bin");
						LevelData.InitSETItems();
=======
					LevelData.SETName = level.SETName ?? level.LevelID;
					string setTxt = "SET";
					string setEnd = "{0}.bin";

					if (isSA2LVL())
					{
						setEnd = "_s.bin";
					}

					string setfallback = Path.Combine(systemFallback, setTxt + LevelData.SETName + setEnd);
					string setstr = Path.Combine(modSystemFolder, setTxt + LevelData.SETName + setEnd);
					LevelData.InitSETItems();

					if (isSA2LVL())
					{
						LoadSA2SetFiles(setfallback, setstr);
					}
					else
					{
>>>>>>> 43338038
						for (int i = 0; i < LevelData.SETChars.Length; i++)
						{
							string formatted = string.Format(setstr, LevelData.SETChars[i]);
							string formattedFallback = string.Format(setfallback, LevelData.SETChars[i]);

							string useSetPath = ProjectFunctions.ModPathOrGameFallback(formatted, formattedFallback);
							if (File.Exists(useSetPath))
							{
								if (progress != null) progress.SetTask("SET: " + Path.GetFileName(useSetPath));
								LevelData.AssignSetList(i, SETItem.Load(useSetPath, selectedItems));
							}
							else
							{
								LevelData.AssignSetList(i, new List<SETItem>());
							}
						}
					}
					else
					{
						LevelData.NullifySETItems();
						osd.AddMessage("Object definitions not found (0 entries), SET files skipped", 180);
					}
				}
				else
				{
					LevelData.NullifySETItems();
					osd.AddMessage("Object definitions not found (object list file doesn't exist), SET files skipped", 180);
				}

			// Load Mission SET items
			if (!string.IsNullOrEmpty(salvlini.MissionObjectList) && File.Exists(salvlini.MissionObjectList))
			{
				LoadObjectList(salvlini.MissionObjectList, true);

					// Assign Mission SET data
					progress.SetTaskAndStep("Loading Mission SET items", "Initializing...");

					if (LevelData.MisnObjDefs.Count > 0)
					{
						string setstrFallback = Path.Combine(systemFallback, "SETMI" + level.LevelID + "{0}.bin");
						string setstr = Path.Combine(modSystemFolder, "SETMI" + level.LevelID + "{0}.bin");

						string prmstrFallback = Path.Combine(systemFallback, "PRMMI" + level.LevelID + "{0}.bin");
						string prmstr = Path.Combine(modSystemFolder, "PRMMI" + level.LevelID + "{0}.bin");
						LevelData.MissionSETItems = new List<MissionSETItem>[LevelData.SETChars.Length];
						for (int i = 0; i < LevelData.SETChars.Length; i++)
						{
							List<MissionSETItem> list = new List<MissionSETItem>();
							byte[] setfile = null;
							byte[] prmfile = null;

							string setNormFmt = string.Format(setstr, LevelData.SETChars[i]);
							string setFallbackFmt = string.Format(setstrFallback, LevelData.SETChars[i]);

							string prmNormFmt = string.Format(prmstr, LevelData.SETChars[i]);
							string prmFallbackFmt = string.Format(prmstrFallback, LevelData.SETChars[i]);

							string setfmt = ProjectFunctions.ModPathOrGameFallback(setNormFmt, setFallbackFmt);
							string prmfmt = ProjectFunctions.ModPathOrGameFallback(prmNormFmt, prmFallbackFmt);

							if (File.Exists(setfmt)) setfile = File.ReadAllBytes(setfmt);
							if (File.Exists(prmfmt)) prmfile = File.ReadAllBytes(prmfmt);

							if (setfile != null && prmfile != null)
							{
								progress.SetTask("Mission SET: " + Path.GetFileName(setfmt));
								bool bigendianbk = ByteConverter.BigEndian;
								ByteConverter.BigEndian = HelperFunctions.CheckBigEndianInt32(setfile, 0);
								int count = ByteConverter.ToInt32(setfile, 0);
								int setaddr = 0x20;
								int prmaddr = 0x20;
								for (int j = 0; j < count; j++)
								{
									progress.SetStep(string.Format("{0}/{1}", (j + 1), count));

								MissionSETItem ent = new MissionSETItem(setfile, setaddr, prmfile, prmaddr, selectedItems);
								list.Add(ent);
								setaddr += 0x20;
								prmaddr += 0xC;
							}
							ByteConverter.BigEndian = bigendianbk;
						}
						LevelData.MissionSETItems[i] = list;
					}
				}
				else
				{
					LevelData.MissionSETItems = null;
				}
			}
			else
			{
				LevelData.MissionSETItems = null;
			}

				progress.StepProgress();

				#endregion

				#region CAM Layout

				progress.SetTaskAndStep("Loading CAM items", "Initializing...");

				string camFallback = Path.Combine(systemFallback, "CAM" + LevelData.SETName + "{0}.bin");
				string camstr = Path.Combine(modSystemFolder, "CAM" + LevelData.SETName + "{0}.bin");

				LevelData.CAMItems = new List<CAMItem>[LevelData.SETChars.Length];
				for (int i = 0; i < LevelData.SETChars.Length; i++)
				{
					List<CAMItem> list = new List<CAMItem>();
					byte[] camfile = null;

					string camfmt = string.Format(camstr, LevelData.SETChars[i]);
					string camfmtFallback = string.Format(camFallback, LevelData.SETChars[i]);

					string formatted = (ProjectFunctions.ModPathOrGameFallback(camfmt, camfmtFallback));

					/*if (modpath != null && File.Exists(Path.Combine(modpath, formatted)))
						camfile = File.ReadAllBytes(Path.Combine(modpath, formatted));
					else if (File.Exists(formatted))*/
					if (File.Exists(formatted)) camfile = File.ReadAllBytes(formatted);

					if (camfile != null)
					{
						progress.SetTask("CAM: " + Path.GetFileName(formatted));
						bool bigendianbk = ByteConverter.BigEndian;
						ByteConverter.BigEndian = HelperFunctions.CheckBigEndianInt32(camfile, 0);
						int count = ByteConverter.ToInt32(camfile, 0);
						int address = 0x40;
						for (int j = 0; j < count; j++)
						{
							progress.SetStep(string.Format("{0}/{1}", (j + 1), count));

							CAMItem ent = new CAMItem(camfile, address, selectedItems);
							list.Add(ent);
							address += 0x40;
						}
						ByteConverter.BigEndian = bigendianbk;
					}

					LevelData.CAMItems[i] = list;
				}

				CAMItem.Init();

				progress.StepProgress();

				#endregion

				#region Loading Level Effects

<<<<<<< HEAD
				LevelData.leveleff = null;
				if (!string.IsNullOrEmpty(level.Effects))
=======
			LevelData.leveleff = null;
			if (!string.IsNullOrEmpty(level.Effects))
			{
				progress.SetTaskAndStep("Loading Level Effects...");

				LevelDefinition def = null;
				string ty; 

				if (isSA2LVL())
					ty = "SA2ObjectDefinitions.Level_Effects." + Path.GetFileNameWithoutExtension(level.Effects);
				else
					ty = "SADXObjectDefinitions.Level_Effects." + Path.GetFileNameWithoutExtension(level.Effects);

				string dllfile = Path.Combine("dllcache", ty + ".dll");
				string pdbfile = Path.Combine("dllcache", ty + ".pdb");
				DateTime modDate = DateTime.MinValue;
				if (File.Exists(dllfile))
					modDate = File.GetLastWriteTime(dllfile);

				string fp = level.Effects.Replace('/', Path.DirectorySeparatorChar);
				if (File.Exists(fp))
>>>>>>> 43338038
				{
					progress.SetTaskAndStep("Loading Level Effects...");

					LevelDefinition def = null;
					string ty = "SADXObjectDefinitions.Level_Effects." + Path.GetFileNameWithoutExtension(level.Effects);
					string dllfile = Path.Combine("dllcache", ty + ".dll");
					string pdbfile = Path.Combine("dllcache", ty + ".pdb");
					DateTime modDate = DateTime.MinValue;
					if (File.Exists(dllfile))
						modDate = File.GetLastWriteTime(dllfile);

					string fp = level.Effects.Replace('/', Path.DirectorySeparatorChar);
					if (File.Exists(fp))
					{
						if (modDate >= File.GetLastWriteTime(fp) && modDate > File.GetLastWriteTime(Application.ExecutablePath))
						{
							def =
								(LevelDefinition)
									Activator.CreateInstance(
										Assembly.LoadFile(Path.Combine(modFolder, dllfile)).GetType(ty));
						}
						else
						{

							SyntaxTree[] st = new[] { SyntaxFactory.ParseSyntaxTree(File.ReadAllText(fp), CSharpParseOptions.Default, fp, Encoding.UTF8) };

							CSharpCompilation compilation =
									CSharpCompilation.Create(ty, st, objectDefinitionReferences, objectDefinitionOptions);

							try
							{
								EmitResult result = compilation.Emit(dllfile, pdbfile);

								if (!result.Success)
								{
									log.Add("Error loading level background:");
									foreach (Diagnostic diagnostic in result.Diagnostics)
									{
										log.Add(String.Format("\n\n{0}", diagnostic.ToString()));
									}

									File.Delete(dllfile);
									File.Delete(pdbfile);

									def = null;
								}
								else
								{
									def =
										(LevelDefinition)
											Activator.CreateInstance(
												Assembly.LoadFile(Path.Combine(Environment.CurrentDirectory, dllfile))
													.GetType(ty));
								}
							}
							catch (Exception e)
							{
								log.Add("Error loading level background:" + String.Format("\n\n{0}", e.ToString()));

								File.Delete(dllfile);
								File.Delete(pdbfile);

								def = null;
							}
						}

<<<<<<< HEAD
						if (def != null)
=======
							def = null;
						}
					}

					if (def != null)
					{
						byte timeofday = 0;
						if (levelact.Level == SA1LevelIDs.StationSquare || levelact.Level == SA1LevelIDs.MysticRuins || levelact.Level == SA1LevelIDs.SkyDeck || levelact.Level == SA1LevelIDs.EggCarrierOutside)
>>>>>>> 43338038
						{
							byte timeofday = 0;
							if (levelact.Level == SA1LevelIDs.StationSquare || levelact.Level == SA1LevelIDs.MysticRuins || levelact.Level == SA1LevelIDs.SkyDeck)
							{
								if (eveningToolStripMenuItem.Checked)
									timeofday = 1;
								else if (nightToolStripMenuItem.Checked)
									timeofday = 2;
							}
							def.Init(level, levelact.Act, timeofday);
						}
					}
					LevelData.leveleff = def;
				}

				progress.StepProgress();

				#endregion

				#region Loading Splines

<<<<<<< HEAD
				LevelData.LevelSplines = new List<SplineData>();
				SplineData.Init();

			if (salvlini != null && !string.IsNullOrEmpty(salvlini.Paths))
			{
				progress.SetTaskAndStep("Reticulating splines...");

				String splineDirectory = Path.Combine(Path.Combine(modFolder, salvlini.Paths),
					levelact.ToString());

					if (Directory.Exists(splineDirectory))
					{
						List<string> pathFiles = new List<string>();

						for (int i = 0; i < int.MaxValue; i++)
						{
							string path = Path.Combine(splineDirectory, string.Format("{0}.ini", i));
							if (File.Exists(path))
							{
								pathFiles.Add(path);
							}
							else
								break;
						}

						foreach (string pathFile in pathFiles) // looping through path files
						{
							SplineData newSpline = new SplineData(PathData.Load(pathFile), selectedItems);

							newSpline.RebuildMesh(d3ddevice);

							LevelData.LevelSplines.Add(newSpline);
						}
					}
				}
=======
			if (isSA2LVL())
				LoadSA2Paths(level);
			else
				LoadSADXPaths(levelact);
>>>>>>> 43338038

				progress.StepProgress();

				#endregion

				#region Stage Lights
				progress.SetTaskAndStep("Loading lights...");

				LoadStageLights(levelact);
				LoadCharacterLights(levelact);
				#endregion

				#region Fog
				LoadFog(levelact);
				fogEditorToolStripMenuItem.Enabled = fogButton.Enabled = currentStageFog != null;
				#endregion

				transformGizmo = new TransformGizmo();

				log.Add("----Level load complete: " + levelName + "----\n");
				log.WriteLog();
#if !DEBUG
			}
			catch (Exception ex)
			{
				log.Add(ex.ToString() + "\n");
				string errDesc = "SALVL could not load the level for the following reason:\n" + ex.GetType().Name + ".\n\n" +
					"If you wish to report a bug, please include the following in your report:";
				ErrorDialog report = new ErrorDialog("SALVL", errDesc, log.GetLogString());
				log.WriteLog();
				DialogResult dgresult = report.ShowDialog();
				switch (dgresult)
				{
					case DialogResult.Cancel:
						initerror = true;
						break;
					case DialogResult.Abort:
					case DialogResult.OK:
						Application.Exit();
						break;
				}
			}
#endif
		}
	}
}<|MERGE_RESOLUTION|>--- conflicted
+++ resolved
@@ -969,10 +969,6 @@
 
 				progress.SetTaskAndStep("Death Zones:", "Initializing...");
 
-<<<<<<< HEAD
-				if (string.IsNullOrEmpty(level.DeathZones))
-					LevelData.DeathZones = null;
-=======
 			if (string.IsNullOrEmpty(level.DeathZones))
 				LevelData.DeathZones = null;
 			else
@@ -981,38 +977,25 @@
 				{
 					LoadSA2DeathZones(level);
 				}
->>>>>>> 43338038
 				else
 				{
 					LevelData.DeathZones = new List<DeathZoneItem>();
 					if (File.Exists(level.DeathZones))
 					{
-<<<<<<< HEAD
+
 						DeathZoneFlags[] dzini = DeathZoneFlagsList.Load(level.DeathZones);
 						string path = Path.GetDirectoryName(level.DeathZones);
 						for (int i = 0; i < dzini.Length; i++)
 						{
 							progress.SetStep(String.Format("Loading model {0}/{1}", (i + 1), dzini.Length));
 
-=======
-
-						DeathZoneFlags[] dzini = DeathZoneFlagsList.Load(level.DeathZones);
-						string path = Path.GetDirectoryName(level.DeathZones);
-						for (int i = 0; i < dzini.Length; i++)
-						{
-							progress.SetStep(String.Format("Loading model {0}/{1}", (i + 1), dzini.Length));
-
->>>>>>> 43338038
 							LevelData.DeathZones.Add(new DeathZoneItem(new ModelFile(Path.Combine(path, dzini[i].Filename)).Model, dzini[i].Flags, selectedItems));
 						}
 					}
 					else
 						LevelData.DeathZones = null;
 				}
-<<<<<<< HEAD
-=======
-			}
->>>>>>> 43338038
+			}
 
 				progress.StepProgress();
 
@@ -1104,19 +1087,13 @@
 				// Load SET items
 				if (!string.IsNullOrEmpty(level.ObjectList) && File.Exists(level.ObjectList))
 				{
-<<<<<<< HEAD
 					objectListEditorToolStripMenuItem.Enabled = true;
 					LoadObjectList(level.ObjectList);
 					progress.SetTaskAndStep("Loading SET items", "Initializing...");
 
-					// Assign SET data
-					if (LevelData.ObjDefs.Count > 0)
-					{
-						LevelData.SETName = level.SETName ?? level.LevelID;
-						string setfallback = Path.Combine(systemFallback, "SET" + LevelData.SETName + "{0}.bin");
-						string setstr = Path.Combine(modSystemFolder, "SET" + LevelData.SETName + "{0}.bin");
-						LevelData.InitSETItems();
-=======
+				// Assign SET data
+				if (LevelData.ObjDefs.Count > 0)
+				{
 					LevelData.SETName = level.SETName ?? level.LevelID;
 					string setTxt = "SET";
 					string setEnd = "{0}.bin";
@@ -1136,7 +1113,6 @@
 					}
 					else
 					{
->>>>>>> 43338038
 						for (int i = 0; i < LevelData.SETChars.Length; i++)
 						{
 							string formatted = string.Format(setstr, LevelData.SETChars[i]);
@@ -1154,17 +1130,18 @@
 							}
 						}
 					}
-					else
-					{
-						LevelData.NullifySETItems();
-						osd.AddMessage("Object definitions not found (0 entries), SET files skipped", 180);
-					}
 				}
 				else
 				{
 					LevelData.NullifySETItems();
-					osd.AddMessage("Object definitions not found (object list file doesn't exist), SET files skipped", 180);
-				}
+					osd.AddMessage("Object definitions not found (0 entries), SET files skipped", 180);
+				}
+			}
+			else
+			{
+				LevelData.NullifySETItems();
+				osd.AddMessage("Object definitions not found (object list file doesn't exist), SET files skipped", 180);
+			}
 
 			// Load Mission SET items
 			if (!string.IsNullOrEmpty(salvlini.MissionObjectList) && File.Exists(salvlini.MissionObjectList))
@@ -1288,14 +1265,10 @@
 
 				#region Loading Level Effects
 
-<<<<<<< HEAD
 				LevelData.leveleff = null;
 				if (!string.IsNullOrEmpty(level.Effects))
-=======
-			LevelData.leveleff = null;
-			if (!string.IsNullOrEmpty(level.Effects))
-			{
-				progress.SetTaskAndStep("Loading Level Effects...");
+				{
+					progress.SetTaskAndStep("Loading Level Effects...");
 
 				LevelDefinition def = null;
 				string ty; 
@@ -1310,20 +1283,6 @@
 				DateTime modDate = DateTime.MinValue;
 				if (File.Exists(dllfile))
 					modDate = File.GetLastWriteTime(dllfile);
-
-				string fp = level.Effects.Replace('/', Path.DirectorySeparatorChar);
-				if (File.Exists(fp))
->>>>>>> 43338038
-				{
-					progress.SetTaskAndStep("Loading Level Effects...");
-
-					LevelDefinition def = null;
-					string ty = "SADXObjectDefinitions.Level_Effects." + Path.GetFileNameWithoutExtension(level.Effects);
-					string dllfile = Path.Combine("dllcache", ty + ".dll");
-					string pdbfile = Path.Combine("dllcache", ty + ".pdb");
-					DateTime modDate = DateTime.MinValue;
-					if (File.Exists(dllfile))
-						modDate = File.GetLastWriteTime(dllfile);
 
 					string fp = level.Effects.Replace('/', Path.DirectorySeparatorChar);
 					if (File.Exists(fp))
@@ -1380,32 +1339,21 @@
 							}
 						}
 
-<<<<<<< HEAD
-						if (def != null)
-=======
-							def = null;
-						}
-					}
-
 					if (def != null)
 					{
 						byte timeofday = 0;
 						if (levelact.Level == SA1LevelIDs.StationSquare || levelact.Level == SA1LevelIDs.MysticRuins || levelact.Level == SA1LevelIDs.SkyDeck || levelact.Level == SA1LevelIDs.EggCarrierOutside)
->>>>>>> 43338038
 						{
-							byte timeofday = 0;
-							if (levelact.Level == SA1LevelIDs.StationSquare || levelact.Level == SA1LevelIDs.MysticRuins || levelact.Level == SA1LevelIDs.SkyDeck)
-							{
-								if (eveningToolStripMenuItem.Checked)
-									timeofday = 1;
-								else if (nightToolStripMenuItem.Checked)
-									timeofday = 2;
-							}
-							def.Init(level, levelact.Act, timeofday);
+							if (eveningToolStripMenuItem.Checked)
+								timeofday = 1;
+							else if (nightToolStripMenuItem.Checked)
+								timeofday = 2;
 						}
-					}
-					LevelData.leveleff = def;
-				}
+						def.Init(level, levelact.Act, timeofday);
+					}
+				}
+				LevelData.leveleff = def;
+			}
 
 				progress.StepProgress();
 
@@ -1413,48 +1361,10 @@
 
 				#region Loading Splines
 
-<<<<<<< HEAD
-				LevelData.LevelSplines = new List<SplineData>();
-				SplineData.Init();
-
-			if (salvlini != null && !string.IsNullOrEmpty(salvlini.Paths))
-			{
-				progress.SetTaskAndStep("Reticulating splines...");
-
-				String splineDirectory = Path.Combine(Path.Combine(modFolder, salvlini.Paths),
-					levelact.ToString());
-
-					if (Directory.Exists(splineDirectory))
-					{
-						List<string> pathFiles = new List<string>();
-
-						for (int i = 0; i < int.MaxValue; i++)
-						{
-							string path = Path.Combine(splineDirectory, string.Format("{0}.ini", i));
-							if (File.Exists(path))
-							{
-								pathFiles.Add(path);
-							}
-							else
-								break;
-						}
-
-						foreach (string pathFile in pathFiles) // looping through path files
-						{
-							SplineData newSpline = new SplineData(PathData.Load(pathFile), selectedItems);
-
-							newSpline.RebuildMesh(d3ddevice);
-
-							LevelData.LevelSplines.Add(newSpline);
-						}
-					}
-				}
-=======
 			if (isSA2LVL())
 				LoadSA2Paths(level);
 			else
 				LoadSADXPaths(levelact);
->>>>>>> 43338038
 
 				progress.StepProgress();
 
