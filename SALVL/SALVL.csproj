--- conflicted
+++ resolved
@@ -1,366 +1,325 @@
-<<<<<<< HEAD
-﻿<?xml version="1.0" encoding="utf-8"?>
-<Project ToolsVersion="12.0" DefaultTargets="Build" xmlns="http://schemas.microsoft.com/developer/msbuild/2003">
-  <Import Project="..\packages\Microsoft.CodeAnalysis.Analyzers.3.3.2\build\Microsoft.CodeAnalysis.Analyzers.props" Condition="Exists('..\packages\Microsoft.CodeAnalysis.Analyzers.3.3.2\build\Microsoft.CodeAnalysis.Analyzers.props')" />
-  <PropertyGroup>
-    <Configuration Condition=" '$(Configuration)' == '' ">Debug</Configuration>
-    <Platform Condition=" '$(Platform)' == '' ">x86</Platform>
-    <ProductVersion>8.0.30703</ProductVersion>
-    <SchemaVersion>2.0</SchemaVersion>
-    <ProjectGuid>{5997DC6A-DA95-487E-BB19-2D8890684A54}</ProjectGuid>
-    <OutputType>WinExe</OutputType>
-    <AppDesignerFolder>Properties</AppDesignerFolder>
-    <RootNamespace>SAModel.SALVL</RootNamespace>
-    <AssemblyName>SALVL</AssemblyName>
-    <TargetFrameworkVersion>v4.8</TargetFrameworkVersion>
-    <TargetFrameworkProfile>
-    </TargetFrameworkProfile>
-    <FileAlignment>512</FileAlignment>
-    <NuGetPackageImportStamp>
-    </NuGetPackageImportStamp>
-  </PropertyGroup>
-  <PropertyGroup Condition=" '$(Configuration)|$(Platform)' == 'Debug|x86' ">
-    <PlatformTarget>AnyCPU</PlatformTarget>
-    <DebugSymbols>true</DebugSymbols>
-    <DebugType>full</DebugType>
-    <Optimize>false</Optimize>
-    <OutputPath>..\build\tools\</OutputPath>
-    <DefineConstants>DEBUG;TRACE</DefineConstants>
-    <ErrorReport>prompt</ErrorReport>
-    <WarningLevel>0</WarningLevel>
-    <Prefer32Bit>false</Prefer32Bit>
-  </PropertyGroup>
-  <PropertyGroup Condition=" '$(Configuration)|$(Platform)' == 'Release|x86' ">
-    <PlatformTarget>AnyCPU</PlatformTarget>
-    <DebugType>pdbonly</DebugType>
-    <Optimize>true</Optimize>
-    <OutputPath>..\build\tools\</OutputPath>
-    <DefineConstants>TRACE</DefineConstants>
-    <ErrorReport>prompt</ErrorReport>
-    <WarningLevel>4</WarningLevel>
-    <Prefer32Bit>false</Prefer32Bit>
-  </PropertyGroup>
-  <PropertyGroup>
-    <ApplicationIcon>icon_dxLvl2.ico</ApplicationIcon>
-  </PropertyGroup>
-  <PropertyGroup>
-    <ApplicationManifest>app.manifest</ApplicationManifest>
-  </PropertyGroup>
-  <ItemGroup>
-    <Reference Include="AssimpNet, Version=4.1.0.0, Culture=neutral, PublicKeyToken=0d51b391f59f42a6, processorArchitecture=MSIL">
-      <HintPath>..\packages\AssimpNet.4.1.0\lib\net40\AssimpNet.dll</HintPath>
-      <Private>False</Private>
-    </Reference>
-    <Reference Include="Microsoft.CodeAnalysis, Version=4.0.0.0, Culture=neutral, PublicKeyToken=31bf3856ad364e35, processorArchitecture=MSIL">
-      <HintPath>..\packages\Microsoft.CodeAnalysis.Common.4.0.1\lib\netstandard2.0\Microsoft.CodeAnalysis.dll</HintPath>
-    </Reference>
-    <Reference Include="Microsoft.CodeAnalysis.CSharp, Version=4.0.0.0, Culture=neutral, PublicKeyToken=31bf3856ad364e35, processorArchitecture=MSIL">
-      <HintPath>..\packages\Microsoft.CodeAnalysis.CSharp.4.0.1\lib\netstandard2.0\Microsoft.CodeAnalysis.CSharp.dll</HintPath>
-    </Reference>
-    <Reference Include="SharpDX, Version=4.2.0.0, Culture=neutral, PublicKeyToken=b4dcf0f35e5521f1, processorArchitecture=MSIL">
-      <HintPath>..\packages\SharpDX.4.2.0\lib\net45\SharpDX.dll</HintPath>
-      <Private>False</Private>
-    </Reference>
-    <Reference Include="SharpDX.Direct3D9, Version=4.2.0.0, Culture=neutral, PublicKeyToken=b4dcf0f35e5521f1, processorArchitecture=MSIL">
-      <HintPath>..\packages\SharpDX.Direct3D9.4.2.0\lib\net45\SharpDX.Direct3D9.dll</HintPath>
-      <Private>False</Private>
-    </Reference>
-    <Reference Include="SharpDX.Mathematics, Version=4.2.0.0, Culture=neutral, PublicKeyToken=b4dcf0f35e5521f1, processorArchitecture=MSIL">
-      <HintPath>..\packages\SharpDX.Mathematics.4.2.0\lib\net45\SharpDX.Mathematics.dll</HintPath>
-      <Private>False</Private>
-    </Reference>
-    <Reference Include="System" />
-    <Reference Include="System.Buffers, Version=4.0.3.0, Culture=neutral, PublicKeyToken=cc7b13ffcd2ddd51, processorArchitecture=MSIL">
-      <HintPath>..\packages\System.Buffers.4.5.1\lib\net461\System.Buffers.dll</HintPath>
-    </Reference>
-    <Reference Include="System.Collections.Immutable, Version=5.0.0.0, Culture=neutral, PublicKeyToken=b03f5f7f11d50a3a, processorArchitecture=MSIL">
-      <HintPath>..\packages\System.Collections.Immutable.5.0.0\lib\net461\System.Collections.Immutable.dll</HintPath>
-    </Reference>
-    <Reference Include="System.Core" />
-    <Reference Include="System.Drawing" />
-    <Reference Include="System.Memory, Version=4.0.1.1, Culture=neutral, PublicKeyToken=cc7b13ffcd2ddd51, processorArchitecture=MSIL">
-      <HintPath>..\packages\System.Memory.4.5.4\lib\net461\System.Memory.dll</HintPath>
-    </Reference>
-    <Reference Include="System.Numerics" />
-    <Reference Include="System.Numerics.Vectors, Version=4.1.4.0, Culture=neutral, PublicKeyToken=b03f5f7f11d50a3a, processorArchitecture=MSIL">
-      <HintPath>..\packages\System.Numerics.Vectors.4.5.0\lib\net46\System.Numerics.Vectors.dll</HintPath>
-    </Reference>
-    <Reference Include="System.Reflection.Metadata, Version=5.0.0.0, Culture=neutral, PublicKeyToken=b03f5f7f11d50a3a, processorArchitecture=MSIL">
-      <HintPath>..\packages\System.Reflection.Metadata.5.0.0\lib\net461\System.Reflection.Metadata.dll</HintPath>
-    </Reference>
-    <Reference Include="System.Runtime.CompilerServices.Unsafe, Version=5.0.0.0, Culture=neutral, PublicKeyToken=b03f5f7f11d50a3a, processorArchitecture=MSIL">
-      <HintPath>..\packages\System.Runtime.CompilerServices.Unsafe.5.0.0\lib\net45\System.Runtime.CompilerServices.Unsafe.dll</HintPath>
-    </Reference>
-    <Reference Include="System.Text.Encoding.CodePages, Version=4.1.1.0, Culture=neutral, PublicKeyToken=b03f5f7f11d50a3a, processorArchitecture=MSIL">
-      <HintPath>..\packages\System.Text.Encoding.CodePages.4.5.1\lib\net461\System.Text.Encoding.CodePages.dll</HintPath>
-    </Reference>
-    <Reference Include="System.Threading.Tasks.Extensions, Version=4.2.0.1, Culture=neutral, PublicKeyToken=cc7b13ffcd2ddd51, processorArchitecture=MSIL">
-      <HintPath>..\packages\System.Threading.Tasks.Extensions.4.5.4\lib\net461\System.Threading.Tasks.Extensions.dll</HintPath>
-    </Reference>
-    <Reference Include="System.Windows.Forms" />
-    <Reference Include="System.Xml" />
-    <Reference Include="VrSharp, Version=1.0.0.0, Culture=neutral, processorArchitecture=MSIL">
-      <SpecificVersion>False</SpecificVersion>
-      <HintPath>..\Dependencies\VrSharp.dll</HintPath>
-      <Private>False</Private>
-    </Reference>
-  </ItemGroup>
-  <ItemGroup>
-    <Compile Include="DrawLevel.cs">
-      <SubType>Form</SubType>
-    </Compile>
-    <Compile Include="ImportExport.cs">
-      <SubType>Form</SubType>
-    </Compile>
-    <Compile Include="Input.cs">
-      <SubType>Form</SubType>
-    </Compile>
-    <Compile Include="LevelSelectMenu.cs">
-      <SubType>Form</SubType>
-    </Compile>
-    <Compile Include="Loading.cs">
-      <SubType>Form</SubType>
-    </Compile>
-    <Compile Include="ObjectDefinitions.cs">
-      <SubType>Form</SubType>
-    </Compile>
-    <Compile Include="Program.cs" />
-    <Compile Include="Saving.cs">
-      <SubType>Form</SubType>
-    </Compile>
-    <Compile Include="UI\BinaryFileDialog.cs">
-      <SubType>Form</SubType>
-    </Compile>
-    <Compile Include="UI\BinaryFileDialog.designer.cs">
-      <DependentUpon>BinaryFileDialog.cs</DependentUpon>
-    </Compile>
-    <Compile Include="DefaultActionList.cs" />
-    <Compile Include="UI\EditLevelInfoDialog.cs">
-      <SubType>Form</SubType>
-    </Compile>
-    <Compile Include="UI\EditLevelInfoDialog.designer.cs">
-      <DependentUpon>EditLevelInfoDialog.cs</DependentUpon>
-    </Compile>
-    <Compile Include="UI\LevelSelectDialog.cs">
-      <SubType>Form</SubType>
-    </Compile>
-    <Compile Include="UI\LevelSelectDialog.Designer.cs">
-      <DependentUpon>LevelSelectDialog.cs</DependentUpon>
-    </Compile>
-    <Compile Include="MainForm.cs">
-      <SubType>Form</SubType>
-    </Compile>
-    <Compile Include="MainForm.designer.cs">
-      <DependentUpon>MainForm.cs</DependentUpon>
-    </Compile>
-    <Compile Include="Properties\AssemblyInfo.cs" />
-    <EmbeddedResource Include="UI\BinaryFileDialog.resx">
-      <DependentUpon>BinaryFileDialog.cs</DependentUpon>
-    </EmbeddedResource>
-    <EmbeddedResource Include="UI\EditLevelInfoDialog.resx">
-      <DependentUpon>EditLevelInfoDialog.cs</DependentUpon>
-    </EmbeddedResource>
-    <EmbeddedResource Include="UI\LevelSelectDialog.resx">
-      <DependentUpon>LevelSelectDialog.cs</DependentUpon>
-    </EmbeddedResource>
-    <EmbeddedResource Include="MainForm.resx">
-      <DependentUpon>MainForm.cs</DependentUpon>
-      <SubType>Designer</SubType>
-    </EmbeddedResource>
-    <EmbeddedResource Include="Properties\Resources.resx">
-      <Generator>ResXFileCodeGenerator</Generator>
-      <LastGenOutput>Resources.Designer.cs</LastGenOutput>
-      <SubType>Designer</SubType>
-    </EmbeddedResource>
-    <Compile Include="Properties\Resources.Designer.cs">
-      <AutoGen>True</AutoGen>
-      <DependentUpon>Resources.resx</DependentUpon>
-      <DesignTime>True</DesignTime>
-    </Compile>
-    <None Include="app.config" />
-    <None Include="app.manifest" />
-    <None Include="packages.config" />
-    <None Include="Properties\Settings.settings">
-      <Generator>SettingsSingleFileGenerator</Generator>
-      <LastGenOutput>Settings.Designer.cs</LastGenOutput>
-    </None>
-    <Compile Include="Properties\Settings.Designer.cs">
-      <AutoGen>True</AutoGen>
-      <DependentUpon>Settings.settings</DependentUpon>
-      <DesignTimeSharedInput>True</DesignTimeSharedInput>
-    </Compile>
-  </ItemGroup>
-  <ItemGroup>
-    <ProjectReference Include="..\Libraries\FraGag.Compression.Prs\FraGag.Compression.Prs.csproj">
-      <Project>{ec8bb2b3-1975-41b9-8d59-3a6403271112}</Project>
-      <Name>FraGag.Compression.Prs</Name>
-      <Private>False</Private>
-    </ProjectReference>
-    <ProjectReference Include="..\Libraries\SplitTools\SplitTools.csproj">
-      <Project>{50847bdb-699d-4a2e-aaf7-1ea58e1ec48e}</Project>
-      <Name>SplitTools</Name>
-      <Private>False</Private>
-    </ProjectReference>
-    <ProjectReference Include="..\Libraries\SAEditorCommon\SAEditorCommon.csproj">
-      <Project>{0D72870C-29A2-4B16-B016-2F2E266A0E64}</Project>
-      <Name>SAEditorCommon</Name>
-      <Private>False</Private>
-    </ProjectReference>
-    <ProjectReference Include="..\Libraries\SAModel.Direct3D\SAModel.Direct3D.csproj">
-      <Project>{E81631CC-8721-425B-87A3-CB6199DECAF4}</Project>
-      <Name>SAModel.Direct3D</Name>
-      <Private>False</Private>
-    </ProjectReference>
-    <ProjectReference Include="..\Libraries\SAModel\SAModel.csproj">
-      <Project>{0EE5D36F-CACF-41E9-8C9A-76FFD946B22D}</Project>
-      <Name>SAModel</Name>
-      <Private>False</Private>
-    </ProjectReference>
-  </ItemGroup>
-  <ItemGroup>
-    <None Include="Resources\copy.png" />
-    <None Include="Resources\cut.png" />
-    <None Include="Resources\delete.png" />
-    <None Include="Resources\paste.png" />
-    <None Include="Resources\SelectIcon.png" />
-    <None Include="Resources\MoveIcon.png" />
-    <None Include="Resources\RotateIcon.png" />
-    <None Include="Resources\ScaleIcon.png" />
-    <None Include="Resources\hyoji_zanki_a.png" />
-    <None Include="Resources\hyoji_zanki_e.png" />
-    <None Include="Resources\hyoji_zanki_k.png" />
-    <None Include="Resources\hyoji_zanki_s.png" />
-    <None Include="Resources\hyoji_zanki_t.png" />
-    <None Include="Resources\hyoji_zankib.png" />
-    <None Include="Resources\add.png" />
-    <None Include="Resources\point.png" />
-    <None Include="Resources\settings.png" />
-    <None Include="Resources\deathzone.png" />
-    <None Include="Resources\background.png" />
-    <None Include="Resources\set.png" />
-    <None Include="Resources\cam.png" />
-    <None Include="Resources\mis.png" />
-    <None Include="Resources\splines.png" />
-    <None Include="Resources\advanced.png" />
-    <None Include="Resources\import.png" />
-    <None Include="Resources\export.png" />
-    <None Include="Resources\save.png" />
-    <None Include="Resources\help.png" />
-    <None Include="Resources\bug.png" />
-    <None Include="Resources\stats.png" />
-    <None Include="Resources\bounds.png" />
-    <None Include="Resources\levelitem.png" />
-    <None Include="Resources\duplicate.png" />
-    <None Include="Resources\startpos.png" />
-    <None Include="Resources\geoanim.png" />
-    <None Include="Resources\find.png" />
-    <None Include="Resources\messages.png" />
-    <None Include="Resources\lighting.png" />
-    <None Include="Resources\jumpzero.png" />
-    <None Include="Resources\material.png" />
-  </ItemGroup>
-  <ItemGroup>
-    <Content Include="icon_dxLvl2.ico" />
-    <None Include="Resources\open.png" />
-    <None Include="Resources\assimp.png" />
-    <None Include="Resources\samdl.png" />
-    <None Include="Resources\source.png" />
-    <None Include="Resources\editinfo.png" />
-    <None Include="Resources\save_advanced.png" />
-  </ItemGroup>
-  <ItemGroup>
-    <Analyzer Include="..\packages\Microsoft.CodeAnalysis.Analyzers.3.3.2\analyzers\dotnet\cs\Microsoft.CodeAnalysis.Analyzers.dll" />
-    <Analyzer Include="..\packages\Microsoft.CodeAnalysis.Analyzers.3.3.2\analyzers\dotnet\cs\Microsoft.CodeAnalysis.CSharp.Analyzers.dll" />
-  </ItemGroup>
-  <Import Project="$(MSBuildToolsPath)\Microsoft.CSharp.targets" />
-  <Import Project="..\packages\AssimpNet.4.1.0\build\AssimpNet.targets" Condition="Exists('..\packages\AssimpNet.4.1.0\build\AssimpNet.targets')" />
-  <Target Name="EnsureNuGetPackageBuildImports" BeforeTargets="PrepareForBuild">
-    <PropertyGroup>
-      <ErrorText>This project references NuGet package(s) that are missing on this computer. Use NuGet Package Restore to download them.  For more information, see http://go.microsoft.com/fwlink/?LinkID=322105. The missing file is {0}.</ErrorText>
-    </PropertyGroup>
-    <Error Condition="!Exists('..\packages\AssimpNet.4.1.0\build\AssimpNet.targets')" Text="$([System.String]::Format('$(ErrorText)', '..\packages\AssimpNet.4.1.0\build\AssimpNet.targets'))" />
-    <Error Condition="!Exists('..\packages\Microsoft.CodeAnalysis.Analyzers.3.3.2\build\Microsoft.CodeAnalysis.Analyzers.props')" Text="$([System.String]::Format('$(ErrorText)', '..\packages\Microsoft.CodeAnalysis.Analyzers.3.3.2\build\Microsoft.CodeAnalysis.Analyzers.props'))" />
-    <Error Condition="!Exists('..\packages\Microsoft.CodeAnalysis.Analyzers.3.3.2\build\Microsoft.CodeAnalysis.Analyzers.targets')" Text="$([System.String]::Format('$(ErrorText)', '..\packages\Microsoft.CodeAnalysis.Analyzers.3.3.2\build\Microsoft.CodeAnalysis.Analyzers.targets'))" />
-  </Target>
-  <Import Project="..\packages\Microsoft.CodeAnalysis.Analyzers.3.3.2\build\Microsoft.CodeAnalysis.Analyzers.targets" Condition="Exists('..\packages\Microsoft.CodeAnalysis.Analyzers.3.3.2\build\Microsoft.CodeAnalysis.Analyzers.targets')" />
-  <PropertyGroup>
-    <PostBuildEvent>xcopy /D /Y "$(ProjectDir)..\build\tools\Microsoft.CodeAnalysis.CSharp.*" "$(ProjectDir)..\build\tools\lib\Microsoft.CodeAnalysis.CSharp.*"
-xcopy /D /Y "$(ProjectDir)..\build\tools\Microsoft.CodeAnalysis.*" "$(ProjectDir)..\build\tools\lib\"
-xcopy /D /Y "$(ProjectDir)..\build\tools\System.Buffers.*" "$(ProjectDir)..\build\tools\lib\"
-xcopy /D /Y "$(ProjectDir)..\build\tools\System.Collections.Immutable.*" "$(ProjectDir)..\build\tools\lib\"
-xcopy /D /Y "$(ProjectDir)..\build\tools\System.Memory.*" "$(ProjectDir)..\build\tools\lib\"
-xcopy /D /Y "$(ProjectDir)..\build\tools\System.Numerics.Vectors.*" "$(ProjectDir)..\build\tools\lib\"
-xcopy /D /Y "$(ProjectDir)..\build\tools\System.Reflection.Metadata.*" "$(ProjectDir)..\build\tools\lib\"
-xcopy /D /Y "$(ProjectDir)..\build\tools\System.Runtime.CompilerServices.Unsafe.*" "$(ProjectDir)..\build\tools\lib\"
-xcopy /D /Y "$(ProjectDir)..\build\tools\System.Text.Encoding.CodePages.*" "$(ProjectDir)..\build\tools\lib\"
-xcopy /D /Y "$(ProjectDir)..\build\tools\System.Threading.Tasks.Extensions.*" "$(ProjectDir)..\build\tools\lib\"
-rmdir /S /Q "$(ProjectDir)..\build\tools\cs"
-rmdir /S /Q "$(ProjectDir)..\build\tools\de"
-rmdir /S /Q "$(ProjectDir)..\build\tools\es"
-rmdir /S /Q "$(ProjectDir)..\build\tools\fr"
-rmdir /S /Q "$(ProjectDir)..\build\tools\it"
-rmdir /S /Q "$(ProjectDir)..\build\tools\ja"
-rmdir /S /Q "$(ProjectDir)..\build\tools\ko"
-rmdir /S /Q "$(ProjectDir)..\build\tools\pl"
-rmdir /S /Q "$(ProjectDir)..\build\tools\pt-BR"
-rmdir /S /Q "$(ProjectDir)..\build\tools\ru"
-rmdir /S /Q "$(ProjectDir)..\build\tools\tr"
-rmdir /S /Q "$(ProjectDir)..\build\tools\zh-Hans"
-rmdir /S /Q "$(ProjectDir)..\build\tools\zh-Hant"
-del /Q "$(ProjectDir)..\build\tools\Microsoft.CodeAnalysis.CSharp.*"
-del /Q "$(ProjectDir)..\build\tools\Microsoft.CodeAnalysis.*"
-del /Q "$(ProjectDir)..\build\tools\System.Buffers.*"
-del /Q "$(ProjectDir)..\build\tools\System.Collections.Immutable.*"
-del /Q "$(ProjectDir)..\build\tools\System.Memory.*"
-del /Q "$(ProjectDir)..\build\tools\System.Numerics.Vectors.*"
-del /Q "$(ProjectDir)..\build\tools\System.Reflection.Metadata.*"
-del /Q "$(ProjectDir)..\build\tools\System.Runtime.CompilerServices.Unsafe.*"
-del /Q "$(ProjectDir)..\build\tools\System.Text.Encoding.CodePages.*"
-del /Q "$(ProjectDir)..\build\tools\System.Threading.Tasks.Extensions.*"</PostBuildEvent>
-  </PropertyGroup>
-  <!-- To modify your build process, add your task inside one of the targets below and uncomment it. 
-       Other similar extension points exist, see Microsoft.Common.targets.
-  <Target Name="BeforeBuild">
-  </Target>
-  <Target Name="AfterBuild">
-  </Target>
-  -->
-=======
-﻿<Project Sdk="Microsoft.NET.Sdk">
-	<PropertyGroup>
-		<TargetFramework>net5.0-windows</TargetFramework>
-		<OutputType>WinExe</OutputType>
-		<RootNamespace>SAModel.SALVL</RootNamespace>
-		<UseWindowsForms>true</UseWindowsForms>
-		<SatelliteResourceLanguages>en</SatelliteResourceLanguages>
-		<OutputPath>..\build\tools\</OutputPath>
-		<AppendTargetFrameworkToOutputPath>false</AppendTargetFrameworkToOutputPath>
-		<AppendRuntimeIdentifierToOutputPath>false</AppendRuntimeIdentifierToOutputPath>
-		<ApplicationIcon>icon_dxLvl2.ico</ApplicationIcon>
-		<DebugType>embedded</DebugType>
-		<Platforms>x64;x86</Platforms>
-	</PropertyGroup>
-	<ItemGroup>
-		<ProjectReference Include="..\Libraries\FraGag.Compression.Prs\FraGag.Compression.Prs.csproj">
-		</ProjectReference>
-		<ProjectReference Include="..\Libraries\SplitTools\SplitTools.csproj">
-		</ProjectReference>
-		<ProjectReference Include="..\Libraries\SAEditorCommon\SAEditorCommon.csproj">
-		</ProjectReference>
-		<ProjectReference Include="..\Libraries\SAModel.Direct3D\SAModel.Direct3D.csproj">
-		</ProjectReference>
-		<ProjectReference Include="..\Libraries\SAModel\SAModel.csproj">
-		</ProjectReference>
-	</ItemGroup>
-	<ItemGroup>
-		<Content Include="icon_dxLvl2.ico" />
-	</ItemGroup>
-	<ItemGroup>
-		<Analyzer Include="..\packages\Microsoft.CodeAnalysis.Analyzers.3.3.2\analyzers\dotnet\cs\Microsoft.CodeAnalysis.Analyzers.dll" />
-		<Analyzer Include="..\packages\Microsoft.CodeAnalysis.Analyzers.3.3.2\analyzers\dotnet\cs\Microsoft.CodeAnalysis.CSharp.Analyzers.dll" />
-	</ItemGroup>
-	<ItemGroup>
-		<PackageReference Include="Microsoft.CodeAnalysis.CSharp" Version="4.0.1" />
-	</ItemGroup>
->>>>>>> 40238194
-</Project>+<?xml version="1.0" encoding="utf-8"?>
+<Project ToolsVersion="12.0" DefaultTargets="Build" xmlns="http://schemas.microsoft.com/developer/msbuild/2003">
+  <Import Project="..\packages\Microsoft.CodeAnalysis.Analyzers.3.3.2\build\Microsoft.CodeAnalysis.Analyzers.props" Condition="Exists('..\packages\Microsoft.CodeAnalysis.Analyzers.3.3.2\build\Microsoft.CodeAnalysis.Analyzers.props')" />
+  <PropertyGroup>
+    <Configuration Condition=" '$(Configuration)' == '' ">Debug</Configuration>
+    <Platform Condition=" '$(Platform)' == '' ">x86</Platform>
+    <ProductVersion>8.0.30703</ProductVersion>
+    <SchemaVersion>2.0</SchemaVersion>
+    <ProjectGuid>{5997DC6A-DA95-487E-BB19-2D8890684A54}</ProjectGuid>
+    <OutputType>WinExe</OutputType>
+    <AppDesignerFolder>Properties</AppDesignerFolder>
+    <RootNamespace>SAModel.SALVL</RootNamespace>
+    <AssemblyName>SALVL</AssemblyName>
+    <TargetFrameworkVersion>v4.8</TargetFrameworkVersion>
+    <TargetFrameworkProfile>
+    </TargetFrameworkProfile>
+    <FileAlignment>512</FileAlignment>
+    <NuGetPackageImportStamp>
+    </NuGetPackageImportStamp>
+  </PropertyGroup>
+  <PropertyGroup Condition=" '$(Configuration)|$(Platform)' == 'Debug|x86' ">
+    <PlatformTarget>AnyCPU</PlatformTarget>
+    <DebugSymbols>true</DebugSymbols>
+    <DebugType>full</DebugType>
+    <Optimize>false</Optimize>
+    <OutputPath>..\build\tools\</OutputPath>
+    <DefineConstants>DEBUG;TRACE</DefineConstants>
+    <ErrorReport>prompt</ErrorReport>
+    <WarningLevel>0</WarningLevel>
+    <Prefer32Bit>false</Prefer32Bit>
+  </PropertyGroup>
+  <PropertyGroup Condition=" '$(Configuration)|$(Platform)' == 'Release|x86' ">
+    <PlatformTarget>AnyCPU</PlatformTarget>
+    <DebugType>pdbonly</DebugType>
+    <Optimize>true</Optimize>
+    <OutputPath>..\build\tools\</OutputPath>
+    <DefineConstants>TRACE</DefineConstants>
+    <ErrorReport>prompt</ErrorReport>
+    <WarningLevel>4</WarningLevel>
+    <Prefer32Bit>false</Prefer32Bit>
+  </PropertyGroup>
+  <PropertyGroup>
+    <ApplicationIcon>icon_dxLvl2.ico</ApplicationIcon>
+  </PropertyGroup>
+  <PropertyGroup>
+    <ApplicationManifest>app.manifest</ApplicationManifest>
+  </PropertyGroup>
+  <ItemGroup>
+    <Reference Include="AssimpNet, Version=4.1.0.0, Culture=neutral, PublicKeyToken=0d51b391f59f42a6, processorArchitecture=MSIL">
+      <HintPath>..\packages\AssimpNet.4.1.0\lib\net40\AssimpNet.dll</HintPath>
+      <Private>False</Private>
+    </Reference>
+    <Reference Include="Microsoft.CodeAnalysis, Version=4.0.0.0, Culture=neutral, PublicKeyToken=31bf3856ad364e35, processorArchitecture=MSIL">
+      <HintPath>..\packages\Microsoft.CodeAnalysis.Common.4.0.1\lib\netstandard2.0\Microsoft.CodeAnalysis.dll</HintPath>
+    </Reference>
+    <Reference Include="Microsoft.CodeAnalysis.CSharp, Version=4.0.0.0, Culture=neutral, PublicKeyToken=31bf3856ad364e35, processorArchitecture=MSIL">
+      <HintPath>..\packages\Microsoft.CodeAnalysis.CSharp.4.0.1\lib\netstandard2.0\Microsoft.CodeAnalysis.CSharp.dll</HintPath>
+    </Reference>
+    <Reference Include="SharpDX, Version=4.2.0.0, Culture=neutral, PublicKeyToken=b4dcf0f35e5521f1, processorArchitecture=MSIL">
+      <HintPath>..\packages\SharpDX.4.2.0\lib\net45\SharpDX.dll</HintPath>
+      <Private>False</Private>
+    </Reference>
+    <Reference Include="SharpDX.Direct3D9, Version=4.2.0.0, Culture=neutral, PublicKeyToken=b4dcf0f35e5521f1, processorArchitecture=MSIL">
+      <HintPath>..\packages\SharpDX.Direct3D9.4.2.0\lib\net45\SharpDX.Direct3D9.dll</HintPath>
+      <Private>False</Private>
+    </Reference>
+    <Reference Include="SharpDX.Mathematics, Version=4.2.0.0, Culture=neutral, PublicKeyToken=b4dcf0f35e5521f1, processorArchitecture=MSIL">
+      <HintPath>..\packages\SharpDX.Mathematics.4.2.0\lib\net45\SharpDX.Mathematics.dll</HintPath>
+      <Private>False</Private>
+    </Reference>
+    <Reference Include="System" />
+    <Reference Include="System.Buffers, Version=4.0.3.0, Culture=neutral, PublicKeyToken=cc7b13ffcd2ddd51, processorArchitecture=MSIL">
+      <HintPath>..\packages\System.Buffers.4.5.1\lib\net461\System.Buffers.dll</HintPath>
+    </Reference>
+    <Reference Include="System.Collections.Immutable, Version=5.0.0.0, Culture=neutral, PublicKeyToken=b03f5f7f11d50a3a, processorArchitecture=MSIL">
+      <HintPath>..\packages\System.Collections.Immutable.5.0.0\lib\net461\System.Collections.Immutable.dll</HintPath>
+    </Reference>
+    <Reference Include="System.Core" />
+    <Reference Include="System.Drawing" />
+    <Reference Include="System.Memory, Version=4.0.1.1, Culture=neutral, PublicKeyToken=cc7b13ffcd2ddd51, processorArchitecture=MSIL">
+      <HintPath>..\packages\System.Memory.4.5.4\lib\net461\System.Memory.dll</HintPath>
+    </Reference>
+    <Reference Include="System.Numerics" />
+    <Reference Include="System.Numerics.Vectors, Version=4.1.4.0, Culture=neutral, PublicKeyToken=b03f5f7f11d50a3a, processorArchitecture=MSIL">
+      <HintPath>..\packages\System.Numerics.Vectors.4.5.0\lib\net46\System.Numerics.Vectors.dll</HintPath>
+    </Reference>
+    <Reference Include="System.Reflection.Metadata, Version=5.0.0.0, Culture=neutral, PublicKeyToken=b03f5f7f11d50a3a, processorArchitecture=MSIL">
+      <HintPath>..\packages\System.Reflection.Metadata.5.0.0\lib\net461\System.Reflection.Metadata.dll</HintPath>
+    </Reference>
+    <Reference Include="System.Runtime.CompilerServices.Unsafe, Version=5.0.0.0, Culture=neutral, PublicKeyToken=b03f5f7f11d50a3a, processorArchitecture=MSIL">
+      <HintPath>..\packages\System.Runtime.CompilerServices.Unsafe.5.0.0\lib\net45\System.Runtime.CompilerServices.Unsafe.dll</HintPath>
+    </Reference>
+    <Reference Include="System.Text.Encoding.CodePages, Version=4.1.1.0, Culture=neutral, PublicKeyToken=b03f5f7f11d50a3a, processorArchitecture=MSIL">
+      <HintPath>..\packages\System.Text.Encoding.CodePages.4.5.1\lib\net461\System.Text.Encoding.CodePages.dll</HintPath>
+    </Reference>
+    <Reference Include="System.Threading.Tasks.Extensions, Version=4.2.0.1, Culture=neutral, PublicKeyToken=cc7b13ffcd2ddd51, processorArchitecture=MSIL">
+      <HintPath>..\packages\System.Threading.Tasks.Extensions.4.5.4\lib\net461\System.Threading.Tasks.Extensions.dll</HintPath>
+    </Reference>
+    <Reference Include="System.Windows.Forms" />
+    <Reference Include="System.Xml" />
+    <Reference Include="VrSharp, Version=1.0.0.0, Culture=neutral, processorArchitecture=MSIL">
+      <SpecificVersion>False</SpecificVersion>
+      <HintPath>..\Dependencies\VrSharp.dll</HintPath>
+      <Private>False</Private>
+    </Reference>
+  </ItemGroup>
+  <ItemGroup>
+    <Compile Include="DrawLevel.cs">
+      <SubType>Form</SubType>
+    </Compile>
+    <Compile Include="ImportExport.cs">
+      <SubType>Form</SubType>
+    </Compile>
+    <Compile Include="Input.cs">
+      <SubType>Form</SubType>
+    </Compile>
+    <Compile Include="LevelSelectMenu.cs">
+      <SubType>Form</SubType>
+    </Compile>
+    <Compile Include="Loading.cs">
+      <SubType>Form</SubType>
+    </Compile>
+    <Compile Include="ObjectDefinitions.cs">
+      <SubType>Form</SubType>
+    </Compile>
+    <Compile Include="Program.cs" />
+    <Compile Include="Saving.cs">
+      <SubType>Form</SubType>
+    </Compile>
+    <Compile Include="UI\BinaryFileDialog.cs">
+      <SubType>Form</SubType>
+    </Compile>
+    <Compile Include="UI\BinaryFileDialog.designer.cs">
+      <DependentUpon>BinaryFileDialog.cs</DependentUpon>
+    </Compile>
+    <Compile Include="DefaultActionList.cs" />
+    <Compile Include="UI\EditLevelInfoDialog.cs">
+      <SubType>Form</SubType>
+    </Compile>
+    <Compile Include="UI\EditLevelInfoDialog.designer.cs">
+      <DependentUpon>EditLevelInfoDialog.cs</DependentUpon>
+    </Compile>
+    <Compile Include="UI\LevelSelectDialog.cs">
+      <SubType>Form</SubType>
+    </Compile>
+    <Compile Include="UI\LevelSelectDialog.Designer.cs">
+      <DependentUpon>LevelSelectDialog.cs</DependentUpon>
+    </Compile>
+    <Compile Include="MainForm.cs">
+      <SubType>Form</SubType>
+    </Compile>
+    <Compile Include="MainForm.designer.cs">
+      <DependentUpon>MainForm.cs</DependentUpon>
+    </Compile>
+    <Compile Include="Properties\AssemblyInfo.cs" />
+    <EmbeddedResource Include="UI\BinaryFileDialog.resx">
+      <DependentUpon>BinaryFileDialog.cs</DependentUpon>
+    </EmbeddedResource>
+    <EmbeddedResource Include="UI\EditLevelInfoDialog.resx">
+      <DependentUpon>EditLevelInfoDialog.cs</DependentUpon>
+    </EmbeddedResource>
+    <EmbeddedResource Include="UI\LevelSelectDialog.resx">
+      <DependentUpon>LevelSelectDialog.cs</DependentUpon>
+    </EmbeddedResource>
+    <EmbeddedResource Include="MainForm.resx">
+      <DependentUpon>MainForm.cs</DependentUpon>
+      <SubType>Designer</SubType>
+    </EmbeddedResource>
+    <EmbeddedResource Include="Properties\Resources.resx">
+      <Generator>ResXFileCodeGenerator</Generator>
+      <LastGenOutput>Resources.Designer.cs</LastGenOutput>
+      <SubType>Designer</SubType>
+    </EmbeddedResource>
+    <Compile Include="Properties\Resources.Designer.cs">
+      <AutoGen>True</AutoGen>
+      <DependentUpon>Resources.resx</DependentUpon>
+      <DesignTime>True</DesignTime>
+    </Compile>
+    <None Include="app.config" />
+    <None Include="app.manifest" />
+    <None Include="packages.config" />
+    <None Include="Properties\Settings.settings">
+      <Generator>SettingsSingleFileGenerator</Generator>
+      <LastGenOutput>Settings.Designer.cs</LastGenOutput>
+    </None>
+    <Compile Include="Properties\Settings.Designer.cs">
+      <AutoGen>True</AutoGen>
+      <DependentUpon>Settings.settings</DependentUpon>
+      <DesignTimeSharedInput>True</DesignTimeSharedInput>
+    </Compile>
+  </ItemGroup>
+  <ItemGroup>
+    <ProjectReference Include="..\Libraries\FraGag.Compression.Prs\FraGag.Compression.Prs.csproj">
+      <Project>{ec8bb2b3-1975-41b9-8d59-3a6403271112}</Project>
+      <Name>FraGag.Compression.Prs</Name>
+      <Private>False</Private>
+    </ProjectReference>
+    <ProjectReference Include="..\Libraries\SplitTools\SplitTools.csproj">
+      <Project>{50847bdb-699d-4a2e-aaf7-1ea58e1ec48e}</Project>
+      <Name>SplitTools</Name>
+      <Private>False</Private>
+    </ProjectReference>
+    <ProjectReference Include="..\Libraries\SAEditorCommon\SAEditorCommon.csproj">
+      <Project>{0D72870C-29A2-4B16-B016-2F2E266A0E64}</Project>
+      <Name>SAEditorCommon</Name>
+      <Private>False</Private>
+    </ProjectReference>
+    <ProjectReference Include="..\Libraries\SAModel.Direct3D\SAModel.Direct3D.csproj">
+      <Project>{E81631CC-8721-425B-87A3-CB6199DECAF4}</Project>
+      <Name>SAModel.Direct3D</Name>
+      <Private>False</Private>
+    </ProjectReference>
+    <ProjectReference Include="..\Libraries\SAModel\SAModel.csproj">
+      <Project>{0EE5D36F-CACF-41E9-8C9A-76FFD946B22D}</Project>
+      <Name>SAModel</Name>
+      <Private>False</Private>
+    </ProjectReference>
+  </ItemGroup>
+  <ItemGroup>
+    <None Include="Resources\copy.png" />
+    <None Include="Resources\cut.png" />
+    <None Include="Resources\delete.png" />
+    <None Include="Resources\paste.png" />
+    <None Include="Resources\SelectIcon.png" />
+    <None Include="Resources\MoveIcon.png" />
+    <None Include="Resources\RotateIcon.png" />
+    <None Include="Resources\ScaleIcon.png" />
+    <None Include="Resources\hyoji_zanki_a.png" />
+    <None Include="Resources\hyoji_zanki_e.png" />
+    <None Include="Resources\hyoji_zanki_k.png" />
+    <None Include="Resources\hyoji_zanki_s.png" />
+    <None Include="Resources\hyoji_zanki_t.png" />
+    <None Include="Resources\hyoji_zankib.png" />
+    <None Include="Resources\add.png" />
+    <None Include="Resources\point.png" />
+    <None Include="Resources\settings.png" />
+    <None Include="Resources\deathzone.png" />
+    <None Include="Resources\background.png" />
+    <None Include="Resources\set.png" />
+    <None Include="Resources\cam.png" />
+    <None Include="Resources\mis.png" />
+    <None Include="Resources\splines.png" />
+    <None Include="Resources\advanced.png" />
+    <None Include="Resources\import.png" />
+    <None Include="Resources\export.png" />
+    <None Include="Resources\save.png" />
+    <None Include="Resources\help.png" />
+    <None Include="Resources\bug.png" />
+    <None Include="Resources\stats.png" />
+    <None Include="Resources\bounds.png" />
+    <None Include="Resources\levelitem.png" />
+    <None Include="Resources\duplicate.png" />
+    <None Include="Resources\startpos.png" />
+    <None Include="Resources\geoanim.png" />
+    <None Include="Resources\find.png" />
+    <None Include="Resources\messages.png" />
+    <None Include="Resources\lighting.png" />
+    <None Include="Resources\jumpzero.png" />
+    <None Include="Resources\material.png" />
+  </ItemGroup>
+  <ItemGroup>
+    <Content Include="icon_dxLvl2.ico" />
+    <None Include="Resources\open.png" />
+    <None Include="Resources\assimp.png" />
+    <None Include="Resources\samdl.png" />
+    <None Include="Resources\source.png" />
+    <None Include="Resources\editinfo.png" />
+    <None Include="Resources\save_advanced.png" />
+  </ItemGroup>
+  <ItemGroup>
+    <Analyzer Include="..\packages\Microsoft.CodeAnalysis.Analyzers.3.3.2\analyzers\dotnet\cs\Microsoft.CodeAnalysis.Analyzers.dll" />
+    <Analyzer Include="..\packages\Microsoft.CodeAnalysis.Analyzers.3.3.2\analyzers\dotnet\cs\Microsoft.CodeAnalysis.CSharp.Analyzers.dll" />
+  </ItemGroup>
+  <Import Project="$(MSBuildToolsPath)\Microsoft.CSharp.targets" />
+  <Import Project="..\packages\AssimpNet.4.1.0\build\AssimpNet.targets" Condition="Exists('..\packages\AssimpNet.4.1.0\build\AssimpNet.targets')" />
+  <Target Name="EnsureNuGetPackageBuildImports" BeforeTargets="PrepareForBuild">
+    <PropertyGroup>
+      <ErrorText>This project references NuGet package(s) that are missing on this computer. Use NuGet Package Restore to download them.  For more information, see http://go.microsoft.com/fwlink/?LinkID=322105. The missing file is {0}.</ErrorText>
+    </PropertyGroup>
+    <Error Condition="!Exists('..\packages\AssimpNet.4.1.0\build\AssimpNet.targets')" Text="$([System.String]::Format('$(ErrorText)', '..\packages\AssimpNet.4.1.0\build\AssimpNet.targets'))" />
+    <Error Condition="!Exists('..\packages\Microsoft.CodeAnalysis.Analyzers.3.3.2\build\Microsoft.CodeAnalysis.Analyzers.props')" Text="$([System.String]::Format('$(ErrorText)', '..\packages\Microsoft.CodeAnalysis.Analyzers.3.3.2\build\Microsoft.CodeAnalysis.Analyzers.props'))" />
+    <Error Condition="!Exists('..\packages\Microsoft.CodeAnalysis.Analyzers.3.3.2\build\Microsoft.CodeAnalysis.Analyzers.targets')" Text="$([System.String]::Format('$(ErrorText)', '..\packages\Microsoft.CodeAnalysis.Analyzers.3.3.2\build\Microsoft.CodeAnalysis.Analyzers.targets'))" />
+  </Target>
+  <Import Project="..\packages\Microsoft.CodeAnalysis.Analyzers.3.3.2\build\Microsoft.CodeAnalysis.Analyzers.targets" Condition="Exists('..\packages\Microsoft.CodeAnalysis.Analyzers.3.3.2\build\Microsoft.CodeAnalysis.Analyzers.targets')" />
+  <PropertyGroup>
+    <PostBuildEvent>xcopy /D /Y "$(ProjectDir)..\build\tools\Microsoft.CodeAnalysis.CSharp.*" "$(ProjectDir)..\build\tools\lib\Microsoft.CodeAnalysis.CSharp.*"
+xcopy /D /Y "$(ProjectDir)..\build\tools\Microsoft.CodeAnalysis.*" "$(ProjectDir)..\build\tools\lib\"
+xcopy /D /Y "$(ProjectDir)..\build\tools\System.Buffers.*" "$(ProjectDir)..\build\tools\lib\"
+xcopy /D /Y "$(ProjectDir)..\build\tools\System.Collections.Immutable.*" "$(ProjectDir)..\build\tools\lib\"
+xcopy /D /Y "$(ProjectDir)..\build\tools\System.Memory.*" "$(ProjectDir)..\build\tools\lib\"
+xcopy /D /Y "$(ProjectDir)..\build\tools\System.Numerics.Vectors.*" "$(ProjectDir)..\build\tools\lib\"
+xcopy /D /Y "$(ProjectDir)..\build\tools\System.Reflection.Metadata.*" "$(ProjectDir)..\build\tools\lib\"
+xcopy /D /Y "$(ProjectDir)..\build\tools\System.Runtime.CompilerServices.Unsafe.*" "$(ProjectDir)..\build\tools\lib\"
+xcopy /D /Y "$(ProjectDir)..\build\tools\System.Text.Encoding.CodePages.*" "$(ProjectDir)..\build\tools\lib\"
+xcopy /D /Y "$(ProjectDir)..\build\tools\System.Threading.Tasks.Extensions.*" "$(ProjectDir)..\build\tools\lib\"
+rmdir /S /Q "$(ProjectDir)..\build\tools\cs"
+rmdir /S /Q "$(ProjectDir)..\build\tools\de"
+rmdir /S /Q "$(ProjectDir)..\build\tools\es"
+rmdir /S /Q "$(ProjectDir)..\build\tools\fr"
+rmdir /S /Q "$(ProjectDir)..\build\tools\it"
+rmdir /S /Q "$(ProjectDir)..\build\tools\ja"
+rmdir /S /Q "$(ProjectDir)..\build\tools\ko"
+rmdir /S /Q "$(ProjectDir)..\build\tools\pl"
+rmdir /S /Q "$(ProjectDir)..\build\tools\pt-BR"
+rmdir /S /Q "$(ProjectDir)..\build\tools\ru"
+rmdir /S /Q "$(ProjectDir)..\build\tools\tr"
+rmdir /S /Q "$(ProjectDir)..\build\tools\zh-Hans"
+rmdir /S /Q "$(ProjectDir)..\build\tools\zh-Hant"
+del /Q "$(ProjectDir)..\build\tools\Microsoft.CodeAnalysis.CSharp.*"
+del /Q "$(ProjectDir)..\build\tools\Microsoft.CodeAnalysis.*"
+del /Q "$(ProjectDir)..\build\tools\System.Buffers.*"
+del /Q "$(ProjectDir)..\build\tools\System.Collections.Immutable.*"
+del /Q "$(ProjectDir)..\build\tools\System.Memory.*"
+del /Q "$(ProjectDir)..\build\tools\System.Numerics.Vectors.*"
+del /Q "$(ProjectDir)..\build\tools\System.Reflection.Metadata.*"
+del /Q "$(ProjectDir)..\build\tools\System.Runtime.CompilerServices.Unsafe.*"
+del /Q "$(ProjectDir)..\build\tools\System.Text.Encoding.CodePages.*"
+del /Q "$(ProjectDir)..\build\tools\System.Threading.Tasks.Extensions.*"</PostBuildEvent>
+  </PropertyGroup>
+  <!-- To modify your build process, add your task inside one of the targets below and uncomment it. 
+       Other similar extension points exist, see Microsoft.Common.targets.
+  <Target Name="BeforeBuild">
+  </Target>
+  <Target Name="AfterBuild">
+  </Target>