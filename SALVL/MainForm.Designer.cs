﻿namespace SonicRetro.SAModel.SALVL
{
    partial class MainForm
    {
        /// <summary>
        /// Required designer variable.
        /// </summary>
        private System.ComponentModel.IContainer components = null;

        #region Windows Form Designer generated code

        /// <summary>
        /// Required method for Designer support - do not modify
        /// the contents of this method with the code editor.
        /// </summary>
        private void InitializeComponent()
        {
			this.components = new System.ComponentModel.Container();
			System.ComponentModel.ComponentResourceManager resources = new System.ComponentModel.ComponentResourceManager(typeof(MainForm));
			this.menuStrip1 = new System.Windows.Forms.MenuStrip();
			this.fileToolStripMenuItem = new System.Windows.Forms.ToolStripMenuItem();
			this.openToolStripMenuItem = new System.Windows.Forms.ToolStripMenuItem();
			this.editInfoToolStripMenuItem = new System.Windows.Forms.ToolStripMenuItem();
			this.saveToolStripMenuItem = new System.Windows.Forms.ToolStripMenuItem();
			this.importToolStripMenuItem = new System.Windows.Forms.ToolStripMenuItem();
			this.exportToolStripMenuItem = new System.Windows.Forms.ToolStripMenuItem();
			this.exportOBJToolStripMenuItem = new System.Windows.Forms.ToolStripMenuItem();
			this.cStructsToolStripMenuItem = new System.Windows.Forms.ToolStripMenuItem();
			this.aSSIMPExportToolStripMenuItem = new System.Windows.Forms.ToolStripMenuItem();
			this.exitToolStripMenuItem = new System.Windows.Forms.ToolStripMenuItem();
			this.editToolStripMenuItem = new System.Windows.Forms.ToolStripMenuItem();
			this.clearLevelToolStripMenuItem = new System.Windows.Forms.ToolStripMenuItem();
			this.duplicateToolStripMenuItem = new System.Windows.Forms.ToolStripMenuItem();
			this.calculateAllBoundsToolStripMenuItem = new System.Windows.Forms.ToolStripMenuItem();
			this.debugLightingToolStripMenuItem = new System.Windows.Forms.ToolStripMenuItem();
			this.preferencesToolStripMenuItem = new System.Windows.Forms.ToolStripMenuItem();
			this.viewToolStripMenuItem = new System.Windows.Forms.ToolStripMenuItem();
			this.levelToolStripMenuItem = new System.Windows.Forms.ToolStripMenuItem();
			this.visibleToolStripMenuItem = new System.Windows.Forms.ToolStripMenuItem();
			this.invisibleToolStripMenuItem = new System.Windows.Forms.ToolStripMenuItem();
			this.allToolStripMenuItem = new System.Windows.Forms.ToolStripMenuItem();
			this.statsToolStripMenuItem = new System.Windows.Forms.ToolStripMenuItem();
			this.helpToolStripMenuItem = new System.Windows.Forms.ToolStripMenuItem();
			this.panel1 = new System.Windows.Forms.UserControl();
			this.contextMenuStrip1 = new System.Windows.Forms.ContextMenuStrip(this.components);
			this.addToolStripMenuItem = new System.Windows.Forms.ToolStripMenuItem();
			this.cutToolStripMenuItem = new System.Windows.Forms.ToolStripMenuItem();
			this.copyToolStripMenuItem = new System.Windows.Forms.ToolStripMenuItem();
			this.pasteToolStripMenuItem = new System.Windows.Forms.ToolStripMenuItem();
			this.deleteToolStripMenuItem = new System.Windows.Forms.ToolStripMenuItem();
			this.splitContainer1 = new System.Windows.Forms.SplitContainer();
			this.propertyGrid1 = new System.Windows.Forms.PropertyGrid();
			this.importFileDialog = new System.Windows.Forms.OpenFileDialog();
			this.toolStrip1 = new System.Windows.Forms.ToolStrip();
			this.selectModeButton = new System.Windows.Forms.ToolStripButton();
			this.moveModeButton = new System.Windows.Forms.ToolStripButton();
			this.rotateModeButton = new System.Windows.Forms.ToolStripButton();
			this.rotateMode = new System.Windows.Forms.ToolStripButton();
			this.gizmoSpaceComboBox = new System.Windows.Forms.ToolStripComboBox();
<<<<<<< HEAD
			this.pivotComboBox = new System.Windows.Forms.ToolStripComboBox();
=======
			this.welcomeTutorialToolStripMenuItem = new System.Windows.Forms.ToolStripMenuItem();
>>>>>>> a3e6de00
			this.menuStrip1.SuspendLayout();
			this.contextMenuStrip1.SuspendLayout();
			((System.ComponentModel.ISupportInitialize)(this.splitContainer1)).BeginInit();
			this.splitContainer1.Panel1.SuspendLayout();
			this.splitContainer1.Panel2.SuspendLayout();
			this.splitContainer1.SuspendLayout();
			this.toolStrip1.SuspendLayout();
			this.SuspendLayout();
			// 
			// menuStrip1
			// 
			this.menuStrip1.Items.AddRange(new System.Windows.Forms.ToolStripItem[] {
            this.fileToolStripMenuItem,
            this.editToolStripMenuItem,
            this.viewToolStripMenuItem,
            this.helpToolStripMenuItem});
			this.menuStrip1.Location = new System.Drawing.Point(0, 0);
			this.menuStrip1.Name = "menuStrip1";
			this.menuStrip1.Size = new System.Drawing.Size(584, 24);
			this.menuStrip1.TabIndex = 0;
			this.menuStrip1.Text = "menuStrip1";
			// 
			// fileToolStripMenuItem
			// 
			this.fileToolStripMenuItem.DropDownItems.AddRange(new System.Windows.Forms.ToolStripItem[] {
            this.openToolStripMenuItem,
            this.editInfoToolStripMenuItem,
            this.saveToolStripMenuItem,
            this.importToolStripMenuItem,
            this.exportToolStripMenuItem,
            this.exitToolStripMenuItem});
			this.fileToolStripMenuItem.Name = "fileToolStripMenuItem";
			this.fileToolStripMenuItem.Size = new System.Drawing.Size(37, 20);
			this.fileToolStripMenuItem.Text = "&File";
			// 
			// openToolStripMenuItem
			// 
			this.openToolStripMenuItem.Name = "openToolStripMenuItem";
			this.openToolStripMenuItem.Size = new System.Drawing.Size(118, 22);
			this.openToolStripMenuItem.Text = "&Open...";
			this.openToolStripMenuItem.Click += new System.EventHandler(this.openToolStripMenuItem_Click);
			// 
			// editInfoToolStripMenuItem
			// 
			this.editInfoToolStripMenuItem.Enabled = false;
			this.editInfoToolStripMenuItem.Name = "editInfoToolStripMenuItem";
			this.editInfoToolStripMenuItem.Size = new System.Drawing.Size(118, 22);
			this.editInfoToolStripMenuItem.Text = "E&dit Info";
			this.editInfoToolStripMenuItem.Click += new System.EventHandler(this.editInfoToolStripMenuItem_Click);
			// 
			// saveToolStripMenuItem
			// 
			this.saveToolStripMenuItem.Enabled = false;
			this.saveToolStripMenuItem.Name = "saveToolStripMenuItem";
			this.saveToolStripMenuItem.Size = new System.Drawing.Size(118, 22);
			this.saveToolStripMenuItem.Text = "&Save";
			this.saveToolStripMenuItem.Click += new System.EventHandler(this.saveToolStripMenuItem_Click);
			// 
			// importToolStripMenuItem
			// 
			this.importToolStripMenuItem.Enabled = false;
			this.importToolStripMenuItem.Name = "importToolStripMenuItem";
			this.importToolStripMenuItem.Size = new System.Drawing.Size(118, 22);
			this.importToolStripMenuItem.Text = "&Import";
			this.importToolStripMenuItem.Click += new System.EventHandler(this.importToolStripMenuItem_Click);
			// 
			// exportToolStripMenuItem
			// 
			this.exportToolStripMenuItem.DropDownItems.AddRange(new System.Windows.Forms.ToolStripItem[] {
            this.exportOBJToolStripMenuItem,
            this.cStructsToolStripMenuItem,
            this.aSSIMPExportToolStripMenuItem});
			this.exportToolStripMenuItem.Enabled = false;
			this.exportToolStripMenuItem.Name = "exportToolStripMenuItem";
			this.exportToolStripMenuItem.Size = new System.Drawing.Size(118, 22);
			this.exportToolStripMenuItem.Text = "&Export";
			// 
			// exportOBJToolStripMenuItem
			// 
			this.exportOBJToolStripMenuItem.Name = "exportOBJToolStripMenuItem";
			this.exportOBJToolStripMenuItem.Size = new System.Drawing.Size(152, 22);
			this.exportOBJToolStripMenuItem.Text = "&OBJ";
			this.exportOBJToolStripMenuItem.Click += new System.EventHandler(this.exportOBJToolStripMenuItem_Click);
			// 
			// cStructsToolStripMenuItem
			// 
			this.cStructsToolStripMenuItem.Name = "cStructsToolStripMenuItem";
			this.cStructsToolStripMenuItem.Size = new System.Drawing.Size(152, 22);
			this.cStructsToolStripMenuItem.Text = "C &Structs";
			this.cStructsToolStripMenuItem.Click += new System.EventHandler(this.cStructsToolStripMenuItem_Click);
			// 
			// aSSIMPExportToolStripMenuItem
			// 
			this.aSSIMPExportToolStripMenuItem.Name = "aSSIMPExportToolStripMenuItem";
			this.aSSIMPExportToolStripMenuItem.Size = new System.Drawing.Size(152, 22);
			this.aSSIMPExportToolStripMenuItem.Text = "ASSIMP Export";
			this.aSSIMPExportToolStripMenuItem.Click += new System.EventHandler(this.ASSIMPExportToolStripMenuItem_Click);
			// 
			// exitToolStripMenuItem
			// 
			this.exitToolStripMenuItem.Name = "exitToolStripMenuItem";
			this.exitToolStripMenuItem.Size = new System.Drawing.Size(118, 22);
			this.exitToolStripMenuItem.Text = "E&xit";
			this.exitToolStripMenuItem.Click += new System.EventHandler(this.exitToolStripMenuItem_Click);
			// 
			// editToolStripMenuItem
			// 
			this.editToolStripMenuItem.DropDownItems.AddRange(new System.Windows.Forms.ToolStripItem[] {
            this.clearLevelToolStripMenuItem,
            this.duplicateToolStripMenuItem,
            this.calculateAllBoundsToolStripMenuItem,
            this.debugLightingToolStripMenuItem,
            this.preferencesToolStripMenuItem});
			this.editToolStripMenuItem.Name = "editToolStripMenuItem";
			this.editToolStripMenuItem.Size = new System.Drawing.Size(39, 20);
			this.editToolStripMenuItem.Text = "&Edit";
			// 
			// clearLevelToolStripMenuItem
			// 
			this.clearLevelToolStripMenuItem.Enabled = false;
			this.clearLevelToolStripMenuItem.Name = "clearLevelToolStripMenuItem";
			this.clearLevelToolStripMenuItem.Size = new System.Drawing.Size(183, 22);
			this.clearLevelToolStripMenuItem.Text = "Clear Level";
			this.clearLevelToolStripMenuItem.Click += new System.EventHandler(this.clearLevelToolStripMenuItem_Click);
			// 
			// duplicateToolStripMenuItem
			// 
			this.duplicateToolStripMenuItem.Name = "duplicateToolStripMenuItem";
			this.duplicateToolStripMenuItem.ShortcutKeys = ((System.Windows.Forms.Keys)((System.Windows.Forms.Keys.Control | System.Windows.Forms.Keys.D)));
			this.duplicateToolStripMenuItem.Size = new System.Drawing.Size(183, 22);
			this.duplicateToolStripMenuItem.Text = "&Duplicate";
			this.duplicateToolStripMenuItem.Click += new System.EventHandler(this.duplicateToolStripMenuItem_Click);
			// 
			// calculateAllBoundsToolStripMenuItem
			// 
			this.calculateAllBoundsToolStripMenuItem.Enabled = false;
			this.calculateAllBoundsToolStripMenuItem.Name = "calculateAllBoundsToolStripMenuItem";
			this.calculateAllBoundsToolStripMenuItem.Size = new System.Drawing.Size(183, 22);
			this.calculateAllBoundsToolStripMenuItem.Text = "Calculate All Bounds";
			this.calculateAllBoundsToolStripMenuItem.Click += new System.EventHandler(this.calculateAllBoundsToolStripMenuItem_Click);
			// 
			// debugLightingToolStripMenuItem
			// 
			this.debugLightingToolStripMenuItem.Enabled = false;
			this.debugLightingToolStripMenuItem.Name = "debugLightingToolStripMenuItem";
			this.debugLightingToolStripMenuItem.Size = new System.Drawing.Size(183, 22);
			this.debugLightingToolStripMenuItem.Text = "Debug Lighting";
			this.debugLightingToolStripMenuItem.Click += new System.EventHandler(this.debugLightingToolStripMenuItem_Click);
			// 
			// preferencesToolStripMenuItem
			// 
			this.preferencesToolStripMenuItem.Name = "preferencesToolStripMenuItem";
			this.preferencesToolStripMenuItem.Size = new System.Drawing.Size(183, 22);
			this.preferencesToolStripMenuItem.Text = "&Preferences";
			this.preferencesToolStripMenuItem.Click += new System.EventHandler(this.preferencesToolStripMenuItem_Click);
			// 
			// viewToolStripMenuItem
			// 
			this.viewToolStripMenuItem.DropDownItems.AddRange(new System.Windows.Forms.ToolStripItem[] {
            this.levelToolStripMenuItem,
            this.statsToolStripMenuItem});
			this.viewToolStripMenuItem.Name = "viewToolStripMenuItem";
			this.viewToolStripMenuItem.Size = new System.Drawing.Size(44, 20);
			this.viewToolStripMenuItem.Text = "&View";
			// 
			// levelToolStripMenuItem
			// 
			this.levelToolStripMenuItem.DropDownItems.AddRange(new System.Windows.Forms.ToolStripItem[] {
            this.visibleToolStripMenuItem,
            this.invisibleToolStripMenuItem,
            this.allToolStripMenuItem});
			this.levelToolStripMenuItem.Name = "levelToolStripMenuItem";
			this.levelToolStripMenuItem.Size = new System.Drawing.Size(101, 22);
			this.levelToolStripMenuItem.Text = "&Level";
			this.levelToolStripMenuItem.DropDownItemClicked += new System.Windows.Forms.ToolStripItemClickedEventHandler(this.levelToolStripMenuItem_DropDownItemClicked);
			// 
			// visibleToolStripMenuItem
			// 
			this.visibleToolStripMenuItem.Checked = true;
			this.visibleToolStripMenuItem.CheckState = System.Windows.Forms.CheckState.Checked;
			this.visibleToolStripMenuItem.Name = "visibleToolStripMenuItem";
			this.visibleToolStripMenuItem.Size = new System.Drawing.Size(117, 22);
			this.visibleToolStripMenuItem.Text = "&Visible";
			// 
			// invisibleToolStripMenuItem
			// 
			this.invisibleToolStripMenuItem.Name = "invisibleToolStripMenuItem";
			this.invisibleToolStripMenuItem.Size = new System.Drawing.Size(117, 22);
			this.invisibleToolStripMenuItem.Text = "&Invisible";
			// 
			// allToolStripMenuItem
			// 
			this.allToolStripMenuItem.Name = "allToolStripMenuItem";
			this.allToolStripMenuItem.Size = new System.Drawing.Size(117, 22);
			this.allToolStripMenuItem.Text = "&All";
			// 
			// statsToolStripMenuItem
			// 
			this.statsToolStripMenuItem.Enabled = false;
			this.statsToolStripMenuItem.Name = "statsToolStripMenuItem";
			this.statsToolStripMenuItem.Size = new System.Drawing.Size(101, 22);
			this.statsToolStripMenuItem.Text = "Stats";
			this.statsToolStripMenuItem.Click += new System.EventHandler(this.statsToolStripMenuItem_Click_1);
			// 
			// helpToolStripMenuItem
			// 
			this.helpToolStripMenuItem.DropDownItems.AddRange(new System.Windows.Forms.ToolStripItem[] {
            this.welcomeTutorialToolStripMenuItem});
			this.helpToolStripMenuItem.Name = "helpToolStripMenuItem";
			this.helpToolStripMenuItem.Size = new System.Drawing.Size(44, 20);
			this.helpToolStripMenuItem.Text = "&Help";
			// 
			// panel1
			// 
			this.panel1.Dock = System.Windows.Forms.DockStyle.Fill;
			this.panel1.Location = new System.Drawing.Point(0, 0);
			this.panel1.Name = "panel1";
			this.panel1.Size = new System.Drawing.Size(318, 512);
			this.panel1.TabIndex = 1;
			this.panel1.Paint += new System.Windows.Forms.PaintEventHandler(this.panel1_Paint);
			this.panel1.KeyDown += new System.Windows.Forms.KeyEventHandler(this.panel1_KeyDown);
			this.panel1.KeyUp += new System.Windows.Forms.KeyEventHandler(this.panel1_KeyUp);
			this.panel1.MouseDown += new System.Windows.Forms.MouseEventHandler(this.panel1_MouseDown);
			this.panel1.MouseMove += new System.Windows.Forms.MouseEventHandler(this.Panel1_MouseMove);
			this.panel1.MouseUp += new System.Windows.Forms.MouseEventHandler(this.panel1_MouseUp);
			this.panel1.PreviewKeyDown += new System.Windows.Forms.PreviewKeyDownEventHandler(this.panel1_PreviewKeyDown);
			// 
			// contextMenuStrip1
			// 
			this.contextMenuStrip1.Items.AddRange(new System.Windows.Forms.ToolStripItem[] {
            this.addToolStripMenuItem,
            this.cutToolStripMenuItem,
            this.copyToolStripMenuItem,
            this.pasteToolStripMenuItem,
            this.deleteToolStripMenuItem});
			this.contextMenuStrip1.Name = "contextMenuStrip1";
			this.contextMenuStrip1.Size = new System.Drawing.Size(108, 114);
			// 
			// addToolStripMenuItem
			// 
			this.addToolStripMenuItem.Name = "addToolStripMenuItem";
			this.addToolStripMenuItem.Size = new System.Drawing.Size(107, 22);
			this.addToolStripMenuItem.Text = "&Add...";
			this.addToolStripMenuItem.Click += new System.EventHandler(this.levelPieceToolStripMenuItem_Click);
			// 
			// cutToolStripMenuItem
			// 
			this.cutToolStripMenuItem.Name = "cutToolStripMenuItem";
			this.cutToolStripMenuItem.Size = new System.Drawing.Size(107, 22);
			this.cutToolStripMenuItem.Text = "Cu&t";
			this.cutToolStripMenuItem.Click += new System.EventHandler(this.cutToolStripMenuItem_Click);
			// 
			// copyToolStripMenuItem
			// 
			this.copyToolStripMenuItem.Name = "copyToolStripMenuItem";
			this.copyToolStripMenuItem.Size = new System.Drawing.Size(107, 22);
			this.copyToolStripMenuItem.Text = "&Copy";
			this.copyToolStripMenuItem.Click += new System.EventHandler(this.copyToolStripMenuItem_Click);
			// 
			// pasteToolStripMenuItem
			// 
			this.pasteToolStripMenuItem.Enabled = false;
			this.pasteToolStripMenuItem.Name = "pasteToolStripMenuItem";
			this.pasteToolStripMenuItem.Size = new System.Drawing.Size(107, 22);
			this.pasteToolStripMenuItem.Text = "&Paste";
			this.pasteToolStripMenuItem.Click += new System.EventHandler(this.pasteToolStripMenuItem_Click);
			// 
			// deleteToolStripMenuItem
			// 
			this.deleteToolStripMenuItem.Name = "deleteToolStripMenuItem";
			this.deleteToolStripMenuItem.Size = new System.Drawing.Size(107, 22);
			this.deleteToolStripMenuItem.Text = "&Delete";
			this.deleteToolStripMenuItem.Click += new System.EventHandler(this.deleteToolStripMenuItem_Click);
			// 
			// splitContainer1
			// 
			this.splitContainer1.Anchor = ((System.Windows.Forms.AnchorStyles)((((System.Windows.Forms.AnchorStyles.Top | System.Windows.Forms.AnchorStyles.Bottom) 
            | System.Windows.Forms.AnchorStyles.Left) 
            | System.Windows.Forms.AnchorStyles.Right)));
			this.splitContainer1.FixedPanel = System.Windows.Forms.FixedPanel.Panel2;
			this.splitContainer1.IsSplitterFixed = true;
			this.splitContainer1.Location = new System.Drawing.Point(0, 52);
			this.splitContainer1.Name = "splitContainer1";
			// 
			// splitContainer1.Panel1
			// 
			this.splitContainer1.Panel1.Controls.Add(this.panel1);
			// 
			// splitContainer1.Panel2
			// 
			this.splitContainer1.Panel2.Controls.Add(this.propertyGrid1);
			this.splitContainer1.Size = new System.Drawing.Size(584, 512);
			this.splitContainer1.SplitterDistance = 318;
			this.splitContainer1.TabIndex = 3;
			// 
			// propertyGrid1
			// 
			this.propertyGrid1.Dock = System.Windows.Forms.DockStyle.Fill;
			this.propertyGrid1.LineColor = System.Drawing.SystemColors.ControlDarkDark;
			this.propertyGrid1.Location = new System.Drawing.Point(0, 0);
			this.propertyGrid1.Margin = new System.Windows.Forms.Padding(0);
			this.propertyGrid1.Name = "propertyGrid1";
			this.propertyGrid1.PropertySort = System.Windows.Forms.PropertySort.Alphabetical;
			this.propertyGrid1.Size = new System.Drawing.Size(262, 512);
			this.propertyGrid1.TabIndex = 13;
			this.propertyGrid1.ToolbarVisible = false;
			this.propertyGrid1.PropertyValueChanged += new System.Windows.Forms.PropertyValueChangedEventHandler(this.propertyGrid1_PropertyValueChanged);
			// 
			// importFileDialog
			// 
			this.importFileDialog.FileName = "file";
			this.importFileDialog.Filter = "*.OBJ Format|*.obj;*.objf;*.dae;*.fbx|NodeTable|*.txt";
			this.importFileDialog.RestoreDirectory = true;
			this.importFileDialog.Title = "Select a file to import.";
			// 
			// toolStrip1
			// 
			this.toolStrip1.Items.AddRange(new System.Windows.Forms.ToolStripItem[] {
            this.selectModeButton,
            this.moveModeButton,
            this.rotateModeButton,
            this.rotateMode,
            this.gizmoSpaceComboBox,
            this.pivotComboBox});
			this.toolStrip1.Location = new System.Drawing.Point(0, 24);
			this.toolStrip1.Name = "toolStrip1";
			this.toolStrip1.Size = new System.Drawing.Size(584, 25);
			this.toolStrip1.TabIndex = 4;
			this.toolStrip1.Text = "toolStrip1";
			// 
			// selectModeButton
			// 
			this.selectModeButton.Checked = true;
			this.selectModeButton.CheckOnClick = true;
			this.selectModeButton.CheckState = System.Windows.Forms.CheckState.Checked;
			this.selectModeButton.DisplayStyle = System.Windows.Forms.ToolStripItemDisplayStyle.Image;
			this.selectModeButton.Image = ((System.Drawing.Image)(resources.GetObject("selectModeButton.Image")));
			this.selectModeButton.ImageTransparentColor = System.Drawing.Color.Magenta;
			this.selectModeButton.Name = "selectModeButton";
			this.selectModeButton.Size = new System.Drawing.Size(23, 22);
			this.selectModeButton.Text = "toolStripButton1";
			this.selectModeButton.ToolTipText = "Select Mode";
			this.selectModeButton.Click += new System.EventHandler(this.selectModeButton_Click);
			// 
			// moveModeButton
			// 
			this.moveModeButton.CheckOnClick = true;
			this.moveModeButton.DisplayStyle = System.Windows.Forms.ToolStripItemDisplayStyle.Image;
			this.moveModeButton.Image = ((System.Drawing.Image)(resources.GetObject("moveModeButton.Image")));
			this.moveModeButton.ImageTransparentColor = System.Drawing.Color.Magenta;
			this.moveModeButton.Name = "moveModeButton";
			this.moveModeButton.Size = new System.Drawing.Size(23, 22);
			this.moveModeButton.Text = "toolStripButton1";
			this.moveModeButton.ToolTipText = "Move Mode";
			this.moveModeButton.Click += new System.EventHandler(this.moveModeButton_Click);
			// 
			// rotateModeButton
			// 
			this.rotateModeButton.CheckOnClick = true;
			this.rotateModeButton.DisplayStyle = System.Windows.Forms.ToolStripItemDisplayStyle.Image;
			this.rotateModeButton.Image = ((System.Drawing.Image)(resources.GetObject("rotateModeButton.Image")));
			this.rotateModeButton.ImageTransparentColor = System.Drawing.Color.Magenta;
			this.rotateModeButton.Name = "rotateModeButton";
			this.rotateModeButton.Size = new System.Drawing.Size(23, 22);
			this.rotateModeButton.Text = "toolStripButton1";
			this.rotateModeButton.ToolTipText = "Rotate Mode";
			this.rotateModeButton.Click += new System.EventHandler(this.rotateModeButton_Click);
			// 
			// rotateMode
			// 
			this.rotateMode.DisplayStyle = System.Windows.Forms.ToolStripItemDisplayStyle.Image;
			this.rotateMode.Image = ((System.Drawing.Image)(resources.GetObject("rotateMode.Image")));
			this.rotateMode.ImageTransparentColor = System.Drawing.Color.Magenta;
			this.rotateMode.Name = "rotateMode";
			this.rotateMode.Size = new System.Drawing.Size(23, 22);
			this.rotateMode.Text = "toolStripButton1";
			this.rotateMode.Click += new System.EventHandler(this.rotateMode_Click);
			// 
			// gizmoSpaceComboBox
			// 
			this.gizmoSpaceComboBox.DropDownStyle = System.Windows.Forms.ComboBoxStyle.DropDownList;
			this.gizmoSpaceComboBox.Enabled = false;
			this.gizmoSpaceComboBox.Items.AddRange(new object[] {
            "Global",
            "Local"});
			this.gizmoSpaceComboBox.Name = "gizmoSpaceComboBox";
			this.gizmoSpaceComboBox.Size = new System.Drawing.Size(121, 25);
			this.gizmoSpaceComboBox.DropDownClosed += new System.EventHandler(this.gizmoSpaceComboBox_DropDownClosed);
			// 
<<<<<<< HEAD
			// pivotComboBox
			// 
			this.pivotComboBox.Enabled = false;
			this.pivotComboBox.Items.AddRange(new object[] {
            "CenterMass",
            "Origin"});
			this.pivotComboBox.Name = "pivotComboBox";
			this.pivotComboBox.Size = new System.Drawing.Size(121, 25);
			this.pivotComboBox.DropDownClosed += new System.EventHandler(this.pivotComboBox_DropDownClosed);
=======
			// welcomeTutorialToolStripMenuItem
			// 
			this.welcomeTutorialToolStripMenuItem.Name = "welcomeTutorialToolStripMenuItem";
			this.welcomeTutorialToolStripMenuItem.ShortcutKeys = System.Windows.Forms.Keys.F1;
			this.welcomeTutorialToolStripMenuItem.Size = new System.Drawing.Size(194, 22);
			this.welcomeTutorialToolStripMenuItem.Text = "Welcome / Tutorial";
			this.welcomeTutorialToolStripMenuItem.Click += new System.EventHandler(this.welcomeTutorialToolStripMenuItem_Click);
>>>>>>> a3e6de00
			// 
			// MainForm
			// 
			this.AutoScaleDimensions = new System.Drawing.SizeF(6F, 13F);
			this.AutoScaleMode = System.Windows.Forms.AutoScaleMode.Font;
			this.ClientSize = new System.Drawing.Size(584, 564);
			this.Controls.Add(this.toolStrip1);
			this.Controls.Add(this.splitContainer1);
			this.Controls.Add(this.menuStrip1);
			this.Icon = ((System.Drawing.Icon)(resources.GetObject("$this.Icon")));
			this.KeyPreview = true;
			this.MainMenuStrip = this.menuStrip1;
			this.Name = "MainForm";
			this.Text = "SALVL";
			this.WindowState = System.Windows.Forms.FormWindowState.Maximized;
			this.FormClosing += new System.Windows.Forms.FormClosingEventHandler(this.MainForm_FormClosing);
			this.Load += new System.EventHandler(this.MainForm_Load);
			this.KeyDown += new System.Windows.Forms.KeyEventHandler(this.MainForm_KeyDown);
			this.menuStrip1.ResumeLayout(false);
			this.menuStrip1.PerformLayout();
			this.contextMenuStrip1.ResumeLayout(false);
			this.splitContainer1.Panel1.ResumeLayout(false);
			this.splitContainer1.Panel2.ResumeLayout(false);
			((System.ComponentModel.ISupportInitialize)(this.splitContainer1)).EndInit();
			this.splitContainer1.ResumeLayout(false);
			this.toolStrip1.ResumeLayout(false);
			this.toolStrip1.PerformLayout();
			this.ResumeLayout(false);
			this.PerformLayout();

        }

        #endregion

        private System.Windows.Forms.MenuStrip menuStrip1;
        private System.Windows.Forms.ToolStripMenuItem fileToolStripMenuItem;
        private System.Windows.Forms.ToolStripMenuItem openToolStripMenuItem;
        private System.Windows.Forms.ToolStripMenuItem exitToolStripMenuItem;
        private System.Windows.Forms.UserControl panel1;
        private System.Windows.Forms.ToolStripMenuItem saveToolStripMenuItem;
        private System.Windows.Forms.ToolStripMenuItem cutToolStripMenuItem;
        private System.Windows.Forms.ToolStripMenuItem copyToolStripMenuItem;
        private System.Windows.Forms.ToolStripMenuItem pasteToolStripMenuItem;
        private System.Windows.Forms.ToolStripMenuItem deleteToolStripMenuItem;
        private System.Windows.Forms.ContextMenuStrip contextMenuStrip1;
        private System.Windows.Forms.ToolStripMenuItem viewToolStripMenuItem;
        private System.Windows.Forms.ToolStripMenuItem levelToolStripMenuItem;
        private System.Windows.Forms.ToolStripMenuItem visibleToolStripMenuItem;
        private System.Windows.Forms.ToolStripMenuItem invisibleToolStripMenuItem;
        private System.Windows.Forms.ToolStripMenuItem allToolStripMenuItem;
        private System.Windows.Forms.ToolStripMenuItem addToolStripMenuItem;
        private System.Windows.Forms.ToolStripMenuItem exportOBJToolStripMenuItem;
        private System.Windows.Forms.ToolStripMenuItem editInfoToolStripMenuItem;
        private System.Windows.Forms.SplitContainer splitContainer1;
        internal System.Windows.Forms.PropertyGrid propertyGrid1;
        private System.Windows.Forms.ToolStripMenuItem exportToolStripMenuItem;
        private System.Windows.Forms.ToolStripMenuItem cStructsToolStripMenuItem;
        private System.Windows.Forms.OpenFileDialog importFileDialog;
        private System.Windows.Forms.ToolStripMenuItem editToolStripMenuItem;
        private System.Windows.Forms.ToolStripMenuItem clearLevelToolStripMenuItem;
        private System.Windows.Forms.ToolStripMenuItem importToolStripMenuItem;
        private System.Windows.Forms.ToolStripMenuItem statsToolStripMenuItem;
        private System.Windows.Forms.ToolStripMenuItem duplicateToolStripMenuItem;
        private System.Windows.Forms.ToolStripMenuItem debugLightingToolStripMenuItem;
        private System.Windows.Forms.ToolStripMenuItem preferencesToolStripMenuItem;
        private System.Windows.Forms.ToolStrip toolStrip1;
        private System.Windows.Forms.ToolStripButton selectModeButton;
        private System.Windows.Forms.ToolStripButton moveModeButton;
        private System.Windows.Forms.ToolStripButton rotateModeButton;
		private System.Windows.Forms.ToolStripComboBox gizmoSpaceComboBox;
		private System.Windows.Forms.ToolStripButton rotateMode;
		private System.Windows.Forms.ToolStripMenuItem calculateAllBoundsToolStripMenuItem;
		private System.Windows.Forms.ToolStripMenuItem aSSIMPExportToolStripMenuItem;
<<<<<<< HEAD
		private System.Windows.Forms.ToolStripComboBox pivotComboBox;
=======
		private System.Windows.Forms.ToolStripMenuItem helpToolStripMenuItem;
		private System.Windows.Forms.ToolStripMenuItem welcomeTutorialToolStripMenuItem;
>>>>>>> a3e6de00
	}
}

<|MERGE_RESOLUTION|>--- conflicted
+++ resolved
@@ -1,554 +1,546 @@
-﻿namespace SonicRetro.SAModel.SALVL
-{
-    partial class MainForm
-    {
-        /// <summary>
-        /// Required designer variable.
-        /// </summary>
-        private System.ComponentModel.IContainer components = null;
-
-        #region Windows Form Designer generated code
-
-        /// <summary>
-        /// Required method for Designer support - do not modify
-        /// the contents of this method with the code editor.
-        /// </summary>
-        private void InitializeComponent()
-        {
-			this.components = new System.ComponentModel.Container();
-			System.ComponentModel.ComponentResourceManager resources = new System.ComponentModel.ComponentResourceManager(typeof(MainForm));
-			this.menuStrip1 = new System.Windows.Forms.MenuStrip();
-			this.fileToolStripMenuItem = new System.Windows.Forms.ToolStripMenuItem();
-			this.openToolStripMenuItem = new System.Windows.Forms.ToolStripMenuItem();
-			this.editInfoToolStripMenuItem = new System.Windows.Forms.ToolStripMenuItem();
-			this.saveToolStripMenuItem = new System.Windows.Forms.ToolStripMenuItem();
-			this.importToolStripMenuItem = new System.Windows.Forms.ToolStripMenuItem();
-			this.exportToolStripMenuItem = new System.Windows.Forms.ToolStripMenuItem();
-			this.exportOBJToolStripMenuItem = new System.Windows.Forms.ToolStripMenuItem();
-			this.cStructsToolStripMenuItem = new System.Windows.Forms.ToolStripMenuItem();
-			this.aSSIMPExportToolStripMenuItem = new System.Windows.Forms.ToolStripMenuItem();
-			this.exitToolStripMenuItem = new System.Windows.Forms.ToolStripMenuItem();
-			this.editToolStripMenuItem = new System.Windows.Forms.ToolStripMenuItem();
-			this.clearLevelToolStripMenuItem = new System.Windows.Forms.ToolStripMenuItem();
-			this.duplicateToolStripMenuItem = new System.Windows.Forms.ToolStripMenuItem();
-			this.calculateAllBoundsToolStripMenuItem = new System.Windows.Forms.ToolStripMenuItem();
-			this.debugLightingToolStripMenuItem = new System.Windows.Forms.ToolStripMenuItem();
-			this.preferencesToolStripMenuItem = new System.Windows.Forms.ToolStripMenuItem();
-			this.viewToolStripMenuItem = new System.Windows.Forms.ToolStripMenuItem();
-			this.levelToolStripMenuItem = new System.Windows.Forms.ToolStripMenuItem();
-			this.visibleToolStripMenuItem = new System.Windows.Forms.ToolStripMenuItem();
-			this.invisibleToolStripMenuItem = new System.Windows.Forms.ToolStripMenuItem();
-			this.allToolStripMenuItem = new System.Windows.Forms.ToolStripMenuItem();
-			this.statsToolStripMenuItem = new System.Windows.Forms.ToolStripMenuItem();
-			this.helpToolStripMenuItem = new System.Windows.Forms.ToolStripMenuItem();
-			this.panel1 = new System.Windows.Forms.UserControl();
-			this.contextMenuStrip1 = new System.Windows.Forms.ContextMenuStrip(this.components);
-			this.addToolStripMenuItem = new System.Windows.Forms.ToolStripMenuItem();
-			this.cutToolStripMenuItem = new System.Windows.Forms.ToolStripMenuItem();
-			this.copyToolStripMenuItem = new System.Windows.Forms.ToolStripMenuItem();
-			this.pasteToolStripMenuItem = new System.Windows.Forms.ToolStripMenuItem();
-			this.deleteToolStripMenuItem = new System.Windows.Forms.ToolStripMenuItem();
-			this.splitContainer1 = new System.Windows.Forms.SplitContainer();
-			this.propertyGrid1 = new System.Windows.Forms.PropertyGrid();
-			this.importFileDialog = new System.Windows.Forms.OpenFileDialog();
-			this.toolStrip1 = new System.Windows.Forms.ToolStrip();
-			this.selectModeButton = new System.Windows.Forms.ToolStripButton();
-			this.moveModeButton = new System.Windows.Forms.ToolStripButton();
-			this.rotateModeButton = new System.Windows.Forms.ToolStripButton();
-			this.rotateMode = new System.Windows.Forms.ToolStripButton();
-			this.gizmoSpaceComboBox = new System.Windows.Forms.ToolStripComboBox();
-<<<<<<< HEAD
-			this.pivotComboBox = new System.Windows.Forms.ToolStripComboBox();
-=======
-			this.welcomeTutorialToolStripMenuItem = new System.Windows.Forms.ToolStripMenuItem();
->>>>>>> a3e6de00
-			this.menuStrip1.SuspendLayout();
-			this.contextMenuStrip1.SuspendLayout();
-			((System.ComponentModel.ISupportInitialize)(this.splitContainer1)).BeginInit();
-			this.splitContainer1.Panel1.SuspendLayout();
-			this.splitContainer1.Panel2.SuspendLayout();
-			this.splitContainer1.SuspendLayout();
-			this.toolStrip1.SuspendLayout();
-			this.SuspendLayout();
-			// 
-			// menuStrip1
-			// 
-			this.menuStrip1.Items.AddRange(new System.Windows.Forms.ToolStripItem[] {
-            this.fileToolStripMenuItem,
-            this.editToolStripMenuItem,
-            this.viewToolStripMenuItem,
-            this.helpToolStripMenuItem});
-			this.menuStrip1.Location = new System.Drawing.Point(0, 0);
-			this.menuStrip1.Name = "menuStrip1";
-			this.menuStrip1.Size = new System.Drawing.Size(584, 24);
-			this.menuStrip1.TabIndex = 0;
-			this.menuStrip1.Text = "menuStrip1";
-			// 
-			// fileToolStripMenuItem
-			// 
-			this.fileToolStripMenuItem.DropDownItems.AddRange(new System.Windows.Forms.ToolStripItem[] {
-            this.openToolStripMenuItem,
-            this.editInfoToolStripMenuItem,
-            this.saveToolStripMenuItem,
-            this.importToolStripMenuItem,
-            this.exportToolStripMenuItem,
-            this.exitToolStripMenuItem});
-			this.fileToolStripMenuItem.Name = "fileToolStripMenuItem";
-			this.fileToolStripMenuItem.Size = new System.Drawing.Size(37, 20);
-			this.fileToolStripMenuItem.Text = "&File";
-			// 
-			// openToolStripMenuItem
-			// 
-			this.openToolStripMenuItem.Name = "openToolStripMenuItem";
-			this.openToolStripMenuItem.Size = new System.Drawing.Size(118, 22);
-			this.openToolStripMenuItem.Text = "&Open...";
-			this.openToolStripMenuItem.Click += new System.EventHandler(this.openToolStripMenuItem_Click);
-			// 
-			// editInfoToolStripMenuItem
-			// 
-			this.editInfoToolStripMenuItem.Enabled = false;
-			this.editInfoToolStripMenuItem.Name = "editInfoToolStripMenuItem";
-			this.editInfoToolStripMenuItem.Size = new System.Drawing.Size(118, 22);
-			this.editInfoToolStripMenuItem.Text = "E&dit Info";
-			this.editInfoToolStripMenuItem.Click += new System.EventHandler(this.editInfoToolStripMenuItem_Click);
-			// 
-			// saveToolStripMenuItem
-			// 
-			this.saveToolStripMenuItem.Enabled = false;
-			this.saveToolStripMenuItem.Name = "saveToolStripMenuItem";
-			this.saveToolStripMenuItem.Size = new System.Drawing.Size(118, 22);
-			this.saveToolStripMenuItem.Text = "&Save";
-			this.saveToolStripMenuItem.Click += new System.EventHandler(this.saveToolStripMenuItem_Click);
-			// 
-			// importToolStripMenuItem
-			// 
-			this.importToolStripMenuItem.Enabled = false;
-			this.importToolStripMenuItem.Name = "importToolStripMenuItem";
-			this.importToolStripMenuItem.Size = new System.Drawing.Size(118, 22);
-			this.importToolStripMenuItem.Text = "&Import";
-			this.importToolStripMenuItem.Click += new System.EventHandler(this.importToolStripMenuItem_Click);
-			// 
-			// exportToolStripMenuItem
-			// 
-			this.exportToolStripMenuItem.DropDownItems.AddRange(new System.Windows.Forms.ToolStripItem[] {
-            this.exportOBJToolStripMenuItem,
-            this.cStructsToolStripMenuItem,
-            this.aSSIMPExportToolStripMenuItem});
-			this.exportToolStripMenuItem.Enabled = false;
-			this.exportToolStripMenuItem.Name = "exportToolStripMenuItem";
-			this.exportToolStripMenuItem.Size = new System.Drawing.Size(118, 22);
-			this.exportToolStripMenuItem.Text = "&Export";
-			// 
-			// exportOBJToolStripMenuItem
-			// 
-			this.exportOBJToolStripMenuItem.Name = "exportOBJToolStripMenuItem";
-			this.exportOBJToolStripMenuItem.Size = new System.Drawing.Size(152, 22);
-			this.exportOBJToolStripMenuItem.Text = "&OBJ";
-			this.exportOBJToolStripMenuItem.Click += new System.EventHandler(this.exportOBJToolStripMenuItem_Click);
-			// 
-			// cStructsToolStripMenuItem
-			// 
-			this.cStructsToolStripMenuItem.Name = "cStructsToolStripMenuItem";
-			this.cStructsToolStripMenuItem.Size = new System.Drawing.Size(152, 22);
-			this.cStructsToolStripMenuItem.Text = "C &Structs";
-			this.cStructsToolStripMenuItem.Click += new System.EventHandler(this.cStructsToolStripMenuItem_Click);
-			// 
-			// aSSIMPExportToolStripMenuItem
-			// 
-			this.aSSIMPExportToolStripMenuItem.Name = "aSSIMPExportToolStripMenuItem";
-			this.aSSIMPExportToolStripMenuItem.Size = new System.Drawing.Size(152, 22);
-			this.aSSIMPExportToolStripMenuItem.Text = "ASSIMP Export";
-			this.aSSIMPExportToolStripMenuItem.Click += new System.EventHandler(this.ASSIMPExportToolStripMenuItem_Click);
-			// 
-			// exitToolStripMenuItem
-			// 
-			this.exitToolStripMenuItem.Name = "exitToolStripMenuItem";
-			this.exitToolStripMenuItem.Size = new System.Drawing.Size(118, 22);
-			this.exitToolStripMenuItem.Text = "E&xit";
-			this.exitToolStripMenuItem.Click += new System.EventHandler(this.exitToolStripMenuItem_Click);
-			// 
-			// editToolStripMenuItem
-			// 
-			this.editToolStripMenuItem.DropDownItems.AddRange(new System.Windows.Forms.ToolStripItem[] {
-            this.clearLevelToolStripMenuItem,
-            this.duplicateToolStripMenuItem,
-            this.calculateAllBoundsToolStripMenuItem,
-            this.debugLightingToolStripMenuItem,
-            this.preferencesToolStripMenuItem});
-			this.editToolStripMenuItem.Name = "editToolStripMenuItem";
-			this.editToolStripMenuItem.Size = new System.Drawing.Size(39, 20);
-			this.editToolStripMenuItem.Text = "&Edit";
-			// 
-			// clearLevelToolStripMenuItem
-			// 
-			this.clearLevelToolStripMenuItem.Enabled = false;
-			this.clearLevelToolStripMenuItem.Name = "clearLevelToolStripMenuItem";
-			this.clearLevelToolStripMenuItem.Size = new System.Drawing.Size(183, 22);
-			this.clearLevelToolStripMenuItem.Text = "Clear Level";
-			this.clearLevelToolStripMenuItem.Click += new System.EventHandler(this.clearLevelToolStripMenuItem_Click);
-			// 
-			// duplicateToolStripMenuItem
-			// 
-			this.duplicateToolStripMenuItem.Name = "duplicateToolStripMenuItem";
-			this.duplicateToolStripMenuItem.ShortcutKeys = ((System.Windows.Forms.Keys)((System.Windows.Forms.Keys.Control | System.Windows.Forms.Keys.D)));
-			this.duplicateToolStripMenuItem.Size = new System.Drawing.Size(183, 22);
-			this.duplicateToolStripMenuItem.Text = "&Duplicate";
-			this.duplicateToolStripMenuItem.Click += new System.EventHandler(this.duplicateToolStripMenuItem_Click);
-			// 
-			// calculateAllBoundsToolStripMenuItem
-			// 
-			this.calculateAllBoundsToolStripMenuItem.Enabled = false;
-			this.calculateAllBoundsToolStripMenuItem.Name = "calculateAllBoundsToolStripMenuItem";
-			this.calculateAllBoundsToolStripMenuItem.Size = new System.Drawing.Size(183, 22);
-			this.calculateAllBoundsToolStripMenuItem.Text = "Calculate All Bounds";
-			this.calculateAllBoundsToolStripMenuItem.Click += new System.EventHandler(this.calculateAllBoundsToolStripMenuItem_Click);
-			// 
-			// debugLightingToolStripMenuItem
-			// 
-			this.debugLightingToolStripMenuItem.Enabled = false;
-			this.debugLightingToolStripMenuItem.Name = "debugLightingToolStripMenuItem";
-			this.debugLightingToolStripMenuItem.Size = new System.Drawing.Size(183, 22);
-			this.debugLightingToolStripMenuItem.Text = "Debug Lighting";
-			this.debugLightingToolStripMenuItem.Click += new System.EventHandler(this.debugLightingToolStripMenuItem_Click);
-			// 
-			// preferencesToolStripMenuItem
-			// 
-			this.preferencesToolStripMenuItem.Name = "preferencesToolStripMenuItem";
-			this.preferencesToolStripMenuItem.Size = new System.Drawing.Size(183, 22);
-			this.preferencesToolStripMenuItem.Text = "&Preferences";
-			this.preferencesToolStripMenuItem.Click += new System.EventHandler(this.preferencesToolStripMenuItem_Click);
-			// 
-			// viewToolStripMenuItem
-			// 
-			this.viewToolStripMenuItem.DropDownItems.AddRange(new System.Windows.Forms.ToolStripItem[] {
-            this.levelToolStripMenuItem,
-            this.statsToolStripMenuItem});
-			this.viewToolStripMenuItem.Name = "viewToolStripMenuItem";
-			this.viewToolStripMenuItem.Size = new System.Drawing.Size(44, 20);
-			this.viewToolStripMenuItem.Text = "&View";
-			// 
-			// levelToolStripMenuItem
-			// 
-			this.levelToolStripMenuItem.DropDownItems.AddRange(new System.Windows.Forms.ToolStripItem[] {
-            this.visibleToolStripMenuItem,
-            this.invisibleToolStripMenuItem,
-            this.allToolStripMenuItem});
-			this.levelToolStripMenuItem.Name = "levelToolStripMenuItem";
-			this.levelToolStripMenuItem.Size = new System.Drawing.Size(101, 22);
-			this.levelToolStripMenuItem.Text = "&Level";
-			this.levelToolStripMenuItem.DropDownItemClicked += new System.Windows.Forms.ToolStripItemClickedEventHandler(this.levelToolStripMenuItem_DropDownItemClicked);
-			// 
-			// visibleToolStripMenuItem
-			// 
-			this.visibleToolStripMenuItem.Checked = true;
-			this.visibleToolStripMenuItem.CheckState = System.Windows.Forms.CheckState.Checked;
-			this.visibleToolStripMenuItem.Name = "visibleToolStripMenuItem";
-			this.visibleToolStripMenuItem.Size = new System.Drawing.Size(117, 22);
-			this.visibleToolStripMenuItem.Text = "&Visible";
-			// 
-			// invisibleToolStripMenuItem
-			// 
-			this.invisibleToolStripMenuItem.Name = "invisibleToolStripMenuItem";
-			this.invisibleToolStripMenuItem.Size = new System.Drawing.Size(117, 22);
-			this.invisibleToolStripMenuItem.Text = "&Invisible";
-			// 
-			// allToolStripMenuItem
-			// 
-			this.allToolStripMenuItem.Name = "allToolStripMenuItem";
-			this.allToolStripMenuItem.Size = new System.Drawing.Size(117, 22);
-			this.allToolStripMenuItem.Text = "&All";
-			// 
-			// statsToolStripMenuItem
-			// 
-			this.statsToolStripMenuItem.Enabled = false;
-			this.statsToolStripMenuItem.Name = "statsToolStripMenuItem";
-			this.statsToolStripMenuItem.Size = new System.Drawing.Size(101, 22);
-			this.statsToolStripMenuItem.Text = "Stats";
-			this.statsToolStripMenuItem.Click += new System.EventHandler(this.statsToolStripMenuItem_Click_1);
-			// 
-			// helpToolStripMenuItem
-			// 
-			this.helpToolStripMenuItem.DropDownItems.AddRange(new System.Windows.Forms.ToolStripItem[] {
-            this.welcomeTutorialToolStripMenuItem});
-			this.helpToolStripMenuItem.Name = "helpToolStripMenuItem";
-			this.helpToolStripMenuItem.Size = new System.Drawing.Size(44, 20);
-			this.helpToolStripMenuItem.Text = "&Help";
-			// 
-			// panel1
-			// 
-			this.panel1.Dock = System.Windows.Forms.DockStyle.Fill;
-			this.panel1.Location = new System.Drawing.Point(0, 0);
-			this.panel1.Name = "panel1";
-			this.panel1.Size = new System.Drawing.Size(318, 512);
-			this.panel1.TabIndex = 1;
-			this.panel1.Paint += new System.Windows.Forms.PaintEventHandler(this.panel1_Paint);
-			this.panel1.KeyDown += new System.Windows.Forms.KeyEventHandler(this.panel1_KeyDown);
-			this.panel1.KeyUp += new System.Windows.Forms.KeyEventHandler(this.panel1_KeyUp);
-			this.panel1.MouseDown += new System.Windows.Forms.MouseEventHandler(this.panel1_MouseDown);
-			this.panel1.MouseMove += new System.Windows.Forms.MouseEventHandler(this.Panel1_MouseMove);
-			this.panel1.MouseUp += new System.Windows.Forms.MouseEventHandler(this.panel1_MouseUp);
-			this.panel1.PreviewKeyDown += new System.Windows.Forms.PreviewKeyDownEventHandler(this.panel1_PreviewKeyDown);
-			// 
-			// contextMenuStrip1
-			// 
-			this.contextMenuStrip1.Items.AddRange(new System.Windows.Forms.ToolStripItem[] {
-            this.addToolStripMenuItem,
-            this.cutToolStripMenuItem,
-            this.copyToolStripMenuItem,
-            this.pasteToolStripMenuItem,
-            this.deleteToolStripMenuItem});
-			this.contextMenuStrip1.Name = "contextMenuStrip1";
-			this.contextMenuStrip1.Size = new System.Drawing.Size(108, 114);
-			// 
-			// addToolStripMenuItem
-			// 
-			this.addToolStripMenuItem.Name = "addToolStripMenuItem";
-			this.addToolStripMenuItem.Size = new System.Drawing.Size(107, 22);
-			this.addToolStripMenuItem.Text = "&Add...";
-			this.addToolStripMenuItem.Click += new System.EventHandler(this.levelPieceToolStripMenuItem_Click);
-			// 
-			// cutToolStripMenuItem
-			// 
-			this.cutToolStripMenuItem.Name = "cutToolStripMenuItem";
-			this.cutToolStripMenuItem.Size = new System.Drawing.Size(107, 22);
-			this.cutToolStripMenuItem.Text = "Cu&t";
-			this.cutToolStripMenuItem.Click += new System.EventHandler(this.cutToolStripMenuItem_Click);
-			// 
-			// copyToolStripMenuItem
-			// 
-			this.copyToolStripMenuItem.Name = "copyToolStripMenuItem";
-			this.copyToolStripMenuItem.Size = new System.Drawing.Size(107, 22);
-			this.copyToolStripMenuItem.Text = "&Copy";
-			this.copyToolStripMenuItem.Click += new System.EventHandler(this.copyToolStripMenuItem_Click);
-			// 
-			// pasteToolStripMenuItem
-			// 
-			this.pasteToolStripMenuItem.Enabled = false;
-			this.pasteToolStripMenuItem.Name = "pasteToolStripMenuItem";
-			this.pasteToolStripMenuItem.Size = new System.Drawing.Size(107, 22);
-			this.pasteToolStripMenuItem.Text = "&Paste";
-			this.pasteToolStripMenuItem.Click += new System.EventHandler(this.pasteToolStripMenuItem_Click);
-			// 
-			// deleteToolStripMenuItem
-			// 
-			this.deleteToolStripMenuItem.Name = "deleteToolStripMenuItem";
-			this.deleteToolStripMenuItem.Size = new System.Drawing.Size(107, 22);
-			this.deleteToolStripMenuItem.Text = "&Delete";
-			this.deleteToolStripMenuItem.Click += new System.EventHandler(this.deleteToolStripMenuItem_Click);
-			// 
-			// splitContainer1
-			// 
-			this.splitContainer1.Anchor = ((System.Windows.Forms.AnchorStyles)((((System.Windows.Forms.AnchorStyles.Top | System.Windows.Forms.AnchorStyles.Bottom) 
-            | System.Windows.Forms.AnchorStyles.Left) 
-            | System.Windows.Forms.AnchorStyles.Right)));
-			this.splitContainer1.FixedPanel = System.Windows.Forms.FixedPanel.Panel2;
-			this.splitContainer1.IsSplitterFixed = true;
-			this.splitContainer1.Location = new System.Drawing.Point(0, 52);
-			this.splitContainer1.Name = "splitContainer1";
-			// 
-			// splitContainer1.Panel1
-			// 
-			this.splitContainer1.Panel1.Controls.Add(this.panel1);
-			// 
-			// splitContainer1.Panel2
-			// 
-			this.splitContainer1.Panel2.Controls.Add(this.propertyGrid1);
-			this.splitContainer1.Size = new System.Drawing.Size(584, 512);
-			this.splitContainer1.SplitterDistance = 318;
-			this.splitContainer1.TabIndex = 3;
-			// 
-			// propertyGrid1
-			// 
-			this.propertyGrid1.Dock = System.Windows.Forms.DockStyle.Fill;
-			this.propertyGrid1.LineColor = System.Drawing.SystemColors.ControlDarkDark;
-			this.propertyGrid1.Location = new System.Drawing.Point(0, 0);
-			this.propertyGrid1.Margin = new System.Windows.Forms.Padding(0);
-			this.propertyGrid1.Name = "propertyGrid1";
-			this.propertyGrid1.PropertySort = System.Windows.Forms.PropertySort.Alphabetical;
-			this.propertyGrid1.Size = new System.Drawing.Size(262, 512);
-			this.propertyGrid1.TabIndex = 13;
-			this.propertyGrid1.ToolbarVisible = false;
-			this.propertyGrid1.PropertyValueChanged += new System.Windows.Forms.PropertyValueChangedEventHandler(this.propertyGrid1_PropertyValueChanged);
-			// 
-			// importFileDialog
-			// 
-			this.importFileDialog.FileName = "file";
-			this.importFileDialog.Filter = "*.OBJ Format|*.obj;*.objf;*.dae;*.fbx|NodeTable|*.txt";
-			this.importFileDialog.RestoreDirectory = true;
-			this.importFileDialog.Title = "Select a file to import.";
-			// 
-			// toolStrip1
-			// 
-			this.toolStrip1.Items.AddRange(new System.Windows.Forms.ToolStripItem[] {
-            this.selectModeButton,
-            this.moveModeButton,
-            this.rotateModeButton,
-            this.rotateMode,
-            this.gizmoSpaceComboBox,
-            this.pivotComboBox});
-			this.toolStrip1.Location = new System.Drawing.Point(0, 24);
-			this.toolStrip1.Name = "toolStrip1";
-			this.toolStrip1.Size = new System.Drawing.Size(584, 25);
-			this.toolStrip1.TabIndex = 4;
-			this.toolStrip1.Text = "toolStrip1";
-			// 
-			// selectModeButton
-			// 
-			this.selectModeButton.Checked = true;
-			this.selectModeButton.CheckOnClick = true;
-			this.selectModeButton.CheckState = System.Windows.Forms.CheckState.Checked;
-			this.selectModeButton.DisplayStyle = System.Windows.Forms.ToolStripItemDisplayStyle.Image;
-			this.selectModeButton.Image = ((System.Drawing.Image)(resources.GetObject("selectModeButton.Image")));
-			this.selectModeButton.ImageTransparentColor = System.Drawing.Color.Magenta;
-			this.selectModeButton.Name = "selectModeButton";
-			this.selectModeButton.Size = new System.Drawing.Size(23, 22);
-			this.selectModeButton.Text = "toolStripButton1";
-			this.selectModeButton.ToolTipText = "Select Mode";
-			this.selectModeButton.Click += new System.EventHandler(this.selectModeButton_Click);
-			// 
-			// moveModeButton
-			// 
-			this.moveModeButton.CheckOnClick = true;
-			this.moveModeButton.DisplayStyle = System.Windows.Forms.ToolStripItemDisplayStyle.Image;
-			this.moveModeButton.Image = ((System.Drawing.Image)(resources.GetObject("moveModeButton.Image")));
-			this.moveModeButton.ImageTransparentColor = System.Drawing.Color.Magenta;
-			this.moveModeButton.Name = "moveModeButton";
-			this.moveModeButton.Size = new System.Drawing.Size(23, 22);
-			this.moveModeButton.Text = "toolStripButton1";
-			this.moveModeButton.ToolTipText = "Move Mode";
-			this.moveModeButton.Click += new System.EventHandler(this.moveModeButton_Click);
-			// 
-			// rotateModeButton
-			// 
-			this.rotateModeButton.CheckOnClick = true;
-			this.rotateModeButton.DisplayStyle = System.Windows.Forms.ToolStripItemDisplayStyle.Image;
-			this.rotateModeButton.Image = ((System.Drawing.Image)(resources.GetObject("rotateModeButton.Image")));
-			this.rotateModeButton.ImageTransparentColor = System.Drawing.Color.Magenta;
-			this.rotateModeButton.Name = "rotateModeButton";
-			this.rotateModeButton.Size = new System.Drawing.Size(23, 22);
-			this.rotateModeButton.Text = "toolStripButton1";
-			this.rotateModeButton.ToolTipText = "Rotate Mode";
-			this.rotateModeButton.Click += new System.EventHandler(this.rotateModeButton_Click);
-			// 
-			// rotateMode
-			// 
-			this.rotateMode.DisplayStyle = System.Windows.Forms.ToolStripItemDisplayStyle.Image;
-			this.rotateMode.Image = ((System.Drawing.Image)(resources.GetObject("rotateMode.Image")));
-			this.rotateMode.ImageTransparentColor = System.Drawing.Color.Magenta;
-			this.rotateMode.Name = "rotateMode";
-			this.rotateMode.Size = new System.Drawing.Size(23, 22);
-			this.rotateMode.Text = "toolStripButton1";
-			this.rotateMode.Click += new System.EventHandler(this.rotateMode_Click);
-			// 
-			// gizmoSpaceComboBox
-			// 
-			this.gizmoSpaceComboBox.DropDownStyle = System.Windows.Forms.ComboBoxStyle.DropDownList;
-			this.gizmoSpaceComboBox.Enabled = false;
-			this.gizmoSpaceComboBox.Items.AddRange(new object[] {
-            "Global",
-            "Local"});
-			this.gizmoSpaceComboBox.Name = "gizmoSpaceComboBox";
-			this.gizmoSpaceComboBox.Size = new System.Drawing.Size(121, 25);
-			this.gizmoSpaceComboBox.DropDownClosed += new System.EventHandler(this.gizmoSpaceComboBox_DropDownClosed);
-			// 
-<<<<<<< HEAD
-			// pivotComboBox
-			// 
-			this.pivotComboBox.Enabled = false;
-			this.pivotComboBox.Items.AddRange(new object[] {
-            "CenterMass",
-            "Origin"});
-			this.pivotComboBox.Name = "pivotComboBox";
-			this.pivotComboBox.Size = new System.Drawing.Size(121, 25);
-			this.pivotComboBox.DropDownClosed += new System.EventHandler(this.pivotComboBox_DropDownClosed);
-=======
-			// welcomeTutorialToolStripMenuItem
-			// 
-			this.welcomeTutorialToolStripMenuItem.Name = "welcomeTutorialToolStripMenuItem";
-			this.welcomeTutorialToolStripMenuItem.ShortcutKeys = System.Windows.Forms.Keys.F1;
-			this.welcomeTutorialToolStripMenuItem.Size = new System.Drawing.Size(194, 22);
-			this.welcomeTutorialToolStripMenuItem.Text = "Welcome / Tutorial";
-			this.welcomeTutorialToolStripMenuItem.Click += new System.EventHandler(this.welcomeTutorialToolStripMenuItem_Click);
->>>>>>> a3e6de00
-			// 
-			// MainForm
-			// 
-			this.AutoScaleDimensions = new System.Drawing.SizeF(6F, 13F);
-			this.AutoScaleMode = System.Windows.Forms.AutoScaleMode.Font;
-			this.ClientSize = new System.Drawing.Size(584, 564);
-			this.Controls.Add(this.toolStrip1);
-			this.Controls.Add(this.splitContainer1);
-			this.Controls.Add(this.menuStrip1);
-			this.Icon = ((System.Drawing.Icon)(resources.GetObject("$this.Icon")));
-			this.KeyPreview = true;
-			this.MainMenuStrip = this.menuStrip1;
-			this.Name = "MainForm";
-			this.Text = "SALVL";
-			this.WindowState = System.Windows.Forms.FormWindowState.Maximized;
-			this.FormClosing += new System.Windows.Forms.FormClosingEventHandler(this.MainForm_FormClosing);
-			this.Load += new System.EventHandler(this.MainForm_Load);
-			this.KeyDown += new System.Windows.Forms.KeyEventHandler(this.MainForm_KeyDown);
-			this.menuStrip1.ResumeLayout(false);
-			this.menuStrip1.PerformLayout();
-			this.contextMenuStrip1.ResumeLayout(false);
-			this.splitContainer1.Panel1.ResumeLayout(false);
-			this.splitContainer1.Panel2.ResumeLayout(false);
-			((System.ComponentModel.ISupportInitialize)(this.splitContainer1)).EndInit();
-			this.splitContainer1.ResumeLayout(false);
-			this.toolStrip1.ResumeLayout(false);
-			this.toolStrip1.PerformLayout();
-			this.ResumeLayout(false);
-			this.PerformLayout();
-
-        }
-
-        #endregion
-
-        private System.Windows.Forms.MenuStrip menuStrip1;
-        private System.Windows.Forms.ToolStripMenuItem fileToolStripMenuItem;
-        private System.Windows.Forms.ToolStripMenuItem openToolStripMenuItem;
-        private System.Windows.Forms.ToolStripMenuItem exitToolStripMenuItem;
-        private System.Windows.Forms.UserControl panel1;
-        private System.Windows.Forms.ToolStripMenuItem saveToolStripMenuItem;
-        private System.Windows.Forms.ToolStripMenuItem cutToolStripMenuItem;
-        private System.Windows.Forms.ToolStripMenuItem copyToolStripMenuItem;
-        private System.Windows.Forms.ToolStripMenuItem pasteToolStripMenuItem;
-        private System.Windows.Forms.ToolStripMenuItem deleteToolStripMenuItem;
-        private System.Windows.Forms.ContextMenuStrip contextMenuStrip1;
-        private System.Windows.Forms.ToolStripMenuItem viewToolStripMenuItem;
-        private System.Windows.Forms.ToolStripMenuItem levelToolStripMenuItem;
-        private System.Windows.Forms.ToolStripMenuItem visibleToolStripMenuItem;
-        private System.Windows.Forms.ToolStripMenuItem invisibleToolStripMenuItem;
-        private System.Windows.Forms.ToolStripMenuItem allToolStripMenuItem;
-        private System.Windows.Forms.ToolStripMenuItem addToolStripMenuItem;
-        private System.Windows.Forms.ToolStripMenuItem exportOBJToolStripMenuItem;
-        private System.Windows.Forms.ToolStripMenuItem editInfoToolStripMenuItem;
-        private System.Windows.Forms.SplitContainer splitContainer1;
-        internal System.Windows.Forms.PropertyGrid propertyGrid1;
-        private System.Windows.Forms.ToolStripMenuItem exportToolStripMenuItem;
-        private System.Windows.Forms.ToolStripMenuItem cStructsToolStripMenuItem;
-        private System.Windows.Forms.OpenFileDialog importFileDialog;
-        private System.Windows.Forms.ToolStripMenuItem editToolStripMenuItem;
-        private System.Windows.Forms.ToolStripMenuItem clearLevelToolStripMenuItem;
-        private System.Windows.Forms.ToolStripMenuItem importToolStripMenuItem;
-        private System.Windows.Forms.ToolStripMenuItem statsToolStripMenuItem;
-        private System.Windows.Forms.ToolStripMenuItem duplicateToolStripMenuItem;
-        private System.Windows.Forms.ToolStripMenuItem debugLightingToolStripMenuItem;
-        private System.Windows.Forms.ToolStripMenuItem preferencesToolStripMenuItem;
-        private System.Windows.Forms.ToolStrip toolStrip1;
-        private System.Windows.Forms.ToolStripButton selectModeButton;
-        private System.Windows.Forms.ToolStripButton moveModeButton;
-        private System.Windows.Forms.ToolStripButton rotateModeButton;
-		private System.Windows.Forms.ToolStripComboBox gizmoSpaceComboBox;
-		private System.Windows.Forms.ToolStripButton rotateMode;
-		private System.Windows.Forms.ToolStripMenuItem calculateAllBoundsToolStripMenuItem;
-		private System.Windows.Forms.ToolStripMenuItem aSSIMPExportToolStripMenuItem;
-<<<<<<< HEAD
-		private System.Windows.Forms.ToolStripComboBox pivotComboBox;
-=======
-		private System.Windows.Forms.ToolStripMenuItem helpToolStripMenuItem;
-		private System.Windows.Forms.ToolStripMenuItem welcomeTutorialToolStripMenuItem;
->>>>>>> a3e6de00
-	}
-}
-
+﻿namespace SonicRetro.SAModel.SALVL
+{
+    partial class MainForm
+    {
+        /// <summary>
+        /// Required designer variable.
+        /// </summary>
+        private System.ComponentModel.IContainer components = null;
+
+        #region Windows Form Designer generated code
+
+        /// <summary>
+        /// Required method for Designer support - do not modify
+        /// the contents of this method with the code editor.
+        /// </summary>
+        private void InitializeComponent()
+        {
+			this.components = new System.ComponentModel.Container();
+			System.ComponentModel.ComponentResourceManager resources = new System.ComponentModel.ComponentResourceManager(typeof(MainForm));
+			this.menuStrip1 = new System.Windows.Forms.MenuStrip();
+			this.fileToolStripMenuItem = new System.Windows.Forms.ToolStripMenuItem();
+			this.openToolStripMenuItem = new System.Windows.Forms.ToolStripMenuItem();
+			this.editInfoToolStripMenuItem = new System.Windows.Forms.ToolStripMenuItem();
+			this.saveToolStripMenuItem = new System.Windows.Forms.ToolStripMenuItem();
+			this.importToolStripMenuItem = new System.Windows.Forms.ToolStripMenuItem();
+			this.exportToolStripMenuItem = new System.Windows.Forms.ToolStripMenuItem();
+			this.exportOBJToolStripMenuItem = new System.Windows.Forms.ToolStripMenuItem();
+			this.cStructsToolStripMenuItem = new System.Windows.Forms.ToolStripMenuItem();
+			this.aSSIMPExportToolStripMenuItem = new System.Windows.Forms.ToolStripMenuItem();
+			this.exitToolStripMenuItem = new System.Windows.Forms.ToolStripMenuItem();
+			this.editToolStripMenuItem = new System.Windows.Forms.ToolStripMenuItem();
+			this.clearLevelToolStripMenuItem = new System.Windows.Forms.ToolStripMenuItem();
+			this.duplicateToolStripMenuItem = new System.Windows.Forms.ToolStripMenuItem();
+			this.calculateAllBoundsToolStripMenuItem = new System.Windows.Forms.ToolStripMenuItem();
+			this.debugLightingToolStripMenuItem = new System.Windows.Forms.ToolStripMenuItem();
+			this.preferencesToolStripMenuItem = new System.Windows.Forms.ToolStripMenuItem();
+			this.viewToolStripMenuItem = new System.Windows.Forms.ToolStripMenuItem();
+			this.levelToolStripMenuItem = new System.Windows.Forms.ToolStripMenuItem();
+			this.visibleToolStripMenuItem = new System.Windows.Forms.ToolStripMenuItem();
+			this.invisibleToolStripMenuItem = new System.Windows.Forms.ToolStripMenuItem();
+			this.allToolStripMenuItem = new System.Windows.Forms.ToolStripMenuItem();
+			this.statsToolStripMenuItem = new System.Windows.Forms.ToolStripMenuItem();
+			this.helpToolStripMenuItem = new System.Windows.Forms.ToolStripMenuItem();
+			this.panel1 = new System.Windows.Forms.UserControl();
+			this.contextMenuStrip1 = new System.Windows.Forms.ContextMenuStrip(this.components);
+			this.addToolStripMenuItem = new System.Windows.Forms.ToolStripMenuItem();
+			this.cutToolStripMenuItem = new System.Windows.Forms.ToolStripMenuItem();
+			this.copyToolStripMenuItem = new System.Windows.Forms.ToolStripMenuItem();
+			this.pasteToolStripMenuItem = new System.Windows.Forms.ToolStripMenuItem();
+			this.deleteToolStripMenuItem = new System.Windows.Forms.ToolStripMenuItem();
+			this.splitContainer1 = new System.Windows.Forms.SplitContainer();
+			this.propertyGrid1 = new System.Windows.Forms.PropertyGrid();
+			this.importFileDialog = new System.Windows.Forms.OpenFileDialog();
+			this.toolStrip1 = new System.Windows.Forms.ToolStrip();
+			this.selectModeButton = new System.Windows.Forms.ToolStripButton();
+			this.moveModeButton = new System.Windows.Forms.ToolStripButton();
+			this.rotateModeButton = new System.Windows.Forms.ToolStripButton();
+			this.rotateMode = new System.Windows.Forms.ToolStripButton();
+			this.gizmoSpaceComboBox = new System.Windows.Forms.ToolStripComboBox();
+			this.pivotComboBox = new System.Windows.Forms.ToolStripComboBox();
+			this.welcomeTutorialToolStripMenuItem = new System.Windows.Forms.ToolStripMenuItem();
+			this.menuStrip1.SuspendLayout();
+			this.contextMenuStrip1.SuspendLayout();
+			((System.ComponentModel.ISupportInitialize)(this.splitContainer1)).BeginInit();
+			this.splitContainer1.Panel1.SuspendLayout();
+			this.splitContainer1.Panel2.SuspendLayout();
+			this.splitContainer1.SuspendLayout();
+			this.toolStrip1.SuspendLayout();
+			this.SuspendLayout();
+			// 
+			// menuStrip1
+			// 
+			this.menuStrip1.Items.AddRange(new System.Windows.Forms.ToolStripItem[] {
+            this.fileToolStripMenuItem,
+            this.editToolStripMenuItem,
+            this.viewToolStripMenuItem,
+            this.helpToolStripMenuItem});
+			this.menuStrip1.Location = new System.Drawing.Point(0, 0);
+			this.menuStrip1.Name = "menuStrip1";
+			this.menuStrip1.Size = new System.Drawing.Size(584, 24);
+			this.menuStrip1.TabIndex = 0;
+			this.menuStrip1.Text = "menuStrip1";
+			// 
+			// fileToolStripMenuItem
+			// 
+			this.fileToolStripMenuItem.DropDownItems.AddRange(new System.Windows.Forms.ToolStripItem[] {
+            this.openToolStripMenuItem,
+            this.editInfoToolStripMenuItem,
+            this.saveToolStripMenuItem,
+            this.importToolStripMenuItem,
+            this.exportToolStripMenuItem,
+            this.exitToolStripMenuItem});
+			this.fileToolStripMenuItem.Name = "fileToolStripMenuItem";
+			this.fileToolStripMenuItem.Size = new System.Drawing.Size(37, 20);
+			this.fileToolStripMenuItem.Text = "&File";
+			// 
+			// openToolStripMenuItem
+			// 
+			this.openToolStripMenuItem.Name = "openToolStripMenuItem";
+			this.openToolStripMenuItem.Size = new System.Drawing.Size(118, 22);
+			this.openToolStripMenuItem.Text = "&Open...";
+			this.openToolStripMenuItem.Click += new System.EventHandler(this.openToolStripMenuItem_Click);
+			// 
+			// editInfoToolStripMenuItem
+			// 
+			this.editInfoToolStripMenuItem.Enabled = false;
+			this.editInfoToolStripMenuItem.Name = "editInfoToolStripMenuItem";
+			this.editInfoToolStripMenuItem.Size = new System.Drawing.Size(118, 22);
+			this.editInfoToolStripMenuItem.Text = "E&dit Info";
+			this.editInfoToolStripMenuItem.Click += new System.EventHandler(this.editInfoToolStripMenuItem_Click);
+			// 
+			// saveToolStripMenuItem
+			// 
+			this.saveToolStripMenuItem.Enabled = false;
+			this.saveToolStripMenuItem.Name = "saveToolStripMenuItem";
+			this.saveToolStripMenuItem.Size = new System.Drawing.Size(118, 22);
+			this.saveToolStripMenuItem.Text = "&Save";
+			this.saveToolStripMenuItem.Click += new System.EventHandler(this.saveToolStripMenuItem_Click);
+			// 
+			// importToolStripMenuItem
+			// 
+			this.importToolStripMenuItem.Enabled = false;
+			this.importToolStripMenuItem.Name = "importToolStripMenuItem";
+			this.importToolStripMenuItem.Size = new System.Drawing.Size(118, 22);
+			this.importToolStripMenuItem.Text = "&Import";
+			this.importToolStripMenuItem.Click += new System.EventHandler(this.importToolStripMenuItem_Click);
+			// 
+			// exportToolStripMenuItem
+			// 
+			this.exportToolStripMenuItem.DropDownItems.AddRange(new System.Windows.Forms.ToolStripItem[] {
+            this.exportOBJToolStripMenuItem,
+            this.cStructsToolStripMenuItem,
+            this.aSSIMPExportToolStripMenuItem});
+			this.exportToolStripMenuItem.Enabled = false;
+			this.exportToolStripMenuItem.Name = "exportToolStripMenuItem";
+			this.exportToolStripMenuItem.Size = new System.Drawing.Size(118, 22);
+			this.exportToolStripMenuItem.Text = "&Export";
+			// 
+			// exportOBJToolStripMenuItem
+			// 
+			this.exportOBJToolStripMenuItem.Name = "exportOBJToolStripMenuItem";
+			this.exportOBJToolStripMenuItem.Size = new System.Drawing.Size(152, 22);
+			this.exportOBJToolStripMenuItem.Text = "&OBJ";
+			this.exportOBJToolStripMenuItem.Click += new System.EventHandler(this.exportOBJToolStripMenuItem_Click);
+			// 
+			// cStructsToolStripMenuItem
+			// 
+			this.cStructsToolStripMenuItem.Name = "cStructsToolStripMenuItem";
+			this.cStructsToolStripMenuItem.Size = new System.Drawing.Size(152, 22);
+			this.cStructsToolStripMenuItem.Text = "C &Structs";
+			this.cStructsToolStripMenuItem.Click += new System.EventHandler(this.cStructsToolStripMenuItem_Click);
+			// 
+			// aSSIMPExportToolStripMenuItem
+			// 
+			this.aSSIMPExportToolStripMenuItem.Name = "aSSIMPExportToolStripMenuItem";
+			this.aSSIMPExportToolStripMenuItem.Size = new System.Drawing.Size(152, 22);
+			this.aSSIMPExportToolStripMenuItem.Text = "ASSIMP Export";
+			this.aSSIMPExportToolStripMenuItem.Click += new System.EventHandler(this.ASSIMPExportToolStripMenuItem_Click);
+			// 
+			// exitToolStripMenuItem
+			// 
+			this.exitToolStripMenuItem.Name = "exitToolStripMenuItem";
+			this.exitToolStripMenuItem.Size = new System.Drawing.Size(118, 22);
+			this.exitToolStripMenuItem.Text = "E&xit";
+			this.exitToolStripMenuItem.Click += new System.EventHandler(this.exitToolStripMenuItem_Click);
+			// 
+			// editToolStripMenuItem
+			// 
+			this.editToolStripMenuItem.DropDownItems.AddRange(new System.Windows.Forms.ToolStripItem[] {
+            this.clearLevelToolStripMenuItem,
+            this.duplicateToolStripMenuItem,
+            this.calculateAllBoundsToolStripMenuItem,
+            this.debugLightingToolStripMenuItem,
+            this.preferencesToolStripMenuItem});
+			this.editToolStripMenuItem.Name = "editToolStripMenuItem";
+			this.editToolStripMenuItem.Size = new System.Drawing.Size(39, 20);
+			this.editToolStripMenuItem.Text = "&Edit";
+			// 
+			// clearLevelToolStripMenuItem
+			// 
+			this.clearLevelToolStripMenuItem.Enabled = false;
+			this.clearLevelToolStripMenuItem.Name = "clearLevelToolStripMenuItem";
+			this.clearLevelToolStripMenuItem.Size = new System.Drawing.Size(183, 22);
+			this.clearLevelToolStripMenuItem.Text = "Clear Level";
+			this.clearLevelToolStripMenuItem.Click += new System.EventHandler(this.clearLevelToolStripMenuItem_Click);
+			// 
+			// duplicateToolStripMenuItem
+			// 
+			this.duplicateToolStripMenuItem.Name = "duplicateToolStripMenuItem";
+			this.duplicateToolStripMenuItem.ShortcutKeys = ((System.Windows.Forms.Keys)((System.Windows.Forms.Keys.Control | System.Windows.Forms.Keys.D)));
+			this.duplicateToolStripMenuItem.Size = new System.Drawing.Size(183, 22);
+			this.duplicateToolStripMenuItem.Text = "&Duplicate";
+			this.duplicateToolStripMenuItem.Click += new System.EventHandler(this.duplicateToolStripMenuItem_Click);
+			// 
+			// calculateAllBoundsToolStripMenuItem
+			// 
+			this.calculateAllBoundsToolStripMenuItem.Enabled = false;
+			this.calculateAllBoundsToolStripMenuItem.Name = "calculateAllBoundsToolStripMenuItem";
+			this.calculateAllBoundsToolStripMenuItem.Size = new System.Drawing.Size(183, 22);
+			this.calculateAllBoundsToolStripMenuItem.Text = "Calculate All Bounds";
+			this.calculateAllBoundsToolStripMenuItem.Click += new System.EventHandler(this.calculateAllBoundsToolStripMenuItem_Click);
+			// 
+			// debugLightingToolStripMenuItem
+			// 
+			this.debugLightingToolStripMenuItem.Enabled = false;
+			this.debugLightingToolStripMenuItem.Name = "debugLightingToolStripMenuItem";
+			this.debugLightingToolStripMenuItem.Size = new System.Drawing.Size(183, 22);
+			this.debugLightingToolStripMenuItem.Text = "Debug Lighting";
+			this.debugLightingToolStripMenuItem.Click += new System.EventHandler(this.debugLightingToolStripMenuItem_Click);
+			// 
+			// preferencesToolStripMenuItem
+			// 
+			this.preferencesToolStripMenuItem.Name = "preferencesToolStripMenuItem";
+			this.preferencesToolStripMenuItem.Size = new System.Drawing.Size(183, 22);
+			this.preferencesToolStripMenuItem.Text = "&Preferences";
+			this.preferencesToolStripMenuItem.Click += new System.EventHandler(this.preferencesToolStripMenuItem_Click);
+			// 
+			// viewToolStripMenuItem
+			// 
+			this.viewToolStripMenuItem.DropDownItems.AddRange(new System.Windows.Forms.ToolStripItem[] {
+            this.levelToolStripMenuItem,
+            this.statsToolStripMenuItem});
+			this.viewToolStripMenuItem.Name = "viewToolStripMenuItem";
+			this.viewToolStripMenuItem.Size = new System.Drawing.Size(44, 20);
+			this.viewToolStripMenuItem.Text = "&View";
+			// 
+			// levelToolStripMenuItem
+			// 
+			this.levelToolStripMenuItem.DropDownItems.AddRange(new System.Windows.Forms.ToolStripItem[] {
+            this.visibleToolStripMenuItem,
+            this.invisibleToolStripMenuItem,
+            this.allToolStripMenuItem});
+			this.levelToolStripMenuItem.Name = "levelToolStripMenuItem";
+			this.levelToolStripMenuItem.Size = new System.Drawing.Size(101, 22);
+			this.levelToolStripMenuItem.Text = "&Level";
+			this.levelToolStripMenuItem.DropDownItemClicked += new System.Windows.Forms.ToolStripItemClickedEventHandler(this.levelToolStripMenuItem_DropDownItemClicked);
+			// 
+			// visibleToolStripMenuItem
+			// 
+			this.visibleToolStripMenuItem.Checked = true;
+			this.visibleToolStripMenuItem.CheckState = System.Windows.Forms.CheckState.Checked;
+			this.visibleToolStripMenuItem.Name = "visibleToolStripMenuItem";
+			this.visibleToolStripMenuItem.Size = new System.Drawing.Size(117, 22);
+			this.visibleToolStripMenuItem.Text = "&Visible";
+			// 
+			// invisibleToolStripMenuItem
+			// 
+			this.invisibleToolStripMenuItem.Name = "invisibleToolStripMenuItem";
+			this.invisibleToolStripMenuItem.Size = new System.Drawing.Size(117, 22);
+			this.invisibleToolStripMenuItem.Text = "&Invisible";
+			// 
+			// allToolStripMenuItem
+			// 
+			this.allToolStripMenuItem.Name = "allToolStripMenuItem";
+			this.allToolStripMenuItem.Size = new System.Drawing.Size(117, 22);
+			this.allToolStripMenuItem.Text = "&All";
+			// 
+			// statsToolStripMenuItem
+			// 
+			this.statsToolStripMenuItem.Enabled = false;
+			this.statsToolStripMenuItem.Name = "statsToolStripMenuItem";
+			this.statsToolStripMenuItem.Size = new System.Drawing.Size(101, 22);
+			this.statsToolStripMenuItem.Text = "Stats";
+			this.statsToolStripMenuItem.Click += new System.EventHandler(this.statsToolStripMenuItem_Click_1);
+			// 
+			// helpToolStripMenuItem
+			// 
+			this.helpToolStripMenuItem.DropDownItems.AddRange(new System.Windows.Forms.ToolStripItem[] {
+            this.welcomeTutorialToolStripMenuItem});
+			this.helpToolStripMenuItem.Name = "helpToolStripMenuItem";
+			this.helpToolStripMenuItem.Size = new System.Drawing.Size(44, 20);
+			this.helpToolStripMenuItem.Text = "&Help";
+			// 
+			// panel1
+			// 
+			this.panel1.Dock = System.Windows.Forms.DockStyle.Fill;
+			this.panel1.Location = new System.Drawing.Point(0, 0);
+			this.panel1.Name = "panel1";
+			this.panel1.Size = new System.Drawing.Size(318, 512);
+			this.panel1.TabIndex = 1;
+			this.panel1.Paint += new System.Windows.Forms.PaintEventHandler(this.panel1_Paint);
+			this.panel1.KeyDown += new System.Windows.Forms.KeyEventHandler(this.panel1_KeyDown);
+			this.panel1.KeyUp += new System.Windows.Forms.KeyEventHandler(this.panel1_KeyUp);
+			this.panel1.MouseDown += new System.Windows.Forms.MouseEventHandler(this.panel1_MouseDown);
+			this.panel1.MouseMove += new System.Windows.Forms.MouseEventHandler(this.Panel1_MouseMove);
+			this.panel1.MouseUp += new System.Windows.Forms.MouseEventHandler(this.panel1_MouseUp);
+			this.panel1.PreviewKeyDown += new System.Windows.Forms.PreviewKeyDownEventHandler(this.panel1_PreviewKeyDown);
+			// 
+			// contextMenuStrip1
+			// 
+			this.contextMenuStrip1.Items.AddRange(new System.Windows.Forms.ToolStripItem[] {
+            this.addToolStripMenuItem,
+            this.cutToolStripMenuItem,
+            this.copyToolStripMenuItem,
+            this.pasteToolStripMenuItem,
+            this.deleteToolStripMenuItem});
+			this.contextMenuStrip1.Name = "contextMenuStrip1";
+			this.contextMenuStrip1.Size = new System.Drawing.Size(108, 114);
+			// 
+			// addToolStripMenuItem
+			// 
+			this.addToolStripMenuItem.Name = "addToolStripMenuItem";
+			this.addToolStripMenuItem.Size = new System.Drawing.Size(107, 22);
+			this.addToolStripMenuItem.Text = "&Add...";
+			this.addToolStripMenuItem.Click += new System.EventHandler(this.levelPieceToolStripMenuItem_Click);
+			// 
+			// cutToolStripMenuItem
+			// 
+			this.cutToolStripMenuItem.Name = "cutToolStripMenuItem";
+			this.cutToolStripMenuItem.Size = new System.Drawing.Size(107, 22);
+			this.cutToolStripMenuItem.Text = "Cu&t";
+			this.cutToolStripMenuItem.Click += new System.EventHandler(this.cutToolStripMenuItem_Click);
+			// 
+			// copyToolStripMenuItem
+			// 
+			this.copyToolStripMenuItem.Name = "copyToolStripMenuItem";
+			this.copyToolStripMenuItem.Size = new System.Drawing.Size(107, 22);
+			this.copyToolStripMenuItem.Text = "&Copy";
+			this.copyToolStripMenuItem.Click += new System.EventHandler(this.copyToolStripMenuItem_Click);
+			// 
+			// pasteToolStripMenuItem
+			// 
+			this.pasteToolStripMenuItem.Enabled = false;
+			this.pasteToolStripMenuItem.Name = "pasteToolStripMenuItem";
+			this.pasteToolStripMenuItem.Size = new System.Drawing.Size(107, 22);
+			this.pasteToolStripMenuItem.Text = "&Paste";
+			this.pasteToolStripMenuItem.Click += new System.EventHandler(this.pasteToolStripMenuItem_Click);
+			// 
+			// deleteToolStripMenuItem
+			// 
+			this.deleteToolStripMenuItem.Name = "deleteToolStripMenuItem";
+			this.deleteToolStripMenuItem.Size = new System.Drawing.Size(107, 22);
+			this.deleteToolStripMenuItem.Text = "&Delete";
+			this.deleteToolStripMenuItem.Click += new System.EventHandler(this.deleteToolStripMenuItem_Click);
+			// 
+			// splitContainer1
+			// 
+			this.splitContainer1.Anchor = ((System.Windows.Forms.AnchorStyles)((((System.Windows.Forms.AnchorStyles.Top | System.Windows.Forms.AnchorStyles.Bottom) 
+            | System.Windows.Forms.AnchorStyles.Left) 
+            | System.Windows.Forms.AnchorStyles.Right)));
+			this.splitContainer1.FixedPanel = System.Windows.Forms.FixedPanel.Panel2;
+			this.splitContainer1.IsSplitterFixed = true;
+			this.splitContainer1.Location = new System.Drawing.Point(0, 52);
+			this.splitContainer1.Name = "splitContainer1";
+			// 
+			// splitContainer1.Panel1
+			// 
+			this.splitContainer1.Panel1.Controls.Add(this.panel1);
+			// 
+			// splitContainer1.Panel2
+			// 
+			this.splitContainer1.Panel2.Controls.Add(this.propertyGrid1);
+			this.splitContainer1.Size = new System.Drawing.Size(584, 512);
+			this.splitContainer1.SplitterDistance = 318;
+			this.splitContainer1.TabIndex = 3;
+			// 
+			// propertyGrid1
+			// 
+			this.propertyGrid1.Dock = System.Windows.Forms.DockStyle.Fill;
+			this.propertyGrid1.LineColor = System.Drawing.SystemColors.ControlDarkDark;
+			this.propertyGrid1.Location = new System.Drawing.Point(0, 0);
+			this.propertyGrid1.Margin = new System.Windows.Forms.Padding(0);
+			this.propertyGrid1.Name = "propertyGrid1";
+			this.propertyGrid1.PropertySort = System.Windows.Forms.PropertySort.Alphabetical;
+			this.propertyGrid1.Size = new System.Drawing.Size(262, 512);
+			this.propertyGrid1.TabIndex = 13;
+			this.propertyGrid1.ToolbarVisible = false;
+			this.propertyGrid1.PropertyValueChanged += new System.Windows.Forms.PropertyValueChangedEventHandler(this.propertyGrid1_PropertyValueChanged);
+			// 
+			// importFileDialog
+			// 
+			this.importFileDialog.FileName = "file";
+			this.importFileDialog.Filter = "*.OBJ Format|*.obj;*.objf;*.dae;*.fbx|NodeTable|*.txt";
+			this.importFileDialog.RestoreDirectory = true;
+			this.importFileDialog.Title = "Select a file to import.";
+			// 
+			// toolStrip1
+			// 
+			this.toolStrip1.Items.AddRange(new System.Windows.Forms.ToolStripItem[] {
+            this.selectModeButton,
+            this.moveModeButton,
+            this.rotateModeButton,
+            this.rotateMode,
+            this.gizmoSpaceComboBox,
+            this.pivotComboBox});
+			this.toolStrip1.Location = new System.Drawing.Point(0, 24);
+			this.toolStrip1.Name = "toolStrip1";
+			this.toolStrip1.Size = new System.Drawing.Size(584, 25);
+			this.toolStrip1.TabIndex = 4;
+			this.toolStrip1.Text = "toolStrip1";
+			// 
+			// selectModeButton
+			// 
+			this.selectModeButton.Checked = true;
+			this.selectModeButton.CheckOnClick = true;
+			this.selectModeButton.CheckState = System.Windows.Forms.CheckState.Checked;
+			this.selectModeButton.DisplayStyle = System.Windows.Forms.ToolStripItemDisplayStyle.Image;
+			this.selectModeButton.Image = ((System.Drawing.Image)(resources.GetObject("selectModeButton.Image")));
+			this.selectModeButton.ImageTransparentColor = System.Drawing.Color.Magenta;
+			this.selectModeButton.Name = "selectModeButton";
+			this.selectModeButton.Size = new System.Drawing.Size(23, 22);
+			this.selectModeButton.Text = "toolStripButton1";
+			this.selectModeButton.ToolTipText = "Select Mode";
+			this.selectModeButton.Click += new System.EventHandler(this.selectModeButton_Click);
+			// 
+			// moveModeButton
+			// 
+			this.moveModeButton.CheckOnClick = true;
+			this.moveModeButton.DisplayStyle = System.Windows.Forms.ToolStripItemDisplayStyle.Image;
+			this.moveModeButton.Image = ((System.Drawing.Image)(resources.GetObject("moveModeButton.Image")));
+			this.moveModeButton.ImageTransparentColor = System.Drawing.Color.Magenta;
+			this.moveModeButton.Name = "moveModeButton";
+			this.moveModeButton.Size = new System.Drawing.Size(23, 22);
+			this.moveModeButton.Text = "toolStripButton1";
+			this.moveModeButton.ToolTipText = "Move Mode";
+			this.moveModeButton.Click += new System.EventHandler(this.moveModeButton_Click);
+			// 
+			// rotateModeButton
+			// 
+			this.rotateModeButton.CheckOnClick = true;
+			this.rotateModeButton.DisplayStyle = System.Windows.Forms.ToolStripItemDisplayStyle.Image;
+			this.rotateModeButton.Image = ((System.Drawing.Image)(resources.GetObject("rotateModeButton.Image")));
+			this.rotateModeButton.ImageTransparentColor = System.Drawing.Color.Magenta;
+			this.rotateModeButton.Name = "rotateModeButton";
+			this.rotateModeButton.Size = new System.Drawing.Size(23, 22);
+			this.rotateModeButton.Text = "toolStripButton1";
+			this.rotateModeButton.ToolTipText = "Rotate Mode";
+			this.rotateModeButton.Click += new System.EventHandler(this.rotateModeButton_Click);
+			// 
+			// rotateMode
+			// 
+			this.rotateMode.DisplayStyle = System.Windows.Forms.ToolStripItemDisplayStyle.Image;
+			this.rotateMode.Image = ((System.Drawing.Image)(resources.GetObject("rotateMode.Image")));
+			this.rotateMode.ImageTransparentColor = System.Drawing.Color.Magenta;
+			this.rotateMode.Name = "rotateMode";
+			this.rotateMode.Size = new System.Drawing.Size(23, 22);
+			this.rotateMode.Text = "toolStripButton1";
+			this.rotateMode.Click += new System.EventHandler(this.rotateMode_Click);
+			// 
+			// gizmoSpaceComboBox
+			// 
+			this.gizmoSpaceComboBox.DropDownStyle = System.Windows.Forms.ComboBoxStyle.DropDownList;
+			this.gizmoSpaceComboBox.Enabled = false;
+			this.gizmoSpaceComboBox.Items.AddRange(new object[] {
+            "Global",
+            "Local"});
+			this.gizmoSpaceComboBox.Name = "gizmoSpaceComboBox";
+			this.gizmoSpaceComboBox.Size = new System.Drawing.Size(121, 25);
+			this.gizmoSpaceComboBox.DropDownClosed += new System.EventHandler(this.gizmoSpaceComboBox_DropDownClosed);
+			// 
+			// welcomeTutorialToolStripMenuItem
+			// 
+			this.welcomeTutorialToolStripMenuItem.Name = "welcomeTutorialToolStripMenuItem";
+			this.welcomeTutorialToolStripMenuItem.ShortcutKeys = System.Windows.Forms.Keys.F1;
+			this.welcomeTutorialToolStripMenuItem.Size = new System.Drawing.Size(194, 22);
+			this.welcomeTutorialToolStripMenuItem.Text = "Welcome / Tutorial";
+			this.welcomeTutorialToolStripMenuItem.Click += new System.EventHandler(this.welcomeTutorialToolStripMenuItem_Click);
+			// 
+			// pivotComboBox
+			// 
+			this.pivotComboBox.Enabled = false;
+			this.pivotComboBox.Items.AddRange(new object[] {
+            "CenterMass",
+            "Origin"});
+			this.pivotComboBox.Name = "pivotComboBox";
+			this.pivotComboBox.Size = new System.Drawing.Size(121, 25);
+			this.pivotComboBox.DropDownClosed += new System.EventHandler(this.pivotComboBox_DropDownClosed);
+			// 
+			// MainForm
+			// 
+			this.AutoScaleDimensions = new System.Drawing.SizeF(6F, 13F);
+			this.AutoScaleMode = System.Windows.Forms.AutoScaleMode.Font;
+			this.ClientSize = new System.Drawing.Size(584, 564);
+			this.Controls.Add(this.toolStrip1);
+			this.Controls.Add(this.splitContainer1);
+			this.Controls.Add(this.menuStrip1);
+			this.Icon = ((System.Drawing.Icon)(resources.GetObject("$this.Icon")));
+			this.KeyPreview = true;
+			this.MainMenuStrip = this.menuStrip1;
+			this.Name = "MainForm";
+			this.Text = "SALVL";
+			this.WindowState = System.Windows.Forms.FormWindowState.Maximized;
+			this.FormClosing += new System.Windows.Forms.FormClosingEventHandler(this.MainForm_FormClosing);
+			this.Load += new System.EventHandler(this.MainForm_Load);
+			this.KeyDown += new System.Windows.Forms.KeyEventHandler(this.MainForm_KeyDown);
+			this.menuStrip1.ResumeLayout(false);
+			this.menuStrip1.PerformLayout();
+			this.contextMenuStrip1.ResumeLayout(false);
+			this.splitContainer1.Panel1.ResumeLayout(false);
+			this.splitContainer1.Panel2.ResumeLayout(false);
+			((System.ComponentModel.ISupportInitialize)(this.splitContainer1)).EndInit();
+			this.splitContainer1.ResumeLayout(false);
+			this.toolStrip1.ResumeLayout(false);
+			this.toolStrip1.PerformLayout();
+			this.ResumeLayout(false);
+			this.PerformLayout();
+
+        }
+
+        #endregion
+
+        private System.Windows.Forms.MenuStrip menuStrip1;
+        private System.Windows.Forms.ToolStripMenuItem fileToolStripMenuItem;
+        private System.Windows.Forms.ToolStripMenuItem openToolStripMenuItem;
+        private System.Windows.Forms.ToolStripMenuItem exitToolStripMenuItem;
+        private System.Windows.Forms.UserControl panel1;
+        private System.Windows.Forms.ToolStripMenuItem saveToolStripMenuItem;
+        private System.Windows.Forms.ToolStripMenuItem cutToolStripMenuItem;
+        private System.Windows.Forms.ToolStripMenuItem copyToolStripMenuItem;
+        private System.Windows.Forms.ToolStripMenuItem pasteToolStripMenuItem;
+        private System.Windows.Forms.ToolStripMenuItem deleteToolStripMenuItem;
+        private System.Windows.Forms.ContextMenuStrip contextMenuStrip1;
+        private System.Windows.Forms.ToolStripMenuItem viewToolStripMenuItem;
+        private System.Windows.Forms.ToolStripMenuItem levelToolStripMenuItem;
+        private System.Windows.Forms.ToolStripMenuItem visibleToolStripMenuItem;
+        private System.Windows.Forms.ToolStripMenuItem invisibleToolStripMenuItem;
+        private System.Windows.Forms.ToolStripMenuItem allToolStripMenuItem;
+        private System.Windows.Forms.ToolStripMenuItem addToolStripMenuItem;
+        private System.Windows.Forms.ToolStripMenuItem exportOBJToolStripMenuItem;
+        private System.Windows.Forms.ToolStripMenuItem editInfoToolStripMenuItem;
+        private System.Windows.Forms.SplitContainer splitContainer1;
+        internal System.Windows.Forms.PropertyGrid propertyGrid1;
+        private System.Windows.Forms.ToolStripMenuItem exportToolStripMenuItem;
+        private System.Windows.Forms.ToolStripMenuItem cStructsToolStripMenuItem;
+        private System.Windows.Forms.OpenFileDialog importFileDialog;
+        private System.Windows.Forms.ToolStripMenuItem editToolStripMenuItem;
+        private System.Windows.Forms.ToolStripMenuItem clearLevelToolStripMenuItem;
+        private System.Windows.Forms.ToolStripMenuItem importToolStripMenuItem;
+        private System.Windows.Forms.ToolStripMenuItem statsToolStripMenuItem;
+        private System.Windows.Forms.ToolStripMenuItem duplicateToolStripMenuItem;
+        private System.Windows.Forms.ToolStripMenuItem debugLightingToolStripMenuItem;
+        private System.Windows.Forms.ToolStripMenuItem preferencesToolStripMenuItem;
+        private System.Windows.Forms.ToolStrip toolStrip1;
+        private System.Windows.Forms.ToolStripButton selectModeButton;
+        private System.Windows.Forms.ToolStripButton moveModeButton;
+        private System.Windows.Forms.ToolStripButton rotateModeButton;
+		private System.Windows.Forms.ToolStripComboBox gizmoSpaceComboBox;
+		private System.Windows.Forms.ToolStripButton rotateMode;
+		private System.Windows.Forms.ToolStripMenuItem calculateAllBoundsToolStripMenuItem;
+		private System.Windows.Forms.ToolStripMenuItem aSSIMPExportToolStripMenuItem;
+		private System.Windows.Forms.ToolStripComboBox pivotComboBox;
+		private System.Windows.Forms.ToolStripMenuItem helpToolStripMenuItem;
+		private System.Windows.Forms.ToolStripMenuItem welcomeTutorialToolStripMenuItem;
+	}
+}
+