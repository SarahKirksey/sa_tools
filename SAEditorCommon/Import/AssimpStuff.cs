﻿using Assimp;
using SharpDX;
using SonicRetro.SAModel.Direct3D;
using SonicRetro.SAModel.SAEditorCommon.ModelConversion;
using System;
using System.Collections.Generic;
using System.IO;
using System.Linq;
using System.Text;
using System.Threading.Tasks;

namespace SonicRetro.SAModel.SAEditorCommon.Import
{
	public static class AssimpStuff
	{
		private class CachedPoly
		{
			public List<PolyChunk> Polys { get; private set; }
			public int Index { get; private set; }

			public CachedPoly(List<PolyChunk> polys, int index)
			{
				Polys = polys;
				Index = index;
			}
		}

		internal class WeightData
		{
			public int Index { get; private set; }
			public Vector3 Position { get; private set; }
			public Vector3 Normal { get; private set; }
			public float Weight { get; private set; }

			public WeightData(int index, Vector3 position, Vector3 normal, float weight)
			{
				Index = index;
				Position = position;
				Normal = normal;
				Weight = weight;
			}
		}

		static NJS_MATERIAL MaterialBuffer = new NJS_MATERIAL { UseTexture = true };
		static VertexData[] VertexBuffer = new VertexData[32768];
		static List<WeightData>[] WeightBuffer = new List<WeightData>[32768];
		static readonly CachedPoly[] PolyCache = new CachedPoly[255];
		static List<string> NodeNames;
		static List<Matrix> NodeTransforms;

		public static Node AssimpExportWeighted(this NJS_OBJECT obj, Scene scene, Matrix parentMatrix, string[] texInfo = null, Node parent = null)
		{
			NodeNames = new List<string>();
			NodeTransforms = new List<Matrix>();
			int mdlindex = -1;
			return AssimpExportWeighted(obj, scene, parentMatrix, texInfo, parent, ref mdlindex);
		}

		private static Node AssimpExportWeighted(this NJS_OBJECT obj, Scene scene, Matrix parentMatrix, string[] texInfo, Node parent, ref int mdlindex)
		{
			mdlindex++;
<<<<<<< HEAD

			Node node = null;
			if (parent == null)
			{
				node = new Node(obj.Name);
				scene.RootNode.Children.Add(node);
			}
=======
			string nodename = $"n{mdlindex:000}_{obj.Name}";
			Node node;
			if (parent == null)
				node = new Node(nodename);
>>>>>>> dc2ca3d5
			else
			{
				node = new Node(nodename, parent);
				parent.Children.Add(node);
			}
			NodeNames.Add(nodename);

			Matrix nodeTransform = Matrix.Identity;

			nodeTransform *= Matrix.Scaling(obj.Scale.X, obj.Scale.Y, obj.Scale.Z);

			float rotX = ((obj.Rotation.X) * (2 * (float)Math.PI) / 65536.0f);
			float rotY = ((obj.Rotation.Y) * (2 * (float)Math.PI) / 65536.0f);
			float rotZ = ((obj.Rotation.Z) * (2 * (float)Math.PI) / 65536.0f);
			Matrix rotation = Matrix.RotationX(rotX) *
					   Matrix.RotationY(rotY) *
					   Matrix.RotationZ(rotZ);
			nodeTransform *= rotation;

			nodeTransform *= Matrix.Translation(obj.Position.X, obj.Position.Y, obj.Position.Z);

			Matrix nodeWorldTransform = nodeTransform * parentMatrix;
			NodeTransforms.Add(nodeWorldTransform);
			Matrix nodeWorldTransformInv = Matrix.Invert(nodeWorldTransform);
			node.Transform = nodeTransform.ToMatrix4X4();//nodeTransform;

			node.Name = nodename;
			int startMeshIndex = scene.MeshCount;
			if (obj.Attach != null)
			{
				ChunkAttach attach = (ChunkAttach)obj.Attach;
				if (attach.Vertex != null)
				{
					foreach (VertexChunk chunk in attach.Vertex)
					{
						if (chunk.HasWeight)
						{
							for (int i = 0; i < chunk.VertexCount; i++)
							{
								var weightByte = chunk.NinjaFlags[i] >> 16;
								var weight = weightByte / 255f;
								var origpos = chunk.Vertices[i].ToVector3();
								var position = (Vector3.TransformCoordinate(origpos, nodeWorldTransform) * weight).ToVertex();
								var orignor = Vector3.Up;
								Vertex normal = null;
								if (chunk.Normals.Count > 0)
								{
									orignor = chunk.Normals[i].ToVector3();
									normal = (Vector3.TransformNormal(orignor, nodeWorldTransform) * weight).ToVertex();
								}

								// Store vertex in cache
								var vertexId = chunk.NinjaFlags[i] & 0x0000FFFF;
								var vertexCacheId = (int)(chunk.IndexOffset + vertexId);

								if (chunk.WeightStatus == WeightStatus.Start)
								{
									// Add new vertex to cache
									VertexBuffer[vertexCacheId] = new VertexData(position, normal);
									WeightBuffer[vertexCacheId] = new List<WeightData>
								{
									new WeightData(mdlindex, origpos, orignor, weight)
								};
									if (chunk.Diffuse.Count > 0)
										VertexBuffer[vertexCacheId].Color = chunk.Diffuse[i];
								}
								else
								{
									// Update cached vertex
									var cacheVertex = VertexBuffer[vertexCacheId];
									cacheVertex.Position += position;
									cacheVertex.Normal += normal;
									if (chunk.Diffuse.Count > 0)
										cacheVertex.Color = chunk.Diffuse[i];
									VertexBuffer[vertexCacheId] = cacheVertex;
									WeightBuffer[vertexCacheId].Add(new WeightData(mdlindex, origpos, orignor, weight));
								}
							}
						}
						else
							for (int i = 0; i < chunk.VertexCount; i++)
							{
								var origpos = chunk.Vertices[i].ToVector3();
								var position = Vector3.TransformCoordinate(origpos, nodeWorldTransform).ToVertex();
								var orignor = Vector3.Up;
								Vertex normal = null;
								if (chunk.Normals.Count > 0)
								{
									orignor = chunk.Normals[i].ToVector3();
									normal = Vector3.TransformNormal(orignor, nodeWorldTransform).ToVertex();
								}
								VertexBuffer[i + chunk.IndexOffset] = new VertexData(position, normal);
								if (chunk.Diffuse.Count > 0)
									VertexBuffer[i + chunk.IndexOffset].Color = chunk.Diffuse[i];
								WeightBuffer[i + chunk.IndexOffset] = null;
								WeightBuffer[i + chunk.IndexOffset] = new List<WeightData>
								{
									new WeightData(mdlindex, origpos, orignor, 1)
								};
							}
					}
				}
				List<MeshInfo> result = new List<MeshInfo>();
				List<List<WeightData>> weights = new List<List<WeightData>>();
				if (attach.Poly != null)
<<<<<<< HEAD
				{
					result = ProcessPolyList(attach.Poly, 0, weights);
					attach.MeshInfo = result.ToArray();
					int nameMeshIndex = 0;
					foreach (MeshInfo meshInfo in result)
					{
						Assimp.Mesh mesh = new Assimp.Mesh("mesh_" + nameMeshIndex);

						NJS_MATERIAL cur_mat = meshInfo.Material;
						Material materoial = new Material() { Name = "material_" + nameMeshIndex++ }; ;
						materoial.ColorDiffuse = new Color4D(cur_mat.DiffuseColor.R, cur_mat.DiffuseColor.G, cur_mat.DiffuseColor.B, cur_mat.DiffuseColor.A);
						if (cur_mat.UseTexture && texInfo != null)
						{
							string texPath = Path.GetFileName(texInfo[cur_mat.TextureID]);
							TextureWrapMode wrapU = TextureWrapMode.Wrap;
							TextureWrapMode wrapV = TextureWrapMode.Wrap;
							if (cur_mat.ClampU)
								wrapU = TextureWrapMode.Clamp;
							else if (cur_mat.FlipU)
								wrapU = TextureWrapMode.Mirror;

							if (cur_mat.ClampV)
								wrapV = TextureWrapMode.Clamp;
							else if (cur_mat.FlipV)
								wrapV = TextureWrapMode.Mirror;

							TextureSlot tex = new TextureSlot(texPath, TextureType.Diffuse, 0,
								TextureMapping.FromUV, 0, 1.0f, TextureOperation.Add,
								wrapU, wrapV, 0); //wrapmode and shit add here
							materoial.AddMaterialTexture(ref tex);
						}
						int matIndex = scene.MaterialCount;
						scene.Materials.Add(materoial);
						mesh.MaterialIndex = matIndex;

						mesh.PrimitiveType = PrimitiveType.Triangle;
						ushort[] tris = meshInfo.ToTriangles();
						List<List<WeightData>> vertexWeights = new List<List<WeightData>>(tris.Length);
						for (int i = 0; i < tris.Length; i += 3)
						{
							Face face = new Face();
							face.Indices.AddRange(new int[] { mesh.Vertices.Count + 2, mesh.Vertices.Count + 1, mesh.Vertices.Count });
							for (int j = 0; j < 3; j++)
							{
								mesh.Vertices.Add(Vector3.TransformCoordinate(meshInfo.Vertices[tris[i + j]].Position.ToVector3(), nodeWorldTransformInv).ToVector3D());
								mesh.Normals.Add(Vector3.TransformNormal(meshInfo.Vertices[tris[i + j]].Normal.ToVector3(), nodeWorldTransformInv).ToVector3D());
								if (meshInfo.Vertices[tris[i + j]].Color.HasValue)
									mesh.VertexColorChannels[0].Add(new Color4D(meshInfo.Vertices[tris[i + j]].Color.Value.R, meshInfo.Vertices[tris[i + j]].Color.Value.G, meshInfo.Vertices[tris[i + j]].Color.Value.B, meshInfo.Vertices[tris[i + j]].Color.Value.A));
								if (meshInfo.Vertices[tris[i + j]].UV != null)
									mesh.TextureCoordinateChannels[0].Add(new Vector3D(meshInfo.Vertices[tris[i + j]].UV.U, meshInfo.Vertices[tris[i + j]].UV.V, 1.0f));
								vertexWeights.Add(weights[tris[i + j]]);
							}
							mesh.Faces.Add(face);
						}

						// Convert vertex weights
						var aiBoneMap = new Dictionary<int, Bone>();
						for (int i = 0; i < vertexWeights.Count; i++)
						{
							for (int j = 0; j < vertexWeights[i].Count; j++)
							{
								var vertexWeight = vertexWeights[i][j];

								if (!aiBoneMap.TryGetValue(vertexWeight.Index, out var aiBone))
								{
									aiBone = aiBoneMap[vertexWeight.Index] = new Bone
									{
										Name = NodeNames[vertexWeight.Index]
									};

									// Offset matrix: difference between world transform of weighted bone node and the world transform of the mesh's parent node
									var offsetMatrix = Matrix.Invert(NodeTransforms[vertexWeight.Index] * nodeWorldTransformInv);
									aiBone.OffsetMatrix = offsetMatrix.ToMatrix4X4();
								}

								// Assimps way of storing weights is not very efficient
								aiBone.VertexWeights.Add(new VertexWeight(i, vertexWeight.Weight));
							}
						}

						mesh.Bones.AddRange(aiBoneMap.Values);
						scene.Meshes.Add(mesh);
					}
					int endMeshIndex = scene.MeshCount;
					for (int i = startMeshIndex; i < endMeshIndex; i++)
					{
						//node.MeshIndices.Add(i);
						Node meshChildNode = new Node("meshnode_" + i);
						meshChildNode.Transform = nodeTransform.ToMatrix4X4();
						scene.RootNode.Children.Add(meshChildNode);
						meshChildNode.MeshIndices.Add(i);
					}
				}
			}

			if (obj.Children != null)
			{
				foreach (NJS_OBJECT child in obj.Children)
					child.AssimpExportWeighted(scene, nodeWorldTransform, texInfo, node, ref mdlindex);
			}
			return node;
		}

		struct NodeStatus
		{
			public List<WeightStatus> statuses;
			public List<Assimp.Mesh> aiMeshes;
			public List<List<Strip>> strips;
			public List<List<List<UV>>> uvs;
		}

		static Dictionary<Node, NodeStatus> nodeStatuses = new Dictionary<Node, NodeStatus>();
		static Dictionary<string, int> nodeIndexForSort = new Dictionary<string, int>();

		private static void FillNodeIndexForSort(Scene scene, Node aiNode, ref int mdlindex)
		{
			mdlindex++;
			nodeIndexForSort.Add(aiNode.Name, mdlindex);
			foreach (Node child in aiNode.Children)
				FillNodeIndexForSort(scene, child, ref mdlindex);
		}

		public static NJS_OBJECT AssimpImportWeighted(Scene scene, string[] texInfo = null)
		{
			nodeStatuses.Clear();
			nodeIndexForSort.Clear();

			//get node indices for sorting
			int mdlindex = -1;
			FillNodeIndexForSort(scene, scene.RootNode,ref mdlindex);
			BuildNodeStatus(scene, scene.RootNode);
			mdlindex = -1;
			return AssimpImportWeighted(scene.RootNode.Children[0], scene, Matrix4x4.Identity, texInfo, scene.RootNode, null, ref mdlindex);
		}

		private static void BuildNodeStatus(Scene scene, Node aiNode)
		{
			NodeStatus status = new NodeStatus();

			//the meshes that reference the bone
			List<Assimp.Mesh> usedMeshes = new List<Assimp.Mesh>();
			List<WeightStatus> weightStatuses = new List<WeightStatus>();
			
			foreach (Assimp.Mesh mesh in scene.Meshes)
			{
				if (mesh.HasBones)
				{
					List<Bone> sortedBones = mesh.Bones;
					sortedBones.Sort(delegate (Bone a, Bone b) 
					{
						if (nodeIndexForSort[a.Name] < nodeIndexForSort[b.Name])
							return 0;
						return 1;
					});
					int i = 0;
					foreach (Assimp.Bone bone in mesh.Bones)
					{
						
						if (bone.Name == aiNode.Name)
						{
							usedMeshes.Add(mesh);
							
							if (i == 0)
								weightStatuses.Add(WeightStatus.Start);
							else if (i == mesh.Bones.Count - 1)
								weightStatuses.Add(WeightStatus.End);
							else
								weightStatuses.Add(WeightStatus.Middle);
						}
						i++;
					}
				}
			}
			if (usedMeshes.Count > 0)
			{
				status.aiMeshes = usedMeshes;
				status.statuses = weightStatuses;

				nodeStatuses.Add(aiNode, status);
			}
			foreach (Node child in aiNode.Children)
				BuildNodeStatus(scene, child);
		}

		private static NJS_OBJECT AssimpImportWeighted(Node aiNode, Scene scene, Matrix4x4 parentMatrix, string[] texInfo, Node parent, NJS_OBJECT objParent, ref int mdlindex)
		{
			NJS_OBJECT obj = new NJS_OBJECT();
			obj.Name = aiNode.Name;
			Vector3D translation;
			Vector3D scaling;
			Assimp.Quaternion rotation;
			if (parent != null)
			{
				Matrix4x4 invParentTransform = parent.Transform;
				invParentTransform.Inverse();
				Matrix4x4 localTransform = aiNode.Transform * invParentTransform;
				localTransform.Decompose(out scaling, out rotation, out translation);
			}
			else aiNode.Transform.Decompose(out scaling, out rotation, out translation);
			Vector3D rotationConverted = rotation.ToEulerAngles();
			obj.Position = new Vertex(translation.X, translation.Y, translation.Z);
			//Rotation = new Rotation(0, 0, 0);
			obj.Rotation = new Rotation(Rotation.DegToBAMS(rotationConverted.X), Rotation.DegToBAMS(rotationConverted.Y), Rotation.DegToBAMS(rotationConverted.Z));
			obj.Scale = new Vertex(scaling.X, scaling.Y, scaling.Z);

			if (nodeStatuses.TryGetValue(aiNode, out var value))
			{
				//WeightStatus status = value.Value;
				//Bone bone = value.Key;


				ChunkAttach attach = new ChunkAttach(true, true);
				obj.Attach = attach;
				NvTriStripDotNet.NvStripifier nvStripifier = new NvTriStripDotNet.NvStripifier() { StitchStrips = false, UseRestart = false };
				List<Assimp.Mesh> meshes = new List<Assimp.Mesh>();
				List<Assimp.Material> materials = new List<Assimp.Material>();
				bool hasnormal = meshes.Any(a => a.HasNormals);
				bool hasvcolor = meshes.Any(a => a.HasVertexColors(0));
				List<CachedVertex> cache = new List<CachedVertex>();

				VertexChunk vertexChunk;
				hasnormal = true;
				hasvcolor = false;

				//			if (hasvcolor)
				//					vertexChunk = new VertexChunk(ChunkType.Vertex_VertexDiffuse8);
				//else if (hasnormal)
				//	vertexChunk = new VertexChunk(ChunkType.Vertex_VertexNormal);
				//		else
				//		vertexChunk = new VertexChunk(ChunkType.Vertex_Vertex);

				for (int index = 0; index < value.aiMeshes.Count; index++)
				{
					vertexChunk = new VertexChunk(ChunkType.Vertex_VertexNormalNinjaFlags);
					Assimp.Mesh aiMesh = value.aiMeshes[index];
					WeightStatus status = value.statuses[index];
					//Assimp.Mesh aiMesh = valuePair.Key;

					bool hasUV = aiMesh.HasTextureCoords(0);
					bool hasVColor = aiMesh.HasVertexColors(0);
					int currentstriptotal = 0;
					List<List<Strip>> strips = new List<List<Strip>>();
					List<List<List<UV>>> uvs = new List<List<List<UV>>>();
					List<Strip> polys = new List<Strip>();
					List<List<UV>> us = null;
					List<ushort> tris = new List<ushort>();
					Dictionary<ushort, Assimp.Vector3D> uvmap = new Dictionary<ushort, Assimp.Vector3D>();
					foreach (Assimp.Face aiFace in aiMesh.Faces)
						for (int i = 0; i < 3; i++)
						{
							UV uv = null;
							if (hasUV)
							{
								uv = new UV()
								{
									U = aiMesh.TextureCoordinateChannels[0][currentstriptotal].X,
									V = 1.0f - aiMesh.TextureCoordinateChannels[0][currentstriptotal].Y
								};
							}

							System.Drawing.Color vertexColor = System.Drawing.Color.White;
							if (hasVColor)
							{
								Assimp.Color4D aiColor = aiMesh.VertexColorChannels[0][currentstriptotal];
								vertexColor = System.Drawing.Color.FromArgb((int)(aiColor.A * 255.0f), (int)(aiColor.R * 255.0f), (int)(aiColor.G * 255.0f), (int)(aiColor.B * 255.0f));
							}

							ushort ind = (ushort)cache.AddUnique(new CachedVertex(
								new Vertex(aiMesh.Vertices[aiFace.Indices[i]].X, aiMesh.Vertices[aiFace.Indices[i]].Y,
								aiMesh.Vertices[aiFace.Indices[i]].Z),
								new Vertex(aiMesh.Normals[aiFace.Indices[i]].X, aiMesh.Normals[aiFace.Indices[i]].Y,
								aiMesh.Normals[aiFace.Indices[i]].Z),
								vertexColor,
								uv));
							if (hasUV)
								uvmap[ind] = aiMesh.TextureCoordinateChannels[0][currentstriptotal];
							++currentstriptotal;
							tris.Add(ind);
						}

					if (hasUV)
						us = new List<List<UV>>();

					nvStripifier.GenerateStrips(tris.ToArray(), out var primitiveGroups);
					foreach (NvTriStripDotNet.PrimitiveGroup grp in primitiveGroups)
					{
						var stripIndices = new ushort[grp.Indices.Length];
						List<UV> stripuv = new List<UV>();
						for (var j = 0; j < grp.Indices.Length; j++)
						{
							var vertexIndex = grp.Indices[j];
							stripIndices[j] = vertexIndex;
							if (hasUV)
								stripuv.Add(new UV() { U = uvmap[vertexIndex].X, V = 1.0f - uvmap[vertexIndex].Y });
						}

						polys.Add(new Strip(stripIndices, false));
						if (hasUV)
							us.Add(stripuv);
						//PolyChunkStrip.Strip strp = new PolyChunkStrip.Strip(false, grp.Indices, null, null);
						//strip.Strips.Add(strp);
					}
					strips.Add(polys);
					uvs.Add(us);

					//backup for weightstatus end calculation
					value.strips = strips;
					value.uvs = uvs;
					vertexChunk.WeightStatus = status;

					vertexChunk.VertexCount = (ushort)cache.Count;
					switch (vertexChunk.Type)
					{
						case ChunkType.Vertex_Vertex:
							vertexChunk.Size = (ushort)(vertexChunk.VertexCount * 3 + 1);
							break;
						case ChunkType.Vertex_VertexDiffuse8:
							vertexChunk.Size = (ushort)(vertexChunk.VertexCount * 4 + 1);
							break;
						case ChunkType.Vertex_VertexNormal:
							vertexChunk.Size = (ushort)(vertexChunk.VertexCount * 6 + 1);
							break;
						case ChunkType.Vertex_VertexNormalDiffuse8:
							vertexChunk.Size = (ushort)(vertexChunk.VertexCount * 7 + 1);
							break;
						case ChunkType.Vertex_VertexNormalNinjaFlags:
							vertexChunk.Size = (ushort)(vertexChunk.VertexCount * 7 + 1);
							break;
					}
					if (status == WeightStatus.Start)
					{
						for (int i = 0; i < cache.Count; i++)
						{
							Vector3D vertex = new Vector3D(cache[i].vertex.X, cache[i].vertex.Y, cache[i].vertex.Z);
							uint flags = (uint)(((255 & 0xffff) << 16) | ((i) & 0xffff));  
							foreach (Assimp.Bone bone in aiMesh.Bones)
							{
								if (bone.Name == aiNode.Name)
								{
									if (bone.HasVertexWeights)
									{
										foreach (VertexWeight weight in bone.VertexWeights)
										{
											if (i == weight.VertexID)
											{
												ushort weightValue = (ushort)(weight.Weight * 255.0f);
												flags = (uint)(((weightValue & 0xffff) << 16) | ((weight.VertexID) & 0xffff));
												vertex = bone.OffsetMatrix * vertex;
											}
										}
									}
								}
							}
							
							vertexChunk.NinjaFlags.Add(flags);
							vertexChunk.Vertices.Add(new Vertex(vertex.X,vertex.Y,vertex.Z));
							if (hasvcolor)
								vertexChunk.Diffuse.Add(cache[i].color);
							else if (hasnormal)
								vertexChunk.Normals.Add(cache[i].normal);
						}
					}
					else if (status == WeightStatus.End)
					{
						vertexChunk.VertexCount = (ushort)0;
						for (int i = 0; i < cache.Count; i++)
						{
							Vector3D vertex = new Vector3D(cache[i].vertex.X, cache[i].vertex.Y, cache[i].vertex.Z);
							foreach (Assimp.Bone bone in aiMesh.Bones)
							{
								if (bone.Name == aiNode.Name)
								{
									if (bone.HasVertexWeights)
									{
										foreach (VertexWeight weight in bone.VertexWeights)
										{
											if (i == weight.VertexID)
											{
												ushort weightValue = (ushort)(weight.Weight * 255.0f);
												uint flags = (uint)(((weightValue & 0xffff) << 16) | ((weight.VertexID) & 0xffff));
												vertex = bone.OffsetMatrix * vertex;
												vertexChunk.NinjaFlags.Add(flags);
												vertexChunk.Vertices.Add(new Vertex(vertex.X, vertex.Y, vertex.Z));
												if (hasvcolor)
													vertexChunk.Diffuse.Add(cache[i].color);
												else if (hasnormal)
													vertexChunk.Normals.Add(cache[i].normal);
												vertexChunk.VertexCount++;
											}
										}
									}
								}
							}
							
						}

						//material stuff
						Assimp.Material currentAiMat = scene.Materials[aiMesh.MaterialIndex];
						if (currentAiMat != null)
						{
							//output mat first then texID, thats how the official exporter worked
							PolyChunkMaterial material = new PolyChunkMaterial();
							attach.Poly.Add(material);
							if (currentAiMat.HasTextureDiffuse)
							{
								if (texInfo != null)
								{
									PolyChunkTinyTextureID tinyTexId = new PolyChunkTinyTextureID();
									int texId = 0;
									for (int j = 0; j < texInfo.Length; j++)
										if (texInfo[j] == Path.GetFileNameWithoutExtension(currentAiMat.TextureDiffuse.FilePath))
											texId = j;
									tinyTexId.TextureID = (ushort)texId;
									attach.Poly.Add(tinyTexId);
								}
							}
							else if (texInfo != null)
							{
								PolyChunkTinyTextureID tinyTexId = new PolyChunkTinyTextureID();
								int texId = 0;
								for (int j = 0; j < texInfo.Length; j++)
									if (texInfo[j].ToLower() == currentAiMat.Name.ToLower())
										texId = j;
								tinyTexId.TextureID = (ushort)texId;
								attach.Poly.Add(tinyTexId);
							}
						}

						PolyChunkStrip strip;
						if (aiMesh.HasTextureCoords(0))
							strip = new PolyChunkStrip(ChunkType.Strip_StripUVN);
						else
							strip = new PolyChunkStrip(ChunkType.Strip_Strip);

						for (int i1 = 0; i1 < strips[index].Count; i1++)
						{
							Strip item = strips[index][i1];
							UV[] uv2 = null;
							if (aiMesh.HasTextureCoords(0))
								uv2 = uvs[index][i1].ToArray();
							strip.Strips.Add(new PolyChunkStrip.Strip(item.Reversed, item.Indexes, uv2, null));
						}
						attach.Poly.Add(strip);
					}
					else
					{
						vertexChunk.VertexCount = (ushort)0;
						for (int i = 0; i < cache.Count; i++)
						{
							Vector3D vertex = new Vector3D(cache[i].vertex.X, cache[i].vertex.Y, cache[i].vertex.Z);
							foreach (Assimp.Bone bone in aiMesh.Bones)
							{
								if (bone.Name == aiNode.Name)
								{
									if (bone.HasVertexWeights)
									{
										foreach (VertexWeight weight in bone.VertexWeights)
										{
											if (i == weight.VertexID)
											{
												ushort weightValue = (ushort)(weight.Weight * 255.0f);
												uint flags = (uint)(((weightValue & 0xffff) << 16) | ((weight.VertexID) & 0xffff));
												vertex = bone.OffsetMatrix * vertex;
												vertexChunk.NinjaFlags.Add(flags);
												vertexChunk.Vertices.Add(new Vertex(vertex.X, vertex.Y, vertex.Z));
												if (hasvcolor)
													vertexChunk.Diffuse.Add(cache[i].color);
												else if (hasnormal)
													vertexChunk.Normals.Add(cache[i].normal);
												vertexChunk.VertexCount++;
											}
										}
									}
								}
							}

						}
					}
					attach.Vertex.Add(vertexChunk);
=======
					result = ProcessPolyList(attach.Poly, 0, weights);
				if (result.Count > 0)
				{
					int nameMeshIndex = 0;
					foreach (MeshInfo meshInfo in result)
					{
						Assimp.Mesh mesh = new Assimp.Mesh($"{attach.Name}_mesh_{nameMeshIndex}");

						NJS_MATERIAL cur_mat = meshInfo.Material;
						Material materoial = new Material() { Name = $"{attach.Name}_material_{nameMeshIndex++}" }; ;
						materoial.ColorDiffuse = new Color4D(cur_mat.DiffuseColor.R, cur_mat.DiffuseColor.G, cur_mat.DiffuseColor.B, cur_mat.DiffuseColor.A);
						if (cur_mat.UseTexture && texInfo != null)
						{
							string texPath = Path.GetFileName(texInfo[cur_mat.TextureID]);
							TextureWrapMode wrapU = TextureWrapMode.Wrap;
							TextureWrapMode wrapV = TextureWrapMode.Wrap;
							if (cur_mat.ClampU)
								wrapU = TextureWrapMode.Clamp;
							else if (cur_mat.FlipU)
								wrapU = TextureWrapMode.Mirror;

							if (cur_mat.ClampV)
								wrapV = TextureWrapMode.Clamp;
							else if (cur_mat.FlipV)
								wrapV = TextureWrapMode.Mirror;

							TextureSlot tex = new TextureSlot(texPath, TextureType.Diffuse, 0,
								TextureMapping.FromUV, 0, 1.0f, TextureOperation.Add,
								wrapU, wrapV, 0); //wrapmode and shit add here
							materoial.AddMaterialTexture(ref tex);
						}
						int matIndex = scene.MaterialCount;
						scene.Materials.Add(materoial);
						mesh.MaterialIndex = matIndex;

						mesh.PrimitiveType = PrimitiveType.Triangle;
						ushort[] tris = meshInfo.ToTriangles();
						List<List<WeightData>> vertexWeights = new List<List<WeightData>>(tris.Length);
						for (int i = 0; i < tris.Length; i += 3)
						{
							Face face = new Face();
							face.Indices.AddRange(new int[] { mesh.Vertices.Count + 2, mesh.Vertices.Count + 1, mesh.Vertices.Count });
							for (int j = 0; j < 3; j++)
							{
								mesh.Vertices.Add(Vector3.TransformCoordinate(meshInfo.Vertices[tris[i + j]].Position.ToVector3(), nodeWorldTransformInv).ToVector3D());
								mesh.Normals.Add(Vector3.TransformNormal(meshInfo.Vertices[tris[i + j]].Normal.ToVector3(), nodeWorldTransformInv).ToVector3D());
								if (meshInfo.Vertices[tris[i + j]].Color.HasValue)
									mesh.VertexColorChannels[0].Add(new Color4D(meshInfo.Vertices[tris[i + j]].Color.Value.R, meshInfo.Vertices[tris[i + j]].Color.Value.G, meshInfo.Vertices[tris[i + j]].Color.Value.B, meshInfo.Vertices[tris[i + j]].Color.Value.A));
								if (meshInfo.Vertices[tris[i + j]].UV != null)
									mesh.TextureCoordinateChannels[0].Add(new Vector3D(meshInfo.Vertices[tris[i + j]].UV.U, meshInfo.Vertices[tris[i + j]].UV.V, 1.0f));
								vertexWeights.Add(weights[tris[i + j]]);
							}
							mesh.Faces.Add(face);
						}

						// Convert vertex weights
						var aiBoneMap = new Dictionary<int, Bone>();
						for (int i = 0; i < vertexWeights.Count; i++)
						{
							for (int j = 0; j < vertexWeights[i].Count; j++)
							{
								var vertexWeight = vertexWeights[i][j];

								if (!aiBoneMap.TryGetValue(vertexWeight.Index, out var aiBone))
								{
									aiBone = aiBoneMap[vertexWeight.Index] = new Bone
									{
										Name = NodeNames[vertexWeight.Index]
									};

									// Offset matrix: difference between world transform of weighted bone node and the world transform of the mesh's parent node
									var offsetMatrix = Matrix.Invert(NodeTransforms[vertexWeight.Index] * nodeWorldTransformInv);
									aiBone.OffsetMatrix = offsetMatrix.ToMatrix4X4();
								}

								// Assimps way of storing weights is not very efficient
								aiBone.VertexWeights.Add(new VertexWeight(i, vertexWeight.Weight));
							}
						}

						mesh.Bones.AddRange(aiBoneMap.Values);
						scene.Meshes.Add(mesh);
					}
					int endMeshIndex = scene.MeshCount;
					for (int i = startMeshIndex; i < endMeshIndex; i++)
					{
						//node.MeshIndices.Add(i);
						Node meshChildNode = new Node($"meshnode_{i}");
						meshChildNode.Transform = nodeWorldTransform.ToMatrix4X4();
						scene.RootNode.Children.Add(meshChildNode);
						meshChildNode.MeshIndices.Add(i);
					}
>>>>>>> dc2ca3d5
				}


			}
			foreach (Node child in aiNode.Children)
			{
				obj.AddChild(AssimpImportWeighted(child, scene, Matrix4x4.Identity, texInfo, aiNode, obj, ref mdlindex));
			}
			return obj;
		}

		private static List<MeshInfo> ProcessPolyList(List<PolyChunk> strips, int start, List<List<WeightData>> weights)
		{
			List<MeshInfo> result = new List<MeshInfo>();
			for (int i = start; i < strips.Count; i++)
			{
				PolyChunk chunk = strips[i];
				switch (chunk.Type)
				{
					case ChunkType.Bits_BlendAlpha:
						{
							PolyChunkBitsBlendAlpha c2 = (PolyChunkBitsBlendAlpha)chunk;
							MaterialBuffer.SourceAlpha = c2.SourceAlpha;
							MaterialBuffer.DestinationAlpha = c2.DestinationAlpha;
						}
						break;
					case ChunkType.Bits_MipmapDAdjust:
						break;
					case ChunkType.Bits_SpecularExponent:
						MaterialBuffer.Exponent = ((PolyChunkBitsSpecularExponent)chunk).SpecularExponent;
						break;
					case ChunkType.Bits_CachePolygonList:
						byte cachenum = ((PolyChunkBitsCachePolygonList)chunk).List;
						PolyCache[cachenum] = new CachedPoly(strips, i + 1);
						return result;
					case ChunkType.Bits_DrawPolygonList:
						cachenum = ((PolyChunkBitsDrawPolygonList)chunk).List;
						CachedPoly cached = PolyCache[cachenum];
						result.AddRange(ProcessPolyList(cached.Polys, cached.Index, weights));
						break;
					case ChunkType.Tiny_TextureID:
					case ChunkType.Tiny_TextureID2:
						{
							PolyChunkTinyTextureID c2 = (PolyChunkTinyTextureID)chunk;
							MaterialBuffer.ClampU = c2.ClampU;
							MaterialBuffer.ClampV = c2.ClampV;
							MaterialBuffer.FilterMode = c2.FilterMode;
							MaterialBuffer.FlipU = c2.FlipU;
							MaterialBuffer.FlipV = c2.FlipV;
							MaterialBuffer.SuperSample = c2.SuperSample;
							MaterialBuffer.TextureID = c2.TextureID;
						}
						break;
					case ChunkType.Material_Diffuse:
					case ChunkType.Material_Ambient:
					case ChunkType.Material_DiffuseAmbient:
					case ChunkType.Material_Specular:
					case ChunkType.Material_DiffuseSpecular:
					case ChunkType.Material_AmbientSpecular:
					case ChunkType.Material_DiffuseAmbientSpecular:
					case ChunkType.Material_Diffuse2:
					case ChunkType.Material_Ambient2:
					case ChunkType.Material_DiffuseAmbient2:
					case ChunkType.Material_Specular2:
					case ChunkType.Material_DiffuseSpecular2:
					case ChunkType.Material_AmbientSpecular2:
					case ChunkType.Material_DiffuseAmbientSpecular2:
						{
							PolyChunkMaterial c2 = (PolyChunkMaterial)chunk;
							MaterialBuffer.SourceAlpha = c2.SourceAlpha;
							MaterialBuffer.DestinationAlpha = c2.DestinationAlpha;
							if (c2.Diffuse.HasValue)
								MaterialBuffer.DiffuseColor = c2.Diffuse.Value;
							if (c2.Specular.HasValue)
							{
								MaterialBuffer.SpecularColor = c2.Specular.Value;
								MaterialBuffer.Exponent = c2.SpecularExponent;
							}
						}
						break;
					case ChunkType.Strip_Strip:
					case ChunkType.Strip_StripUVN:
					case ChunkType.Strip_StripUVH:
					case ChunkType.Strip_StripNormal:
					case ChunkType.Strip_StripUVNNormal:
					case ChunkType.Strip_StripUVHNormal:
					case ChunkType.Strip_StripColor:
					case ChunkType.Strip_StripUVNColor:
					case ChunkType.Strip_StripUVHColor:
					case ChunkType.Strip_Strip2:
					case ChunkType.Strip_StripUVN2:
					case ChunkType.Strip_StripUVH2:
						{
							PolyChunkStrip c2 = (PolyChunkStrip)chunk;
							MaterialBuffer.DoubleSided = c2.DoubleSide;
							MaterialBuffer.EnvironmentMap = c2.EnvironmentMapping;
							MaterialBuffer.FlatShading = c2.FlatShading;
							MaterialBuffer.IgnoreLighting = c2.IgnoreLight;
							MaterialBuffer.IgnoreSpecular = c2.IgnoreSpecular;
							MaterialBuffer.UseAlpha = c2.UseAlpha;
							bool hasVColor = false;
							switch (chunk.Type)
							{
								case ChunkType.Strip_StripColor:
								case ChunkType.Strip_StripUVNColor:
								case ChunkType.Strip_StripUVHColor:
									hasVColor = true;
									break;
							}
							bool hasUV = false;
							switch (chunk.Type)
							{
								case ChunkType.Strip_StripUVN:
								case ChunkType.Strip_StripUVH:
								case ChunkType.Strip_StripUVNColor:
								case ChunkType.Strip_StripUVHColor:
								case ChunkType.Strip_StripUVN2:
								case ChunkType.Strip_StripUVH2:
									hasUV = true;
									break;
							}
							List<Poly> polys = new List<Poly>();
							List<VertexData> verts = new List<VertexData>();
							foreach (PolyChunkStrip.Strip strip in c2.Strips)
							{
								Strip str = new Strip(strip.Indexes.Length, strip.Reversed);
								for (int k = 0; k < strip.Indexes.Length; k++)
								{
									str.Indexes[k] = (ushort)verts.Count;
									verts.Add(new VertexData(
										VertexBuffer[strip.Indexes[k]].Position,
										VertexBuffer[strip.Indexes[k]].Normal,
										hasVColor ? (System.Drawing.Color?)strip.VColors[k] : VertexBuffer[strip.Indexes[k]].Color,
										hasUV ? strip.UVs[k] : null));
									weights.Add(WeightBuffer[strip.Indexes[k]]);
								}
								polys.Add(str);
							}
							result.Add(new MeshInfo(MaterialBuffer, polys.ToArray(), verts.ToArray(), hasUV, hasVColor));
							MaterialBuffer = new NJS_MATERIAL(MaterialBuffer);
						}
						break;
				}
			}
			return result;
		}

		public static Vector3D ToVector3D(this Vector3 v)
		{
			return new Vector3D(v.X, v.Y, v.Z);
		}

		public static Matrix4x4 ToMatrix4X4(this Matrix m)
		{
			return new Matrix4x4(m.M11, m.M21, m.M31, m.M41, m.M12, m.M22, m.M32, m.M42, m.M13, m.M23, m.M33, m.M43, m.M14, m.M24, m.M34, m.M44);
		}
	}
}<|MERGE_RESOLUTION|>--- conflicted
+++ resolved
@@ -59,20 +59,10 @@
 		private static Node AssimpExportWeighted(this NJS_OBJECT obj, Scene scene, Matrix parentMatrix, string[] texInfo, Node parent, ref int mdlindex)
 		{
 			mdlindex++;
-<<<<<<< HEAD
-
-			Node node = null;
-			if (parent == null)
-			{
-				node = new Node(obj.Name);
-				scene.RootNode.Children.Add(node);
-			}
-=======
 			string nodename = $"n{mdlindex:000}_{obj.Name}";
 			Node node;
 			if (parent == null)
 				node = new Node(nodename);
->>>>>>> dc2ca3d5
 			else
 			{
 				node = new Node(nodename, parent);
@@ -169,26 +159,26 @@
 									VertexBuffer[i + chunk.IndexOffset].Color = chunk.Diffuse[i];
 								WeightBuffer[i + chunk.IndexOffset] = null;
 								WeightBuffer[i + chunk.IndexOffset] = new List<WeightData>
-								{
-									new WeightData(mdlindex, origpos, orignor, 1)
-								};
+							{
+								new WeightData(mdlindex, origpos, orignor, 1)
+							};
 							}
 					}
 				}
 				List<MeshInfo> result = new List<MeshInfo>();
 				List<List<WeightData>> weights = new List<List<WeightData>>();
 				if (attach.Poly != null)
-<<<<<<< HEAD
 				{
 					result = ProcessPolyList(attach.Poly, 0, weights);
-					attach.MeshInfo = result.ToArray();
+				if (result.Count > 0)
+				{
 					int nameMeshIndex = 0;
 					foreach (MeshInfo meshInfo in result)
 					{
-						Assimp.Mesh mesh = new Assimp.Mesh("mesh_" + nameMeshIndex);
+						Assimp.Mesh mesh = new Assimp.Mesh($"{attach.Name}_mesh_{nameMeshIndex}");
 
 						NJS_MATERIAL cur_mat = meshInfo.Material;
-						Material materoial = new Material() { Name = "material_" + nameMeshIndex++ }; ;
+						Material materoial = new Material() { Name = $"{attach.Name}_material_{nameMeshIndex++}" }; ;
 						materoial.ColorDiffuse = new Color4D(cur_mat.DiffuseColor.R, cur_mat.DiffuseColor.G, cur_mat.DiffuseColor.B, cur_mat.DiffuseColor.A);
 						if (cur_mat.UseTexture && texInfo != null)
 						{
@@ -266,14 +256,13 @@
 					for (int i = startMeshIndex; i < endMeshIndex; i++)
 					{
 						//node.MeshIndices.Add(i);
-						Node meshChildNode = new Node("meshnode_" + i);
-						meshChildNode.Transform = nodeTransform.ToMatrix4X4();
+						Node meshChildNode = new Node($"meshnode_{i}");
+						meshChildNode.Transform = nodeWorldTransform.ToMatrix4X4();
 						scene.RootNode.Children.Add(meshChildNode);
 						meshChildNode.MeshIndices.Add(i);
 					}
 				}
 			}
-
 			if (obj.Children != null)
 			{
 				foreach (NJS_OBJECT child in obj.Children)
@@ -658,100 +647,6 @@
 						}
 					}
 					attach.Vertex.Add(vertexChunk);
-=======
-					result = ProcessPolyList(attach.Poly, 0, weights);
-				if (result.Count > 0)
-				{
-					int nameMeshIndex = 0;
-					foreach (MeshInfo meshInfo in result)
-					{
-						Assimp.Mesh mesh = new Assimp.Mesh($"{attach.Name}_mesh_{nameMeshIndex}");
-
-						NJS_MATERIAL cur_mat = meshInfo.Material;
-						Material materoial = new Material() { Name = $"{attach.Name}_material_{nameMeshIndex++}" }; ;
-						materoial.ColorDiffuse = new Color4D(cur_mat.DiffuseColor.R, cur_mat.DiffuseColor.G, cur_mat.DiffuseColor.B, cur_mat.DiffuseColor.A);
-						if (cur_mat.UseTexture && texInfo != null)
-						{
-							string texPath = Path.GetFileName(texInfo[cur_mat.TextureID]);
-							TextureWrapMode wrapU = TextureWrapMode.Wrap;
-							TextureWrapMode wrapV = TextureWrapMode.Wrap;
-							if (cur_mat.ClampU)
-								wrapU = TextureWrapMode.Clamp;
-							else if (cur_mat.FlipU)
-								wrapU = TextureWrapMode.Mirror;
-
-							if (cur_mat.ClampV)
-								wrapV = TextureWrapMode.Clamp;
-							else if (cur_mat.FlipV)
-								wrapV = TextureWrapMode.Mirror;
-
-							TextureSlot tex = new TextureSlot(texPath, TextureType.Diffuse, 0,
-								TextureMapping.FromUV, 0, 1.0f, TextureOperation.Add,
-								wrapU, wrapV, 0); //wrapmode and shit add here
-							materoial.AddMaterialTexture(ref tex);
-						}
-						int matIndex = scene.MaterialCount;
-						scene.Materials.Add(materoial);
-						mesh.MaterialIndex = matIndex;
-
-						mesh.PrimitiveType = PrimitiveType.Triangle;
-						ushort[] tris = meshInfo.ToTriangles();
-						List<List<WeightData>> vertexWeights = new List<List<WeightData>>(tris.Length);
-						for (int i = 0; i < tris.Length; i += 3)
-						{
-							Face face = new Face();
-							face.Indices.AddRange(new int[] { mesh.Vertices.Count + 2, mesh.Vertices.Count + 1, mesh.Vertices.Count });
-							for (int j = 0; j < 3; j++)
-							{
-								mesh.Vertices.Add(Vector3.TransformCoordinate(meshInfo.Vertices[tris[i + j]].Position.ToVector3(), nodeWorldTransformInv).ToVector3D());
-								mesh.Normals.Add(Vector3.TransformNormal(meshInfo.Vertices[tris[i + j]].Normal.ToVector3(), nodeWorldTransformInv).ToVector3D());
-								if (meshInfo.Vertices[tris[i + j]].Color.HasValue)
-									mesh.VertexColorChannels[0].Add(new Color4D(meshInfo.Vertices[tris[i + j]].Color.Value.R, meshInfo.Vertices[tris[i + j]].Color.Value.G, meshInfo.Vertices[tris[i + j]].Color.Value.B, meshInfo.Vertices[tris[i + j]].Color.Value.A));
-								if (meshInfo.Vertices[tris[i + j]].UV != null)
-									mesh.TextureCoordinateChannels[0].Add(new Vector3D(meshInfo.Vertices[tris[i + j]].UV.U, meshInfo.Vertices[tris[i + j]].UV.V, 1.0f));
-								vertexWeights.Add(weights[tris[i + j]]);
-							}
-							mesh.Faces.Add(face);
-						}
-
-						// Convert vertex weights
-						var aiBoneMap = new Dictionary<int, Bone>();
-						for (int i = 0; i < vertexWeights.Count; i++)
-						{
-							for (int j = 0; j < vertexWeights[i].Count; j++)
-							{
-								var vertexWeight = vertexWeights[i][j];
-
-								if (!aiBoneMap.TryGetValue(vertexWeight.Index, out var aiBone))
-								{
-									aiBone = aiBoneMap[vertexWeight.Index] = new Bone
-									{
-										Name = NodeNames[vertexWeight.Index]
-									};
-
-									// Offset matrix: difference between world transform of weighted bone node and the world transform of the mesh's parent node
-									var offsetMatrix = Matrix.Invert(NodeTransforms[vertexWeight.Index] * nodeWorldTransformInv);
-									aiBone.OffsetMatrix = offsetMatrix.ToMatrix4X4();
-								}
-
-								// Assimps way of storing weights is not very efficient
-								aiBone.VertexWeights.Add(new VertexWeight(i, vertexWeight.Weight));
-							}
-						}
-
-						mesh.Bones.AddRange(aiBoneMap.Values);
-						scene.Meshes.Add(mesh);
-					}
-					int endMeshIndex = scene.MeshCount;
-					for (int i = startMeshIndex; i < endMeshIndex; i++)
-					{
-						//node.MeshIndices.Add(i);
-						Node meshChildNode = new Node($"meshnode_{i}");
-						meshChildNode.Transform = nodeWorldTransform.ToMatrix4X4();
-						scene.RootNode.Children.Add(meshChildNode);
-						meshChildNode.MeshIndices.Add(i);
-					}
->>>>>>> dc2ca3d5
 				}
 
 
