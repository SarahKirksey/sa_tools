﻿<?xml version="1.0" encoding="utf-8"?>
<Project ToolsVersion="12.0" DefaultTargets="Build" xmlns="http://schemas.microsoft.com/developer/msbuild/2003">
  <PropertyGroup>
    <Configuration Condition=" '$(Configuration)' == '' ">Debug</Configuration>
    <Platform Condition=" '$(Platform)' == '' ">AnyCPU</Platform>
    <ProductVersion>8.0.30703</ProductVersion>
    <SchemaVersion>2.0</SchemaVersion>
    <ProjectGuid>{0D72870C-29A2-4B16-B016-2F2E266A0E64}</ProjectGuid>
    <OutputType>Library</OutputType>
    <AppDesignerFolder>Properties</AppDesignerFolder>
    <RootNamespace>SonicRetro.SAModel.SAEditorCommon</RootNamespace>
    <AssemblyName>SAEditorCommon</AssemblyName>
    <TargetFrameworkVersion>v4.7.2</TargetFrameworkVersion>
    <FileAlignment>512</FileAlignment>
    <TargetFrameworkProfile />
  </PropertyGroup>
  <PropertyGroup Condition=" '$(Configuration)|$(Platform)' == 'Debug|AnyCPU' ">
    <DebugSymbols>true</DebugSymbols>
    <DebugType>full</DebugType>
    <Optimize>false</Optimize>
    <OutputPath>..\tools\lib\</OutputPath>
    <DefineConstants>DEBUG;TRACE</DefineConstants>
    <ErrorReport>prompt</ErrorReport>
    <WarningLevel>4</WarningLevel>
    <AllowUnsafeBlocks>false</AllowUnsafeBlocks>
    <Prefer32Bit>false</Prefer32Bit>
    <LangVersion>latest</LangVersion>
  </PropertyGroup>
  <PropertyGroup Condition=" '$(Configuration)|$(Platform)' == 'Release|AnyCPU' ">
    <DebugType>pdbonly</DebugType>
    <Optimize>true</Optimize>
    <OutputPath>..\tools\lib\</OutputPath>
    <DefineConstants>TRACE</DefineConstants>
    <ErrorReport>prompt</ErrorReport>
    <WarningLevel>4</WarningLevel>
    <Prefer32Bit>false</Prefer32Bit>
  </PropertyGroup>
  <PropertyGroup>
    <ApplicationManifest>app.manifest</ApplicationManifest>
  </PropertyGroup>
  <ItemGroup>
    <Reference Include="AssimpNet, Version=3.3.1.0, Culture=neutral, PublicKeyToken=0d51b391f59f42a6, processorArchitecture=MSIL">
      <SpecificVersion>False</SpecificVersion>
      <HintPath>..\Dependencies\AssimpNet.dll</HintPath>
      <Private>True</Private>
    </Reference>
    <Reference Include="NvTriStripDotNet">
      <HintPath>..\Dependencies\NvTriStripDotNet.dll</HintPath>
      <Private>True</Private>
    </Reference>
    <Reference Include="Ookii.Dialogs.Wpf, Version=3.0.0.0, Culture=neutral, PublicKeyToken=66aa232afad40158, processorArchitecture=MSIL">
      <HintPath>..\packages\Ookii.Dialogs.Wpf.3.0.1\lib\net45\Ookii.Dialogs.Wpf.dll</HintPath>
    </Reference>
    <Reference Include="PresentationCore" />
    <Reference Include="PresentationFramework" />
    <Reference Include="SharpDX, Version=4.2.0.0, Culture=neutral, PublicKeyToken=b4dcf0f35e5521f1, processorArchitecture=MSIL">
      <HintPath>..\packages\SharpDX.4.2.0\lib\net45\SharpDX.dll</HintPath>
    </Reference>
    <Reference Include="SharpDX.Direct3D9, Version=4.2.0.0, Culture=neutral, PublicKeyToken=b4dcf0f35e5521f1, processorArchitecture=MSIL">
      <HintPath>..\packages\SharpDX.Direct3D9.4.2.0\lib\net45\SharpDX.Direct3D9.dll</HintPath>
    </Reference>
    <Reference Include="SharpDX.Mathematics, Version=4.2.0.0, Culture=neutral, PublicKeyToken=b4dcf0f35e5521f1, processorArchitecture=MSIL">
      <HintPath>..\packages\SharpDX.Mathematics.4.2.0\lib\net45\SharpDX.Mathematics.dll</HintPath>
    </Reference>
    <Reference Include="System" />
    <Reference Include="System.Core" />
    <Reference Include="System.Data" />
    <Reference Include="System.Design" />
    <Reference Include="System.Drawing" />
    <Reference Include="System.Security" />
    <Reference Include="System.Windows.Forms" />
    <Reference Include="System.Xml" />
    <Reference Include="VrSharp">
      <HintPath>..\Dependencies\VrSharp.dll</HintPath>
    </Reference>
    <Reference Include="WindowsBase" />
  </ItemGroup>
  <ItemGroup>
    <Compile Include="DataTypes\CAMItem.cs" />
    <Compile Include="DataTypes\DeathZoneItem.cs" />
    <Compile Include="DataTypes\IScaleable.cs" />
    <Compile Include="DataTypes\Item.cs" />
    <Compile Include="DataTypes\LevelData.cs" />
    <Compile Include="DataTypes\LevelItem.cs" />
    <Compile Include="DataTypes\MissionSETItem.cs" />
    <Compile Include="DataTypes\SplineData.cs" />
    <Compile Include="DLLModGenerator\DLLModGen.cs" />
    <Compile Include="DLLModGenerator\DLLModGenUI.cs">
      <SubType>Form</SubType>
    </Compile>
    <Compile Include="DLLModGenerator\DLLModGenUI.Designer.cs">
      <DependentUpon>DLLModGenUI.cs</DependentUpon>
    </Compile>
    <Compile Include="GamePathChecker.cs" />
    <Compile Include="Import\AssimpStuff.cs" />
    <Compile Include="IniData.cs" />
    <Compile Include="ManualBuildWindow.cs">
      <SubType>Form</SubType>
    </Compile>
    <Compile Include="ManualBuildWindow.Designer.cs">
      <DependentUpon>ManualBuildWindow.cs</DependentUpon>
    </Compile>
    <Compile Include="ModelConversion.cs" />
    <Compile Include="ModManagement\LoaderInfo.cs" />
    <Compile Include="ModManagement\ModInfo.cs" />
    <Compile Include="ModManagement\SA2LoaderInfo.cs" />
    <Compile Include="ModManagement\SA2ModInfo.cs" />
    <Compile Include="ModManagement\SADXLoaderInfo.cs" />
    <Compile Include="ModManagement\SADXModInfo.cs" />
    <Compile Include="Logging.cs" />
<<<<<<< HEAD
    <Compile Include="ProjectManagement\ObjectTemplate.cs" />
    <Compile Include="ProjectManagement\ProjectManagement.cs" />
    <Compile Include="ProjectManagement\ProjectSettings.cs" />
=======
    <Compile Include="ProgramSettings.cs" />
    <Compile Include="ProjectManagerSettings.cs" />
>>>>>>> f7e74833
    <Compile Include="Properties\Resources.Designer.cs">
      <AutoGen>True</AutoGen>
      <DesignTime>True</DesignTime>
      <DependentUpon>Resources.resx</DependentUpon>
    </Compile>
    <Compile Include="StructConverter\StructConverter.cs" />
    <Compile Include="StructConverter\StructConverterUI.cs">
      <SubType>Form</SubType>
    </Compile>
    <Compile Include="StructConverter\StructConverterUI.Designer.cs">
      <DependentUpon>StructConverterUI.cs</DependentUpon>
    </Compile>
    <Compile Include="UI\ActionInputCollector.cs" />
    <Compile Include="UI\ActionKeybindControl.cs">
      <SubType>UserControl</SubType>
    </Compile>
    <Compile Include="UI\ActionKeybindControl.Designer.cs">
      <DependentUpon>ActionKeybindControl.cs</DependentUpon>
    </Compile>
    <Compile Include="UI\ActionKeybindEditor.cs">
      <SubType>Form</SubType>
    </Compile>
    <Compile Include="UI\ActionKeybindEditor.Designer.cs">
      <DependentUpon>ActionKeybindEditor.cs</DependentUpon>
    </Compile>
    <Compile Include="UI\ActionKeyMapping.cs" />
    <Compile Include="UI\ActionMappingList.cs" />
    <Compile Include="UI\ActionMapTest.cs">
      <SubType>Form</SubType>
    </Compile>
    <Compile Include="UI\ActionMapTest.Designer.cs">
      <DependentUpon>ActionMapTest.cs</DependentUpon>
    </Compile>
    <Compile Include="UI\BugReportDialog.cs">
      <SubType>Form</SubType>
    </Compile>
    <Compile Include="UI\BugReportDialog.designer.cs">
      <DependentUpon>BugReportDialog.cs</DependentUpon>
    </Compile>
    <Compile Include="UI\DuplicateTo.cs">
      <SubType>Form</SubType>
    </Compile>
    <Compile Include="UI\DuplicateTo.Designer.cs">
      <DependentUpon>DuplicateTo.cs</DependentUpon>
    </Compile>
    <Compile Include="UI\EditorItemSelection.cs" />
    <Compile Include="UI\Gizmo.cs" />
    <Compile Include="UI\HexNumericUpDown.cs">
      <SubType>Component</SubType>
    </Compile>
    <Compile Include="UI\ModelLibraryControl.cs">
      <SubType>UserControl</SubType>
    </Compile>
    <Compile Include="UI\ModelLibraryControl.Designer.cs">
      <DependentUpon>ModelLibraryControl.cs</DependentUpon>
    </Compile>
    <Compile Include="UI\ModelLibraryWindow.cs">
      <SubType>Form</SubType>
    </Compile>
    <Compile Include="UI\ModelLibraryWindow.Designer.cs">
      <DependentUpon>ModelLibraryWindow.cs</DependentUpon>
    </Compile>
    <Compile Include="UI\MultiSelectTreeview.cs">
      <SubType>Component</SubType>
    </Compile>
    <Compile Include="UI\NewObjectDialog.cs">
      <SubType>Form</SubType>
    </Compile>
    <Compile Include="UI\NewObjectDialog.Designer.cs">
      <DependentUpon>NewObjectDialog.cs</DependentUpon>
    </Compile>
    <Compile Include="UI\PointHelper.cs" />
    <Compile Include="UI\PointToDialog.cs">
      <SubType>Form</SubType>
    </Compile>
    <Compile Include="UI\PointToDialog.Designer.cs">
      <DependentUpon>PointToDialog.cs</DependentUpon>
    </Compile>
    <Compile Include="UI\ProgressDialog.cs">
      <SubType>Form</SubType>
    </Compile>
    <Compile Include="UI\ProgressDialog.Designer.cs">
      <DependentUpon>ProgressDialog.cs</DependentUpon>
    </Compile>
    <Compile Include="UI\SceneGraphControl.cs">
      <SubType>UserControl</SubType>
    </Compile>
    <Compile Include="UI\SceneGraphControl.Designer.cs">
      <DependentUpon>SceneGraphControl.cs</DependentUpon>
    </Compile>
    <Compile Include="UI\SETDeleteType.cs">
      <SubType>Form</SubType>
    </Compile>
    <Compile Include="UI\SETDeleteType.Designer.cs">
      <DependentUpon>SETDeleteType.cs</DependentUpon>
    </Compile>
    <Compile Include="UI\TextureRemappingDialog.cs">
      <SubType>Form</SubType>
    </Compile>
    <Compile Include="UI\TextureRemappingDialog.designer.cs">
      <DependentUpon>TextureRemappingDialog.cs</DependentUpon>
    </Compile>
    <Compile Include="UI\TransformGizmo.cs" />
    <Compile Include="DataTypes\SETItem.cs" />
    <Compile Include="DataTypes\StartPosItem.cs" />
    <Compile Include="EditorOptions.cs" />
    <Compile Include="Import\NodeTable.cs" />
    <Compile Include="UI\DefaultLightEditor.cs">
      <SubType>Form</SubType>
    </Compile>
    <Compile Include="UI\DefaultLightEditor.Designer.cs">
      <DependentUpon>DefaultLightEditor.cs</DependentUpon>
    </Compile>
    <Compile Include="UI\EditorOptionsEditor.cs">
      <SubType>Form</SubType>
    </Compile>
    <Compile Include="UI\EditorOptionsEditor.Designer.cs">
      <DependentUpon>EditorOptionsEditor.cs</DependentUpon>
    </Compile>
    <Compile Include="UI\IDSelector.cs">
      <SubType>UserControl</SubType>
    </Compile>
    <Compile Include="UI\MaterialEditor.cs">
      <SubType>Form</SubType>
    </Compile>
    <Compile Include="UI\MaterialEditor.Designer.cs">
      <DependentUpon>MaterialEditor.cs</DependentUpon>
    </Compile>
    <Compile Include="Properties\AssemblyInfo.cs" />
    <Compile Include="PropertyGrid\CustomDesignerVerb.cs" />
    <Compile Include="PropertyGrid\DesignerVerbSite.cs" />
    <Compile Include="SETEditing\DefaultObjectDefinition.cs" />
    <Compile Include="SETEditing\LevelDefinition.cs" />
    <Compile Include="SETEditing\ObjectData.cs" />
    <Compile Include="SETEditing\ObjectDefinition.cs" />
    <Compile Include="SETEditing\ObjectHelper.cs" />
    <Compile Include="UI\SETFindReplace.cs">
      <SubType>Form</SubType>
    </Compile>
    <Compile Include="UI\SETFindReplace.designer.cs">
      <DependentUpon>SETFindReplace.cs</DependentUpon>
    </Compile>
    <Compile Include="UI\TexturePicker.cs">
      <SubType>Form</SubType>
    </Compile>
    <Compile Include="UI\TexturePicker.Designer.cs">
      <DependentUpon>TexturePicker.cs</DependentUpon>
    </Compile>
    <Compile Include="UI\WelcomeForm.cs">
      <SubType>Form</SubType>
    </Compile>
    <Compile Include="UI\WelcomeForm.Designer.cs">
      <DependentUpon>WelcomeForm.cs</DependentUpon>
    </Compile>
    <Compile Include="ProjectManagement\StageTemplate.cs" />
  </ItemGroup>
  <ItemGroup>
    <EmbeddedResource Include="DLLModGenerator\DLLModGenUI.resx">
      <DependentUpon>DLLModGenUI.cs</DependentUpon>
    </EmbeddedResource>
    <EmbeddedResource Include="ManualBuildWindow.resx">
      <DependentUpon>ManualBuildWindow.cs</DependentUpon>
    </EmbeddedResource>
    <EmbeddedResource Include="StructConverter\StructConverterUI.resx">
      <DependentUpon>StructConverterUI.cs</DependentUpon>
    </EmbeddedResource>
    <EmbeddedResource Include="UI\ActionKeybindControl.resx">
      <DependentUpon>ActionKeybindControl.cs</DependentUpon>
    </EmbeddedResource>
    <EmbeddedResource Include="UI\ActionKeybindEditor.resx">
      <DependentUpon>ActionKeybindEditor.cs</DependentUpon>
    </EmbeddedResource>
    <EmbeddedResource Include="UI\ActionMapTest.resx">
      <DependentUpon>ActionMapTest.cs</DependentUpon>
    </EmbeddedResource>
    <EmbeddedResource Include="UI\BugReportDialog.resx">
      <DependentUpon>BugReportDialog.cs</DependentUpon>
    </EmbeddedResource>
    <EmbeddedResource Include="UI\DefaultLightEditor.resx">
      <DependentUpon>DefaultLightEditor.cs</DependentUpon>
    </EmbeddedResource>
    <EmbeddedResource Include="UI\DuplicateTo.resx">
      <DependentUpon>DuplicateTo.cs</DependentUpon>
    </EmbeddedResource>
    <EmbeddedResource Include="UI\EditorOptionsEditor.resx">
      <DependentUpon>EditorOptionsEditor.cs</DependentUpon>
    </EmbeddedResource>
    <EmbeddedResource Include="UI\IDSelector.resx">
      <DependentUpon>IDSelector.cs</DependentUpon>
    </EmbeddedResource>
    <EmbeddedResource Include="UI\MaterialEditor.resx">
      <DependentUpon>MaterialEditor.cs</DependentUpon>
    </EmbeddedResource>
    <EmbeddedResource Include="Properties\Resources.resx">
      <Generator>PublicResXFileCodeGenerator</Generator>
      <LastGenOutput>Resources.Designer.cs</LastGenOutput>
    </EmbeddedResource>
    <EmbeddedResource Include="UI\ModelLibraryControl.resx">
      <DependentUpon>ModelLibraryControl.cs</DependentUpon>
    </EmbeddedResource>
    <EmbeddedResource Include="UI\ModelLibraryWindow.resx">
      <DependentUpon>ModelLibraryWindow.cs</DependentUpon>
    </EmbeddedResource>
    <EmbeddedResource Include="UI\NewObjectDialog.resx">
      <DependentUpon>NewObjectDialog.cs</DependentUpon>
    </EmbeddedResource>
    <EmbeddedResource Include="UI\PointToDialog.resx">
      <DependentUpon>PointToDialog.cs</DependentUpon>
    </EmbeddedResource>
    <EmbeddedResource Include="UI\ProgressDialog.resx">
      <DependentUpon>ProgressDialog.cs</DependentUpon>
    </EmbeddedResource>
    <EmbeddedResource Include="UI\SceneGraphControl.resx">
      <DependentUpon>SceneGraphControl.cs</DependentUpon>
    </EmbeddedResource>
    <EmbeddedResource Include="UI\SETDeleteType.resx">
      <DependentUpon>SETDeleteType.cs</DependentUpon>
    </EmbeddedResource>
    <EmbeddedResource Include="UI\SETFindReplace.resx">
      <DependentUpon>SETFindReplace.cs</DependentUpon>
    </EmbeddedResource>
    <EmbeddedResource Include="UI\TexturePicker.resx">
      <DependentUpon>TexturePicker.cs</DependentUpon>
    </EmbeddedResource>
    <EmbeddedResource Include="UI\TextureRemappingDialog.resx">
      <DependentUpon>TextureRemappingDialog.cs</DependentUpon>
    </EmbeddedResource>
    <EmbeddedResource Include="UI\WelcomeForm.resx">
      <DependentUpon>WelcomeForm.cs</DependentUpon>
    </EmbeddedResource>
  </ItemGroup>
  <ItemGroup>
    <ProjectReference Include="..\SAModel.Direct3D\SAModel.Direct3D.csproj">
      <Project>{E81631CC-8721-425B-87A3-CB6199DECAF4}</Project>
      <Name>SAModel.Direct3D</Name>
    </ProjectReference>
    <ProjectReference Include="..\SAModel\SAModel.csproj">
      <Project>{0EE5D36F-CACF-41E9-8C9A-76FFD946B22D}</Project>
      <Name>SAModel</Name>
    </ProjectReference>
    <ProjectReference Include="..\SA Tools\SA Tools.csproj">
      <Project>{50847BDB-699D-4A2E-AAF7-1EA58E1EC48E}</Project>
      <Name>SA Tools</Name>
    </ProjectReference>
  </ItemGroup>
  <ItemGroup>
    <None Include="app.config" />
    <None Include="app.manifest" />
    <None Include="packages.config" />
    <None Include="Resources\questionmark.sa1mdl" />
    <None Include="Resources\xy_move_x.sa1mdl" />
    <None Include="Resources\x_move_x.sa1mdl" />
    <None Include="Resources\x_null.sa1mdl" />
    <None Include="Resources\x_rotation_x.sa1mdl" />
    <None Include="Resources\x_scale_x.sa1mdl" />
    <None Include="Resources\y_move_x.sa1mdl" />
    <None Include="Resources\y_null.sa1mdl" />
    <None Include="Resources\y_rotation_x.sa1mdl" />
    <None Include="Resources\y_scale_x.sa1mdl" />
    <None Include="Resources\zx_move_x.sa1mdl" />
    <None Include="Resources\zy_move_x.sa1mdl" />
    <None Include="Resources\z_move_x.sa1mdl" />
    <None Include="Resources\z_null.sa1mdl" />
    <None Include="Resources\z_rotation_x.sa1mdl" />
    <None Include="Resources\z_scale_x.sa1mdl" />
  </ItemGroup>
  <ItemGroup>
    <None Include="Resources\PointBTexture.png" />
  </ItemGroup>
  <ItemGroup>
    <None Include="Resources\PointATexture.png" />
  </ItemGroup>
  <ItemGroup>
    <None Include="Resources\Hourglass.png" />
  </ItemGroup>
  <ItemGroup>
    <None Include="Resources\questionmark_t.png" />
  </ItemGroup>
  <Import Project="$(MSBuildToolsPath)\Microsoft.CSharp.targets" />
  <PropertyGroup>
    <PostBuildEvent>xcopy /Y "$(SolutionDir)tools\lib\*.*" "$(SolutionDir)bin\lib\"</PostBuildEvent>
  </PropertyGroup>
  <!-- To modify your build process, add your task inside one of the targets below and uncomment it. 
       Other similar extension points exist, see Microsoft.Common.targets.
  <Target Name="BeforeBuild">
  </Target>
  <Target Name="AfterBuild">
  </Target>
  -->
</Project><|MERGE_RESOLUTION|>--- conflicted
+++ resolved
@@ -1,408 +1,405 @@
-﻿<?xml version="1.0" encoding="utf-8"?>
-<Project ToolsVersion="12.0" DefaultTargets="Build" xmlns="http://schemas.microsoft.com/developer/msbuild/2003">
-  <PropertyGroup>
-    <Configuration Condition=" '$(Configuration)' == '' ">Debug</Configuration>
-    <Platform Condition=" '$(Platform)' == '' ">AnyCPU</Platform>
-    <ProductVersion>8.0.30703</ProductVersion>
-    <SchemaVersion>2.0</SchemaVersion>
-    <ProjectGuid>{0D72870C-29A2-4B16-B016-2F2E266A0E64}</ProjectGuid>
-    <OutputType>Library</OutputType>
-    <AppDesignerFolder>Properties</AppDesignerFolder>
-    <RootNamespace>SonicRetro.SAModel.SAEditorCommon</RootNamespace>
-    <AssemblyName>SAEditorCommon</AssemblyName>
-    <TargetFrameworkVersion>v4.7.2</TargetFrameworkVersion>
-    <FileAlignment>512</FileAlignment>
-    <TargetFrameworkProfile />
-  </PropertyGroup>
-  <PropertyGroup Condition=" '$(Configuration)|$(Platform)' == 'Debug|AnyCPU' ">
-    <DebugSymbols>true</DebugSymbols>
-    <DebugType>full</DebugType>
-    <Optimize>false</Optimize>
-    <OutputPath>..\tools\lib\</OutputPath>
-    <DefineConstants>DEBUG;TRACE</DefineConstants>
-    <ErrorReport>prompt</ErrorReport>
-    <WarningLevel>4</WarningLevel>
-    <AllowUnsafeBlocks>false</AllowUnsafeBlocks>
-    <Prefer32Bit>false</Prefer32Bit>
-    <LangVersion>latest</LangVersion>
-  </PropertyGroup>
-  <PropertyGroup Condition=" '$(Configuration)|$(Platform)' == 'Release|AnyCPU' ">
-    <DebugType>pdbonly</DebugType>
-    <Optimize>true</Optimize>
-    <OutputPath>..\tools\lib\</OutputPath>
-    <DefineConstants>TRACE</DefineConstants>
-    <ErrorReport>prompt</ErrorReport>
-    <WarningLevel>4</WarningLevel>
-    <Prefer32Bit>false</Prefer32Bit>
-  </PropertyGroup>
-  <PropertyGroup>
-    <ApplicationManifest>app.manifest</ApplicationManifest>
-  </PropertyGroup>
-  <ItemGroup>
-    <Reference Include="AssimpNet, Version=3.3.1.0, Culture=neutral, PublicKeyToken=0d51b391f59f42a6, processorArchitecture=MSIL">
-      <SpecificVersion>False</SpecificVersion>
-      <HintPath>..\Dependencies\AssimpNet.dll</HintPath>
-      <Private>True</Private>
-    </Reference>
-    <Reference Include="NvTriStripDotNet">
-      <HintPath>..\Dependencies\NvTriStripDotNet.dll</HintPath>
-      <Private>True</Private>
-    </Reference>
-    <Reference Include="Ookii.Dialogs.Wpf, Version=3.0.0.0, Culture=neutral, PublicKeyToken=66aa232afad40158, processorArchitecture=MSIL">
-      <HintPath>..\packages\Ookii.Dialogs.Wpf.3.0.1\lib\net45\Ookii.Dialogs.Wpf.dll</HintPath>
-    </Reference>
-    <Reference Include="PresentationCore" />
-    <Reference Include="PresentationFramework" />
-    <Reference Include="SharpDX, Version=4.2.0.0, Culture=neutral, PublicKeyToken=b4dcf0f35e5521f1, processorArchitecture=MSIL">
-      <HintPath>..\packages\SharpDX.4.2.0\lib\net45\SharpDX.dll</HintPath>
-    </Reference>
-    <Reference Include="SharpDX.Direct3D9, Version=4.2.0.0, Culture=neutral, PublicKeyToken=b4dcf0f35e5521f1, processorArchitecture=MSIL">
-      <HintPath>..\packages\SharpDX.Direct3D9.4.2.0\lib\net45\SharpDX.Direct3D9.dll</HintPath>
-    </Reference>
-    <Reference Include="SharpDX.Mathematics, Version=4.2.0.0, Culture=neutral, PublicKeyToken=b4dcf0f35e5521f1, processorArchitecture=MSIL">
-      <HintPath>..\packages\SharpDX.Mathematics.4.2.0\lib\net45\SharpDX.Mathematics.dll</HintPath>
-    </Reference>
-    <Reference Include="System" />
-    <Reference Include="System.Core" />
-    <Reference Include="System.Data" />
-    <Reference Include="System.Design" />
-    <Reference Include="System.Drawing" />
-    <Reference Include="System.Security" />
-    <Reference Include="System.Windows.Forms" />
-    <Reference Include="System.Xml" />
-    <Reference Include="VrSharp">
-      <HintPath>..\Dependencies\VrSharp.dll</HintPath>
-    </Reference>
-    <Reference Include="WindowsBase" />
-  </ItemGroup>
-  <ItemGroup>
-    <Compile Include="DataTypes\CAMItem.cs" />
-    <Compile Include="DataTypes\DeathZoneItem.cs" />
-    <Compile Include="DataTypes\IScaleable.cs" />
-    <Compile Include="DataTypes\Item.cs" />
-    <Compile Include="DataTypes\LevelData.cs" />
-    <Compile Include="DataTypes\LevelItem.cs" />
-    <Compile Include="DataTypes\MissionSETItem.cs" />
-    <Compile Include="DataTypes\SplineData.cs" />
-    <Compile Include="DLLModGenerator\DLLModGen.cs" />
-    <Compile Include="DLLModGenerator\DLLModGenUI.cs">
-      <SubType>Form</SubType>
-    </Compile>
-    <Compile Include="DLLModGenerator\DLLModGenUI.Designer.cs">
-      <DependentUpon>DLLModGenUI.cs</DependentUpon>
-    </Compile>
-    <Compile Include="GamePathChecker.cs" />
-    <Compile Include="Import\AssimpStuff.cs" />
-    <Compile Include="IniData.cs" />
-    <Compile Include="ManualBuildWindow.cs">
-      <SubType>Form</SubType>
-    </Compile>
-    <Compile Include="ManualBuildWindow.Designer.cs">
-      <DependentUpon>ManualBuildWindow.cs</DependentUpon>
-    </Compile>
-    <Compile Include="ModelConversion.cs" />
-    <Compile Include="ModManagement\LoaderInfo.cs" />
-    <Compile Include="ModManagement\ModInfo.cs" />
-    <Compile Include="ModManagement\SA2LoaderInfo.cs" />
-    <Compile Include="ModManagement\SA2ModInfo.cs" />
-    <Compile Include="ModManagement\SADXLoaderInfo.cs" />
-    <Compile Include="ModManagement\SADXModInfo.cs" />
-    <Compile Include="Logging.cs" />
-<<<<<<< HEAD
-    <Compile Include="ProjectManagement\ObjectTemplate.cs" />
-    <Compile Include="ProjectManagement\ProjectManagement.cs" />
-    <Compile Include="ProjectManagement\ProjectSettings.cs" />
-=======
-    <Compile Include="ProgramSettings.cs" />
-    <Compile Include="ProjectManagerSettings.cs" />
->>>>>>> f7e74833
-    <Compile Include="Properties\Resources.Designer.cs">
-      <AutoGen>True</AutoGen>
-      <DesignTime>True</DesignTime>
-      <DependentUpon>Resources.resx</DependentUpon>
-    </Compile>
-    <Compile Include="StructConverter\StructConverter.cs" />
-    <Compile Include="StructConverter\StructConverterUI.cs">
-      <SubType>Form</SubType>
-    </Compile>
-    <Compile Include="StructConverter\StructConverterUI.Designer.cs">
-      <DependentUpon>StructConverterUI.cs</DependentUpon>
-    </Compile>
-    <Compile Include="UI\ActionInputCollector.cs" />
-    <Compile Include="UI\ActionKeybindControl.cs">
-      <SubType>UserControl</SubType>
-    </Compile>
-    <Compile Include="UI\ActionKeybindControl.Designer.cs">
-      <DependentUpon>ActionKeybindControl.cs</DependentUpon>
-    </Compile>
-    <Compile Include="UI\ActionKeybindEditor.cs">
-      <SubType>Form</SubType>
-    </Compile>
-    <Compile Include="UI\ActionKeybindEditor.Designer.cs">
-      <DependentUpon>ActionKeybindEditor.cs</DependentUpon>
-    </Compile>
-    <Compile Include="UI\ActionKeyMapping.cs" />
-    <Compile Include="UI\ActionMappingList.cs" />
-    <Compile Include="UI\ActionMapTest.cs">
-      <SubType>Form</SubType>
-    </Compile>
-    <Compile Include="UI\ActionMapTest.Designer.cs">
-      <DependentUpon>ActionMapTest.cs</DependentUpon>
-    </Compile>
-    <Compile Include="UI\BugReportDialog.cs">
-      <SubType>Form</SubType>
-    </Compile>
-    <Compile Include="UI\BugReportDialog.designer.cs">
-      <DependentUpon>BugReportDialog.cs</DependentUpon>
-    </Compile>
-    <Compile Include="UI\DuplicateTo.cs">
-      <SubType>Form</SubType>
-    </Compile>
-    <Compile Include="UI\DuplicateTo.Designer.cs">
-      <DependentUpon>DuplicateTo.cs</DependentUpon>
-    </Compile>
-    <Compile Include="UI\EditorItemSelection.cs" />
-    <Compile Include="UI\Gizmo.cs" />
-    <Compile Include="UI\HexNumericUpDown.cs">
-      <SubType>Component</SubType>
-    </Compile>
-    <Compile Include="UI\ModelLibraryControl.cs">
-      <SubType>UserControl</SubType>
-    </Compile>
-    <Compile Include="UI\ModelLibraryControl.Designer.cs">
-      <DependentUpon>ModelLibraryControl.cs</DependentUpon>
-    </Compile>
-    <Compile Include="UI\ModelLibraryWindow.cs">
-      <SubType>Form</SubType>
-    </Compile>
-    <Compile Include="UI\ModelLibraryWindow.Designer.cs">
-      <DependentUpon>ModelLibraryWindow.cs</DependentUpon>
-    </Compile>
-    <Compile Include="UI\MultiSelectTreeview.cs">
-      <SubType>Component</SubType>
-    </Compile>
-    <Compile Include="UI\NewObjectDialog.cs">
-      <SubType>Form</SubType>
-    </Compile>
-    <Compile Include="UI\NewObjectDialog.Designer.cs">
-      <DependentUpon>NewObjectDialog.cs</DependentUpon>
-    </Compile>
-    <Compile Include="UI\PointHelper.cs" />
-    <Compile Include="UI\PointToDialog.cs">
-      <SubType>Form</SubType>
-    </Compile>
-    <Compile Include="UI\PointToDialog.Designer.cs">
-      <DependentUpon>PointToDialog.cs</DependentUpon>
-    </Compile>
-    <Compile Include="UI\ProgressDialog.cs">
-      <SubType>Form</SubType>
-    </Compile>
-    <Compile Include="UI\ProgressDialog.Designer.cs">
-      <DependentUpon>ProgressDialog.cs</DependentUpon>
-    </Compile>
-    <Compile Include="UI\SceneGraphControl.cs">
-      <SubType>UserControl</SubType>
-    </Compile>
-    <Compile Include="UI\SceneGraphControl.Designer.cs">
-      <DependentUpon>SceneGraphControl.cs</DependentUpon>
-    </Compile>
-    <Compile Include="UI\SETDeleteType.cs">
-      <SubType>Form</SubType>
-    </Compile>
-    <Compile Include="UI\SETDeleteType.Designer.cs">
-      <DependentUpon>SETDeleteType.cs</DependentUpon>
-    </Compile>
-    <Compile Include="UI\TextureRemappingDialog.cs">
-      <SubType>Form</SubType>
-    </Compile>
-    <Compile Include="UI\TextureRemappingDialog.designer.cs">
-      <DependentUpon>TextureRemappingDialog.cs</DependentUpon>
-    </Compile>
-    <Compile Include="UI\TransformGizmo.cs" />
-    <Compile Include="DataTypes\SETItem.cs" />
-    <Compile Include="DataTypes\StartPosItem.cs" />
-    <Compile Include="EditorOptions.cs" />
-    <Compile Include="Import\NodeTable.cs" />
-    <Compile Include="UI\DefaultLightEditor.cs">
-      <SubType>Form</SubType>
-    </Compile>
-    <Compile Include="UI\DefaultLightEditor.Designer.cs">
-      <DependentUpon>DefaultLightEditor.cs</DependentUpon>
-    </Compile>
-    <Compile Include="UI\EditorOptionsEditor.cs">
-      <SubType>Form</SubType>
-    </Compile>
-    <Compile Include="UI\EditorOptionsEditor.Designer.cs">
-      <DependentUpon>EditorOptionsEditor.cs</DependentUpon>
-    </Compile>
-    <Compile Include="UI\IDSelector.cs">
-      <SubType>UserControl</SubType>
-    </Compile>
-    <Compile Include="UI\MaterialEditor.cs">
-      <SubType>Form</SubType>
-    </Compile>
-    <Compile Include="UI\MaterialEditor.Designer.cs">
-      <DependentUpon>MaterialEditor.cs</DependentUpon>
-    </Compile>
-    <Compile Include="Properties\AssemblyInfo.cs" />
-    <Compile Include="PropertyGrid\CustomDesignerVerb.cs" />
-    <Compile Include="PropertyGrid\DesignerVerbSite.cs" />
-    <Compile Include="SETEditing\DefaultObjectDefinition.cs" />
-    <Compile Include="SETEditing\LevelDefinition.cs" />
-    <Compile Include="SETEditing\ObjectData.cs" />
-    <Compile Include="SETEditing\ObjectDefinition.cs" />
-    <Compile Include="SETEditing\ObjectHelper.cs" />
-    <Compile Include="UI\SETFindReplace.cs">
-      <SubType>Form</SubType>
-    </Compile>
-    <Compile Include="UI\SETFindReplace.designer.cs">
-      <DependentUpon>SETFindReplace.cs</DependentUpon>
-    </Compile>
-    <Compile Include="UI\TexturePicker.cs">
-      <SubType>Form</SubType>
-    </Compile>
-    <Compile Include="UI\TexturePicker.Designer.cs">
-      <DependentUpon>TexturePicker.cs</DependentUpon>
-    </Compile>
-    <Compile Include="UI\WelcomeForm.cs">
-      <SubType>Form</SubType>
-    </Compile>
-    <Compile Include="UI\WelcomeForm.Designer.cs">
-      <DependentUpon>WelcomeForm.cs</DependentUpon>
-    </Compile>
-    <Compile Include="ProjectManagement\StageTemplate.cs" />
-  </ItemGroup>
-  <ItemGroup>
-    <EmbeddedResource Include="DLLModGenerator\DLLModGenUI.resx">
-      <DependentUpon>DLLModGenUI.cs</DependentUpon>
-    </EmbeddedResource>
-    <EmbeddedResource Include="ManualBuildWindow.resx">
-      <DependentUpon>ManualBuildWindow.cs</DependentUpon>
-    </EmbeddedResource>
-    <EmbeddedResource Include="StructConverter\StructConverterUI.resx">
-      <DependentUpon>StructConverterUI.cs</DependentUpon>
-    </EmbeddedResource>
-    <EmbeddedResource Include="UI\ActionKeybindControl.resx">
-      <DependentUpon>ActionKeybindControl.cs</DependentUpon>
-    </EmbeddedResource>
-    <EmbeddedResource Include="UI\ActionKeybindEditor.resx">
-      <DependentUpon>ActionKeybindEditor.cs</DependentUpon>
-    </EmbeddedResource>
-    <EmbeddedResource Include="UI\ActionMapTest.resx">
-      <DependentUpon>ActionMapTest.cs</DependentUpon>
-    </EmbeddedResource>
-    <EmbeddedResource Include="UI\BugReportDialog.resx">
-      <DependentUpon>BugReportDialog.cs</DependentUpon>
-    </EmbeddedResource>
-    <EmbeddedResource Include="UI\DefaultLightEditor.resx">
-      <DependentUpon>DefaultLightEditor.cs</DependentUpon>
-    </EmbeddedResource>
-    <EmbeddedResource Include="UI\DuplicateTo.resx">
-      <DependentUpon>DuplicateTo.cs</DependentUpon>
-    </EmbeddedResource>
-    <EmbeddedResource Include="UI\EditorOptionsEditor.resx">
-      <DependentUpon>EditorOptionsEditor.cs</DependentUpon>
-    </EmbeddedResource>
-    <EmbeddedResource Include="UI\IDSelector.resx">
-      <DependentUpon>IDSelector.cs</DependentUpon>
-    </EmbeddedResource>
-    <EmbeddedResource Include="UI\MaterialEditor.resx">
-      <DependentUpon>MaterialEditor.cs</DependentUpon>
-    </EmbeddedResource>
-    <EmbeddedResource Include="Properties\Resources.resx">
-      <Generator>PublicResXFileCodeGenerator</Generator>
-      <LastGenOutput>Resources.Designer.cs</LastGenOutput>
-    </EmbeddedResource>
-    <EmbeddedResource Include="UI\ModelLibraryControl.resx">
-      <DependentUpon>ModelLibraryControl.cs</DependentUpon>
-    </EmbeddedResource>
-    <EmbeddedResource Include="UI\ModelLibraryWindow.resx">
-      <DependentUpon>ModelLibraryWindow.cs</DependentUpon>
-    </EmbeddedResource>
-    <EmbeddedResource Include="UI\NewObjectDialog.resx">
-      <DependentUpon>NewObjectDialog.cs</DependentUpon>
-    </EmbeddedResource>
-    <EmbeddedResource Include="UI\PointToDialog.resx">
-      <DependentUpon>PointToDialog.cs</DependentUpon>
-    </EmbeddedResource>
-    <EmbeddedResource Include="UI\ProgressDialog.resx">
-      <DependentUpon>ProgressDialog.cs</DependentUpon>
-    </EmbeddedResource>
-    <EmbeddedResource Include="UI\SceneGraphControl.resx">
-      <DependentUpon>SceneGraphControl.cs</DependentUpon>
-    </EmbeddedResource>
-    <EmbeddedResource Include="UI\SETDeleteType.resx">
-      <DependentUpon>SETDeleteType.cs</DependentUpon>
-    </EmbeddedResource>
-    <EmbeddedResource Include="UI\SETFindReplace.resx">
-      <DependentUpon>SETFindReplace.cs</DependentUpon>
-    </EmbeddedResource>
-    <EmbeddedResource Include="UI\TexturePicker.resx">
-      <DependentUpon>TexturePicker.cs</DependentUpon>
-    </EmbeddedResource>
-    <EmbeddedResource Include="UI\TextureRemappingDialog.resx">
-      <DependentUpon>TextureRemappingDialog.cs</DependentUpon>
-    </EmbeddedResource>
-    <EmbeddedResource Include="UI\WelcomeForm.resx">
-      <DependentUpon>WelcomeForm.cs</DependentUpon>
-    </EmbeddedResource>
-  </ItemGroup>
-  <ItemGroup>
-    <ProjectReference Include="..\SAModel.Direct3D\SAModel.Direct3D.csproj">
-      <Project>{E81631CC-8721-425B-87A3-CB6199DECAF4}</Project>
-      <Name>SAModel.Direct3D</Name>
-    </ProjectReference>
-    <ProjectReference Include="..\SAModel\SAModel.csproj">
-      <Project>{0EE5D36F-CACF-41E9-8C9A-76FFD946B22D}</Project>
-      <Name>SAModel</Name>
-    </ProjectReference>
-    <ProjectReference Include="..\SA Tools\SA Tools.csproj">
-      <Project>{50847BDB-699D-4A2E-AAF7-1EA58E1EC48E}</Project>
-      <Name>SA Tools</Name>
-    </ProjectReference>
-  </ItemGroup>
-  <ItemGroup>
-    <None Include="app.config" />
-    <None Include="app.manifest" />
-    <None Include="packages.config" />
-    <None Include="Resources\questionmark.sa1mdl" />
-    <None Include="Resources\xy_move_x.sa1mdl" />
-    <None Include="Resources\x_move_x.sa1mdl" />
-    <None Include="Resources\x_null.sa1mdl" />
-    <None Include="Resources\x_rotation_x.sa1mdl" />
-    <None Include="Resources\x_scale_x.sa1mdl" />
-    <None Include="Resources\y_move_x.sa1mdl" />
-    <None Include="Resources\y_null.sa1mdl" />
-    <None Include="Resources\y_rotation_x.sa1mdl" />
-    <None Include="Resources\y_scale_x.sa1mdl" />
-    <None Include="Resources\zx_move_x.sa1mdl" />
-    <None Include="Resources\zy_move_x.sa1mdl" />
-    <None Include="Resources\z_move_x.sa1mdl" />
-    <None Include="Resources\z_null.sa1mdl" />
-    <None Include="Resources\z_rotation_x.sa1mdl" />
-    <None Include="Resources\z_scale_x.sa1mdl" />
-  </ItemGroup>
-  <ItemGroup>
-    <None Include="Resources\PointBTexture.png" />
-  </ItemGroup>
-  <ItemGroup>
-    <None Include="Resources\PointATexture.png" />
-  </ItemGroup>
-  <ItemGroup>
-    <None Include="Resources\Hourglass.png" />
-  </ItemGroup>
-  <ItemGroup>
-    <None Include="Resources\questionmark_t.png" />
-  </ItemGroup>
-  <Import Project="$(MSBuildToolsPath)\Microsoft.CSharp.targets" />
-  <PropertyGroup>
-    <PostBuildEvent>xcopy /Y "$(SolutionDir)tools\lib\*.*" "$(SolutionDir)bin\lib\"</PostBuildEvent>
-  </PropertyGroup>
-  <!-- To modify your build process, add your task inside one of the targets below and uncomment it. 
-       Other similar extension points exist, see Microsoft.Common.targets.
-  <Target Name="BeforeBuild">
-  </Target>
-  <Target Name="AfterBuild">
-  </Target>
-  -->
+﻿<?xml version="1.0" encoding="utf-8"?>
+<Project ToolsVersion="12.0" DefaultTargets="Build" xmlns="http://schemas.microsoft.com/developer/msbuild/2003">
+  <PropertyGroup>
+    <Configuration Condition=" '$(Configuration)' == '' ">Debug</Configuration>
+    <Platform Condition=" '$(Platform)' == '' ">AnyCPU</Platform>
+    <ProductVersion>8.0.30703</ProductVersion>
+    <SchemaVersion>2.0</SchemaVersion>
+    <ProjectGuid>{0D72870C-29A2-4B16-B016-2F2E266A0E64}</ProjectGuid>
+    <OutputType>Library</OutputType>
+    <AppDesignerFolder>Properties</AppDesignerFolder>
+    <RootNamespace>SonicRetro.SAModel.SAEditorCommon</RootNamespace>
+    <AssemblyName>SAEditorCommon</AssemblyName>
+    <TargetFrameworkVersion>v4.7.2</TargetFrameworkVersion>
+    <FileAlignment>512</FileAlignment>
+    <TargetFrameworkProfile />
+  </PropertyGroup>
+  <PropertyGroup Condition=" '$(Configuration)|$(Platform)' == 'Debug|AnyCPU' ">
+    <DebugSymbols>true</DebugSymbols>
+    <DebugType>full</DebugType>
+    <Optimize>false</Optimize>
+    <OutputPath>..\tools\lib\</OutputPath>
+    <DefineConstants>DEBUG;TRACE</DefineConstants>
+    <ErrorReport>prompt</ErrorReport>
+    <WarningLevel>4</WarningLevel>
+    <AllowUnsafeBlocks>false</AllowUnsafeBlocks>
+    <Prefer32Bit>false</Prefer32Bit>
+    <LangVersion>latest</LangVersion>
+  </PropertyGroup>
+  <PropertyGroup Condition=" '$(Configuration)|$(Platform)' == 'Release|AnyCPU' ">
+    <DebugType>pdbonly</DebugType>
+    <Optimize>true</Optimize>
+    <OutputPath>..\tools\lib\</OutputPath>
+    <DefineConstants>TRACE</DefineConstants>
+    <ErrorReport>prompt</ErrorReport>
+    <WarningLevel>4</WarningLevel>
+    <Prefer32Bit>false</Prefer32Bit>
+  </PropertyGroup>
+  <PropertyGroup>
+    <ApplicationManifest>app.manifest</ApplicationManifest>
+  </PropertyGroup>
+  <ItemGroup>
+    <Reference Include="AssimpNet, Version=3.3.1.0, Culture=neutral, PublicKeyToken=0d51b391f59f42a6, processorArchitecture=MSIL">
+      <SpecificVersion>False</SpecificVersion>
+      <HintPath>..\Dependencies\AssimpNet.dll</HintPath>
+      <Private>True</Private>
+    </Reference>
+    <Reference Include="NvTriStripDotNet">
+      <HintPath>..\Dependencies\NvTriStripDotNet.dll</HintPath>
+      <Private>True</Private>
+    </Reference>
+    <Reference Include="Ookii.Dialogs.Wpf, Version=3.0.0.0, Culture=neutral, PublicKeyToken=66aa232afad40158, processorArchitecture=MSIL">
+      <HintPath>..\packages\Ookii.Dialogs.Wpf.3.0.1\lib\net45\Ookii.Dialogs.Wpf.dll</HintPath>
+    </Reference>
+    <Reference Include="PresentationCore" />
+    <Reference Include="PresentationFramework" />
+    <Reference Include="SharpDX, Version=4.2.0.0, Culture=neutral, PublicKeyToken=b4dcf0f35e5521f1, processorArchitecture=MSIL">
+      <HintPath>..\packages\SharpDX.4.2.0\lib\net45\SharpDX.dll</HintPath>
+    </Reference>
+    <Reference Include="SharpDX.Direct3D9, Version=4.2.0.0, Culture=neutral, PublicKeyToken=b4dcf0f35e5521f1, processorArchitecture=MSIL">
+      <HintPath>..\packages\SharpDX.Direct3D9.4.2.0\lib\net45\SharpDX.Direct3D9.dll</HintPath>
+    </Reference>
+    <Reference Include="SharpDX.Mathematics, Version=4.2.0.0, Culture=neutral, PublicKeyToken=b4dcf0f35e5521f1, processorArchitecture=MSIL">
+      <HintPath>..\packages\SharpDX.Mathematics.4.2.0\lib\net45\SharpDX.Mathematics.dll</HintPath>
+    </Reference>
+    <Reference Include="System" />
+    <Reference Include="System.Core" />
+    <Reference Include="System.Data" />
+    <Reference Include="System.Design" />
+    <Reference Include="System.Drawing" />
+    <Reference Include="System.Security" />
+    <Reference Include="System.Windows.Forms" />
+    <Reference Include="System.Xml" />
+    <Reference Include="VrSharp">
+      <HintPath>..\Dependencies\VrSharp.dll</HintPath>
+    </Reference>
+    <Reference Include="WindowsBase" />
+  </ItemGroup>
+  <ItemGroup>
+    <Compile Include="DataTypes\CAMItem.cs" />
+    <Compile Include="DataTypes\DeathZoneItem.cs" />
+    <Compile Include="DataTypes\IScaleable.cs" />
+    <Compile Include="DataTypes\Item.cs" />
+    <Compile Include="DataTypes\LevelData.cs" />
+    <Compile Include="DataTypes\LevelItem.cs" />
+    <Compile Include="DataTypes\MissionSETItem.cs" />
+    <Compile Include="DataTypes\SplineData.cs" />
+    <Compile Include="DLLModGenerator\DLLModGen.cs" />
+    <Compile Include="DLLModGenerator\DLLModGenUI.cs">
+      <SubType>Form</SubType>
+    </Compile>
+    <Compile Include="DLLModGenerator\DLLModGenUI.Designer.cs">
+      <DependentUpon>DLLModGenUI.cs</DependentUpon>
+    </Compile>
+    <Compile Include="GamePathChecker.cs" />
+    <Compile Include="Import\AssimpStuff.cs" />
+    <Compile Include="IniData.cs" />
+    <Compile Include="ManualBuildWindow.cs">
+      <SubType>Form</SubType>
+    </Compile>
+    <Compile Include="ManualBuildWindow.Designer.cs">
+      <DependentUpon>ManualBuildWindow.cs</DependentUpon>
+    </Compile>
+    <Compile Include="ModelConversion.cs" />
+    <Compile Include="ModManagement\LoaderInfo.cs" />
+    <Compile Include="ModManagement\ModInfo.cs" />
+    <Compile Include="ModManagement\SA2LoaderInfo.cs" />
+    <Compile Include="ModManagement\SA2ModInfo.cs" />
+    <Compile Include="ModManagement\SADXLoaderInfo.cs" />
+    <Compile Include="ModManagement\SADXModInfo.cs" />
+    <Compile Include="Logging.cs" />
+    <Compile Include="ProgramSettings.cs" />
+    <Compile Include="ProjectManagerSettings.cs" />
+    <Compile Include="ProjectManagement\ObjectTemplate.cs" />
+    <Compile Include="ProjectManagement\ProjectManagement.cs" />
+    <Compile Include="ProjectManagement\ProjectSettings.cs" />
+    <Compile Include="Properties\Resources.Designer.cs">
+      <AutoGen>True</AutoGen>
+      <DesignTime>True</DesignTime>
+      <DependentUpon>Resources.resx</DependentUpon>
+    </Compile>
+    <Compile Include="StructConverter\StructConverter.cs" />
+    <Compile Include="StructConverter\StructConverterUI.cs">
+      <SubType>Form</SubType>
+    </Compile>
+    <Compile Include="StructConverter\StructConverterUI.Designer.cs">
+      <DependentUpon>StructConverterUI.cs</DependentUpon>
+    </Compile>
+    <Compile Include="UI\ActionInputCollector.cs" />
+    <Compile Include="UI\ActionKeybindControl.cs">
+      <SubType>UserControl</SubType>
+    </Compile>
+    <Compile Include="UI\ActionKeybindControl.Designer.cs">
+      <DependentUpon>ActionKeybindControl.cs</DependentUpon>
+    </Compile>
+    <Compile Include="UI\ActionKeybindEditor.cs">
+      <SubType>Form</SubType>
+    </Compile>
+    <Compile Include="UI\ActionKeybindEditor.Designer.cs">
+      <DependentUpon>ActionKeybindEditor.cs</DependentUpon>
+    </Compile>
+    <Compile Include="UI\ActionKeyMapping.cs" />
+    <Compile Include="UI\ActionMappingList.cs" />
+    <Compile Include="UI\ActionMapTest.cs">
+      <SubType>Form</SubType>
+    </Compile>
+    <Compile Include="UI\ActionMapTest.Designer.cs">
+      <DependentUpon>ActionMapTest.cs</DependentUpon>
+    </Compile>
+    <Compile Include="UI\BugReportDialog.cs">
+      <SubType>Form</SubType>
+    </Compile>
+    <Compile Include="UI\BugReportDialog.designer.cs">
+      <DependentUpon>BugReportDialog.cs</DependentUpon>
+    </Compile>
+    <Compile Include="UI\DuplicateTo.cs">
+      <SubType>Form</SubType>
+    </Compile>
+    <Compile Include="UI\DuplicateTo.Designer.cs">
+      <DependentUpon>DuplicateTo.cs</DependentUpon>
+    </Compile>
+    <Compile Include="UI\EditorItemSelection.cs" />
+    <Compile Include="UI\Gizmo.cs" />
+    <Compile Include="UI\HexNumericUpDown.cs">
+      <SubType>Component</SubType>
+    </Compile>
+    <Compile Include="UI\ModelLibraryControl.cs">
+      <SubType>UserControl</SubType>
+    </Compile>
+    <Compile Include="UI\ModelLibraryControl.Designer.cs">
+      <DependentUpon>ModelLibraryControl.cs</DependentUpon>
+    </Compile>
+    <Compile Include="UI\ModelLibraryWindow.cs">
+      <SubType>Form</SubType>
+    </Compile>
+    <Compile Include="UI\ModelLibraryWindow.Designer.cs">
+      <DependentUpon>ModelLibraryWindow.cs</DependentUpon>
+    </Compile>
+    <Compile Include="UI\MultiSelectTreeview.cs">
+      <SubType>Component</SubType>
+    </Compile>
+    <Compile Include="UI\NewObjectDialog.cs">
+      <SubType>Form</SubType>
+    </Compile>
+    <Compile Include="UI\NewObjectDialog.Designer.cs">
+      <DependentUpon>NewObjectDialog.cs</DependentUpon>
+    </Compile>
+    <Compile Include="UI\PointHelper.cs" />
+    <Compile Include="UI\PointToDialog.cs">
+      <SubType>Form</SubType>
+    </Compile>
+    <Compile Include="UI\PointToDialog.Designer.cs">
+      <DependentUpon>PointToDialog.cs</DependentUpon>
+    </Compile>
+    <Compile Include="UI\ProgressDialog.cs">
+      <SubType>Form</SubType>
+    </Compile>
+    <Compile Include="UI\ProgressDialog.Designer.cs">
+      <DependentUpon>ProgressDialog.cs</DependentUpon>
+    </Compile>
+    <Compile Include="UI\SceneGraphControl.cs">
+      <SubType>UserControl</SubType>
+    </Compile>
+    <Compile Include="UI\SceneGraphControl.Designer.cs">
+      <DependentUpon>SceneGraphControl.cs</DependentUpon>
+    </Compile>
+    <Compile Include="UI\SETDeleteType.cs">
+      <SubType>Form</SubType>
+    </Compile>
+    <Compile Include="UI\SETDeleteType.Designer.cs">
+      <DependentUpon>SETDeleteType.cs</DependentUpon>
+    </Compile>
+    <Compile Include="UI\TextureRemappingDialog.cs">
+      <SubType>Form</SubType>
+    </Compile>
+    <Compile Include="UI\TextureRemappingDialog.designer.cs">
+      <DependentUpon>TextureRemappingDialog.cs</DependentUpon>
+    </Compile>
+    <Compile Include="UI\TransformGizmo.cs" />
+    <Compile Include="DataTypes\SETItem.cs" />
+    <Compile Include="DataTypes\StartPosItem.cs" />
+    <Compile Include="EditorOptions.cs" />
+    <Compile Include="Import\NodeTable.cs" />
+    <Compile Include="UI\DefaultLightEditor.cs">
+      <SubType>Form</SubType>
+    </Compile>
+    <Compile Include="UI\DefaultLightEditor.Designer.cs">
+      <DependentUpon>DefaultLightEditor.cs</DependentUpon>
+    </Compile>
+    <Compile Include="UI\EditorOptionsEditor.cs">
+      <SubType>Form</SubType>
+    </Compile>
+    <Compile Include="UI\EditorOptionsEditor.Designer.cs">
+      <DependentUpon>EditorOptionsEditor.cs</DependentUpon>
+    </Compile>
+    <Compile Include="UI\IDSelector.cs">
+      <SubType>UserControl</SubType>
+    </Compile>
+    <Compile Include="UI\MaterialEditor.cs">
+      <SubType>Form</SubType>
+    </Compile>
+    <Compile Include="UI\MaterialEditor.Designer.cs">
+      <DependentUpon>MaterialEditor.cs</DependentUpon>
+    </Compile>
+    <Compile Include="Properties\AssemblyInfo.cs" />
+    <Compile Include="PropertyGrid\CustomDesignerVerb.cs" />
+    <Compile Include="PropertyGrid\DesignerVerbSite.cs" />
+    <Compile Include="SETEditing\DefaultObjectDefinition.cs" />
+    <Compile Include="SETEditing\LevelDefinition.cs" />
+    <Compile Include="SETEditing\ObjectData.cs" />
+    <Compile Include="SETEditing\ObjectDefinition.cs" />
+    <Compile Include="SETEditing\ObjectHelper.cs" />
+    <Compile Include="UI\SETFindReplace.cs">
+      <SubType>Form</SubType>
+    </Compile>
+    <Compile Include="UI\SETFindReplace.designer.cs">
+      <DependentUpon>SETFindReplace.cs</DependentUpon>
+    </Compile>
+    <Compile Include="UI\TexturePicker.cs">
+      <SubType>Form</SubType>
+    </Compile>
+    <Compile Include="UI\TexturePicker.Designer.cs">
+      <DependentUpon>TexturePicker.cs</DependentUpon>
+    </Compile>
+    <Compile Include="UI\WelcomeForm.cs">
+      <SubType>Form</SubType>
+    </Compile>
+    <Compile Include="UI\WelcomeForm.Designer.cs">
+      <DependentUpon>WelcomeForm.cs</DependentUpon>
+    </Compile>
+    <Compile Include="ProjectManagement\StageTemplate.cs" />
+  </ItemGroup>
+  <ItemGroup>
+    <EmbeddedResource Include="DLLModGenerator\DLLModGenUI.resx">
+      <DependentUpon>DLLModGenUI.cs</DependentUpon>
+    </EmbeddedResource>
+    <EmbeddedResource Include="ManualBuildWindow.resx">
+      <DependentUpon>ManualBuildWindow.cs</DependentUpon>
+    </EmbeddedResource>
+    <EmbeddedResource Include="StructConverter\StructConverterUI.resx">
+      <DependentUpon>StructConverterUI.cs</DependentUpon>
+    </EmbeddedResource>
+    <EmbeddedResource Include="UI\ActionKeybindControl.resx">
+      <DependentUpon>ActionKeybindControl.cs</DependentUpon>
+    </EmbeddedResource>
+    <EmbeddedResource Include="UI\ActionKeybindEditor.resx">
+      <DependentUpon>ActionKeybindEditor.cs</DependentUpon>
+    </EmbeddedResource>
+    <EmbeddedResource Include="UI\ActionMapTest.resx">
+      <DependentUpon>ActionMapTest.cs</DependentUpon>
+    </EmbeddedResource>
+    <EmbeddedResource Include="UI\BugReportDialog.resx">
+      <DependentUpon>BugReportDialog.cs</DependentUpon>
+    </EmbeddedResource>
+    <EmbeddedResource Include="UI\DefaultLightEditor.resx">
+      <DependentUpon>DefaultLightEditor.cs</DependentUpon>
+    </EmbeddedResource>
+    <EmbeddedResource Include="UI\DuplicateTo.resx">
+      <DependentUpon>DuplicateTo.cs</DependentUpon>
+    </EmbeddedResource>
+    <EmbeddedResource Include="UI\EditorOptionsEditor.resx">
+      <DependentUpon>EditorOptionsEditor.cs</DependentUpon>
+    </EmbeddedResource>
+    <EmbeddedResource Include="UI\IDSelector.resx">
+      <DependentUpon>IDSelector.cs</DependentUpon>
+    </EmbeddedResource>
+    <EmbeddedResource Include="UI\MaterialEditor.resx">
+      <DependentUpon>MaterialEditor.cs</DependentUpon>
+    </EmbeddedResource>
+    <EmbeddedResource Include="Properties\Resources.resx">
+      <Generator>PublicResXFileCodeGenerator</Generator>
+      <LastGenOutput>Resources.Designer.cs</LastGenOutput>
+    </EmbeddedResource>
+    <EmbeddedResource Include="UI\ModelLibraryControl.resx">
+      <DependentUpon>ModelLibraryControl.cs</DependentUpon>
+    </EmbeddedResource>
+    <EmbeddedResource Include="UI\ModelLibraryWindow.resx">
+      <DependentUpon>ModelLibraryWindow.cs</DependentUpon>
+    </EmbeddedResource>
+    <EmbeddedResource Include="UI\NewObjectDialog.resx">
+      <DependentUpon>NewObjectDialog.cs</DependentUpon>
+    </EmbeddedResource>
+    <EmbeddedResource Include="UI\PointToDialog.resx">
+      <DependentUpon>PointToDialog.cs</DependentUpon>
+    </EmbeddedResource>
+    <EmbeddedResource Include="UI\ProgressDialog.resx">
+      <DependentUpon>ProgressDialog.cs</DependentUpon>
+    </EmbeddedResource>
+    <EmbeddedResource Include="UI\SceneGraphControl.resx">
+      <DependentUpon>SceneGraphControl.cs</DependentUpon>
+    </EmbeddedResource>
+    <EmbeddedResource Include="UI\SETDeleteType.resx">
+      <DependentUpon>SETDeleteType.cs</DependentUpon>
+    </EmbeddedResource>
+    <EmbeddedResource Include="UI\SETFindReplace.resx">
+      <DependentUpon>SETFindReplace.cs</DependentUpon>
+    </EmbeddedResource>
+    <EmbeddedResource Include="UI\TexturePicker.resx">
+      <DependentUpon>TexturePicker.cs</DependentUpon>
+    </EmbeddedResource>
+    <EmbeddedResource Include="UI\TextureRemappingDialog.resx">
+      <DependentUpon>TextureRemappingDialog.cs</DependentUpon>
+    </EmbeddedResource>
+    <EmbeddedResource Include="UI\WelcomeForm.resx">
+      <DependentUpon>WelcomeForm.cs</DependentUpon>
+    </EmbeddedResource>
+  </ItemGroup>
+  <ItemGroup>
+    <ProjectReference Include="..\SAModel.Direct3D\SAModel.Direct3D.csproj">
+      <Project>{E81631CC-8721-425B-87A3-CB6199DECAF4}</Project>
+      <Name>SAModel.Direct3D</Name>
+    </ProjectReference>
+    <ProjectReference Include="..\SAModel\SAModel.csproj">
+      <Project>{0EE5D36F-CACF-41E9-8C9A-76FFD946B22D}</Project>
+      <Name>SAModel</Name>
+    </ProjectReference>
+    <ProjectReference Include="..\SA Tools\SA Tools.csproj">
+      <Project>{50847BDB-699D-4A2E-AAF7-1EA58E1EC48E}</Project>
+      <Name>SA Tools</Name>
+    </ProjectReference>
+  </ItemGroup>
+  <ItemGroup>
+    <None Include="app.config" />
+    <None Include="app.manifest" />
+    <None Include="packages.config" />
+    <None Include="Resources\questionmark.sa1mdl" />
+    <None Include="Resources\xy_move_x.sa1mdl" />
+    <None Include="Resources\x_move_x.sa1mdl" />
+    <None Include="Resources\x_null.sa1mdl" />
+    <None Include="Resources\x_rotation_x.sa1mdl" />
+    <None Include="Resources\x_scale_x.sa1mdl" />
+    <None Include="Resources\y_move_x.sa1mdl" />
+    <None Include="Resources\y_null.sa1mdl" />
+    <None Include="Resources\y_rotation_x.sa1mdl" />
+    <None Include="Resources\y_scale_x.sa1mdl" />
+    <None Include="Resources\zx_move_x.sa1mdl" />
+    <None Include="Resources\zy_move_x.sa1mdl" />
+    <None Include="Resources\z_move_x.sa1mdl" />
+    <None Include="Resources\z_null.sa1mdl" />
+    <None Include="Resources\z_rotation_x.sa1mdl" />
+    <None Include="Resources\z_scale_x.sa1mdl" />
+  </ItemGroup>
+  <ItemGroup>
+    <None Include="Resources\PointBTexture.png" />
+  </ItemGroup>
+  <ItemGroup>
+    <None Include="Resources\PointATexture.png" />
+  </ItemGroup>
+  <ItemGroup>
+    <None Include="Resources\Hourglass.png" />
+  </ItemGroup>
+  <ItemGroup>
+    <None Include="Resources\questionmark_t.png" />
+  </ItemGroup>
+  <Import Project="$(MSBuildToolsPath)\Microsoft.CSharp.targets" />
+  <PropertyGroup>
+    <PostBuildEvent>xcopy /Y "$(SolutionDir)tools\lib\*.*" "$(SolutionDir)bin\lib\"</PostBuildEvent>
+  </PropertyGroup>
+  <!-- To modify your build process, add your task inside one of the targets below and uncomment it. 
+       Other similar extension points exist, see Microsoft.Common.targets.
+  <Target Name="BeforeBuild">
+  </Target>
+  <Target Name="AfterBuild">
+  </Target>
+  -->
 </Project>