﻿using System;
using System.Collections.Generic;
using System.Linq;
using System.IO;
using SA_Tools;
using SA_Tools.SplitDLL;
using System.Globalization;

namespace SonicRetro.SAModel.SAEditorCommon.DLLModGenerator
{
	public static class DLLModGen
	{
		static readonly Dictionary<string, string> typemap = new Dictionary<string, string>() {
			{ "landtable", "LandTable *" },
			{ "landtablearray", "LandTable **" },
			{ "model", "NJS_OBJECT *" },
			{ "modelarray", "NJS_OBJECT **" },
			{ "basicmodel", "NJS_OBJECT *" },
			{ "basicmodelarray", "NJS_OBJECT **" },
			{ "basicdxmodel", "NJS_OBJECT *" },
			{ "basicdxmodelarray", "NJS_OBJECT **" },
			{ "chunkmodel", "NJS_OBJECT *" },
			{ "chunkmodelarray", "NJS_OBJECT **" },
			{ "chunkattach", "NJS_CNK_MODEL **" },
			{ "actionarray", "NJS_ACTION **" },
			{ "motionarray", "NJS_MOTION **" },
			{ "morph", "NJS_MODEL_SADX *" },
			{ "modelsarray", "NJS_MODEL_SADX **" },
			{ "texlist", "NJS_TEXLIST *" },
			{ "texlistarray", "NJS_TEXLIST **" },
			{ "animindexlist", "AnimationIndex *" }
		};

		private static void CheckItems(DllDataItemInfo item, DllIniData iniData, ref Dictionary<string, bool> defaultExportState)
		{
			bool modified = false;
			switch (item.Type)
			{
				case "animindexlist":
					{
						Dictionary<int, string> hashes = new Dictionary<int, string>();
						foreach (var hash in item.MD5Hash.Split('|').Select(a =>
						{
							string[] b = a.Split(':');
							return (int.Parse(b[0], NumberFormatInfo.InvariantInfo), b[1]);
						}))
							hashes.Add(hash.Item1, hash.Item2);
						foreach (var fn in Directory.GetFiles(item.Filename, "*.saanim"))
							if (int.TryParse(Path.GetFileNameWithoutExtension(fn), out int i))
							{
								if (!hashes.ContainsKey(i) || HelperFunctions.FileHash(fn) != hashes[i])
								{
									modified = true;
									break;
								}
								hashes.Remove(i);
							}
						if (hashes.Count > 0)
							modified = true;
					}
					break;
				case "charaobjectdatalist":
					{
						Dictionary<string, string> hashes = new Dictionary<string, string>();
						foreach (var hash in item.MD5Hash.Split('|').Select(a =>
						{
							string[] b = a.Split(':');
							return (b[0], b[1]);
						}))
							hashes.Add(hash.Item1, hash.Item2);
						foreach (var fp in Directory.GetFiles(item.Filename, "*.sa2mdl").Concat(Directory.GetFiles(item.Filename, "*.saanim")).Append(Path.Combine(item.Filename, "info.ini")))
						{
							string fn = Path.GetFileName(fp);
							if (!hashes.ContainsKey(fn) || HelperFunctions.FileHash(fp) != hashes[fn])
							{
								modified = true;
								break;
							}
							hashes.Remove(fn);
						}
						if (hashes.Count > 0)
							modified = true;
					}
					break;
				case "kartspecialinfolist":
					{
						Dictionary<string, string> hashes = new Dictionary<string, string>();
						foreach (var hash in item.MD5Hash.Split('|').Select(a =>
						{
							string[] b = a.Split(':');
							return (b[0], b[1]);
						}))
							hashes.Add(hash.Item1, hash.Item2);
						foreach (var fp in Directory.GetFiles(item.Filename, "*.sa2mdl").Append(Path.Combine(item.Filename, "info.ini")))
						{
							string fn = Path.GetFileName(fp);
							if (!hashes.ContainsKey(fn) || HelperFunctions.FileHash(fp) != hashes[fn])
							{
								modified = true;
								break;
							}
							hashes.Remove(fn);
						}
<<<<<<< HEAD
						if (hashes.Count > 0)
							modified = true;
					}
					break;
				case "chaomotiontable":
					{
						Dictionary<string, string> hashes = new Dictionary<string, string>();
						foreach (var hash in item.MD5Hash.Split('|').Select(a =>
=======
						break;
					case "motiontable":
>>>>>>> b3704dd4
						{
							string[] b = a.Split(':');
							return (b[0], b[1]);
						}))
							hashes.Add(hash.Item1, hash.Item2);
						foreach (var fp in Directory.GetFiles(item.Filename, "*.saanim").Append(Path.Combine(item.Filename, "info.ini")))
						{
							string fn = Path.GetFileName(fp);
							if (!hashes.ContainsKey(fn) || HelperFunctions.FileHash(fp) != hashes[fn])
							{
								modified = true;
								break;
							}
							hashes.Remove(fn);
						}
						if (hashes.Count > 0)
							modified = true;
					}
					break;
			}
			defaultExportState.Add(item.Filename, modified);
		}

		public static DllIniData LoadINI(string fileName,
			ref Dictionary<string, bool> defaultExportState)
		{
			defaultExportState.Clear();

			DllIniData IniData = IniSerializer.Deserialize<DllIniData>(fileName);

			Environment.CurrentDirectory = Path.GetDirectoryName(fileName);

			foreach (KeyValuePair<string, FileTypeHash> item in IniData.Files)
			{
				bool modified = HelperFunctions.FileHash(item.Key) != item.Value.Hash;
				defaultExportState.Add(item.Key, modified);
			}

			foreach (DllDataItemInfo item in IniData.DataItems)
			{
				CheckItems(item, IniData, ref defaultExportState);
			}

			return IniData;
		}

		public static DllIniData LoadMultiINI(List<string> fileName,
			ref Dictionary<string, bool> defaultExportState)
		{
			defaultExportState.Clear();
			DllIniData newIniData = new DllIniData();
			List<DllDataItemInfo> curItems = new List<DllDataItemInfo>();

			foreach (string arrFile in fileName)
			{
				DllIniData IniData = IniSerializer.Deserialize<DllIniData>(arrFile);

				Environment.CurrentDirectory = Path.GetDirectoryName(arrFile);

				foreach (KeyValuePair<string, FileTypeHash> item in IniData.Files)
				{
					bool modified = HelperFunctions.FileHash(item.Key) != item.Value.Hash;
					defaultExportState.Add(item.Key, modified);
				}

				foreach (DllDataItemInfo item in IniData.DataItems)
				{
					CheckItems(item, IniData, ref defaultExportState);

					curItems.Add(item);
				}
			}
			newIniData.DataItems = curItems;

			return newIniData;
		}

		private static void CopyDirectory(DirectoryInfo srcdir, string dstdir)
		{
			foreach (var d in srcdir.GetDirectories())
			{
				string nd = Path.Combine(dstdir, d.Name);
				Directory.CreateDirectory(nd);
				CopyDirectory(d, nd);
			}
			foreach (var f in srcdir.GetFiles())
			{
				f.CopyTo(Path.Combine(dstdir, f.Name), true);
			}
		}

		public static void ExportINI(DllIniData IniData,
			Dictionary<string, bool> itemsToExport, string fileName)
		{
			string dstfol = Path.GetDirectoryName(fileName);
			DllIniData output = new DllIniData()
			{
				Name = IniData.Name,
				Game = IniData.Game,
				Exports = IniData.Exports,
				TexLists = IniData.TexLists
			};
			List<string> labels = new List<string>();
			foreach (KeyValuePair<string, FileTypeHash> item in
				IniData.Files.Where(i => itemsToExport[i.Key]))
			{
				Directory.CreateDirectory(Path.GetDirectoryName(Path.Combine(dstfol, item.Key)));
				File.Copy(item.Key, Path.Combine(dstfol, item.Key), true);
				switch (item.Value.Type)
				{
					case "landtable":
						LandTable tbl = LandTable.LoadFromFile(item.Key);
						labels.AddRange(tbl.GetLabels());
						break;
					case "model":
					case "basicmodel":
					case "chunkmodel":
					case "basicdxmodel":
						NJS_OBJECT mdl = new ModelFile(item.Key).Model;
						labels.AddRange(mdl.GetLabels());
						break;
					case "animation":
						NJS_MOTION ani = NJS_MOTION.Load(item.Key);
						labels.Add(ani.Name);
						break;
				}
				output.Files.Add(item.Key, new FileTypeHash(item.Value.Type, null));
			}
			output.Items = new List<DllItemInfo>(IniData.Items.Where(a => labels.Contains(a.Label)));
			foreach (var item in IniData.DataItems.Where(i => itemsToExport[i.Filename]))
			{
				Directory.CreateDirectory(Path.Combine(dstfol, item.Filename));
				CopyDirectory(new DirectoryInfo(item.Filename), Path.Combine(dstfol, item.Filename));
				output.DataItems.Add(item);
			}
			IniSerializer.Serialize(output, fileName);
		}

		public static void ExportCPP(DllIniData IniData,
			Dictionary<string, bool> itemsToExport, string fileName)
		{
			using (TextWriter writer = File.CreateText(fileName))
			{
				bool SA2 = IniData.Game == SA_Tools.SplitDLL.Game.SA2B;
				ModelFormat modelfmt = SA2 ? ModelFormat.Chunk : ModelFormat.BasicDX;
				LandTableFormat landfmt = SA2 ? LandTableFormat.SA2 : LandTableFormat.SADX;
				writer.WriteLine("// Generated by SA Tools DLL Mod Generator");
				writer.WriteLine();
				if (SA2)
					writer.WriteLine("#include \"SA2ModLoader.h\"");
				else
					writer.WriteLine("#include \"SADXModLoader.h\"");
				writer.WriteLine();
				List<string> labels = new List<string>();
				Dictionary<string, uint> texlists = new Dictionary<string, uint>();
				foreach (KeyValuePair<string, FileTypeHash> item in
					IniData.Files.Where(i => itemsToExport[i.Key]))
				{
					switch (item.Value.Type)
					{
						case "landtable":
							LandTable tbl = LandTable.LoadFromFile(item.Key);
							texlists.Add(tbl.Name, tbl.TextureList);
							tbl.ToStructVariables(writer, landfmt, new List<string>());
							labels.AddRange(tbl.GetLabels());
							break;
						case "model":
							NJS_OBJECT mdl = new ModelFile(item.Key).Model;
							mdl.ToStructVariables(writer, modelfmt == ModelFormat.BasicDX, new List<string>());
							labels.AddRange(mdl.GetLabels());
							break;
						case "basicmodel":
						case "chunkmodel":
							mdl = new ModelFile(item.Key).Model;
							mdl.ToStructVariables(writer, false, new List<string>());
							labels.AddRange(mdl.GetLabels());
							break;
						case "basicdxmodel":
							mdl = new ModelFile(item.Key).Model;
							mdl.ToStructVariables(writer, true, new List<string>());
							labels.AddRange(mdl.GetLabels());
							break;
						case "animation":
							NJS_MOTION ani = NJS_MOTION.Load(item.Key);
							ani.ToStructVariables(writer);
							labels.Add(ani.Name);
							break;
					}
					writer.WriteLine();
				}
				foreach (var item in IniData.DataItems.Where(i => itemsToExport[i.Filename]))
					switch (item.Type)
					{
						case "animindexlist":
							{
								SortedDictionary<short, NJS_MOTION> anims = new SortedDictionary<short, NJS_MOTION>();
								foreach (string file in Directory.GetFiles(item.Filename, "*.saanim"))
									if (short.TryParse(Path.GetFileNameWithoutExtension(file), NumberStyles.Integer, NumberFormatInfo.InvariantInfo, out short i))
										anims.Add(i, NJS_MOTION.Load(file));
								foreach (KeyValuePair<short, NJS_MOTION> obj in anims)
								{
									obj.Value.ToStructVariables(writer);
									writer.WriteLine();
								}
								writer.WriteLine("AnimationIndex {0}[] = {{", item.Export);
								List<string> objs = new List<string>(anims.Count);
								foreach (KeyValuePair<short, NJS_MOTION> obj in anims)
									objs.Add($"{{ {obj.Key}, {obj.Value.ModelParts}, &{obj.Value.Name} }}");
								objs.Add("{ -1 }");
								writer.WriteLine("\t" + string.Join("," + Environment.NewLine + "\t", objs.ToArray()));
								writer.WriteLine("};");
							}
							break;
						case "charaobjectdatalist":
							{
								foreach (string file in Directory.GetFiles(item.Filename, "*.sa2mdl"))
								{
									new ModelFile(file).Model.ToStructVariables(writer, false, new List<string>());
									writer.WriteLine();
								}
								foreach (string file in Directory.GetFiles(item.Filename, "*.saanim"))
								{
									NJS_MOTION.Load(file).ToStructVariables(writer);
									writer.WriteLine();
								}
								var data = IniSerializer.Deserialize<CharaObjectData[]>(Path.Combine(item.Filename, "info.ini"));
								writer.WriteLine("CharaObjectData {0}[] = {{", item.Export);
								List<string> objs = new List<string>(data.Length);
								foreach (var obj in data)
									objs.Add(obj.ToStruct());
								writer.WriteLine("\t" + string.Join("," + Environment.NewLine + "\t", objs.ToArray()));
								writer.WriteLine("};");
							}
							break;
						case "kartspecialinfolist":
							{
								foreach (string file in Directory.GetFiles(item.Filename, "*.sa2mdl"))
								{
									new ModelFile(file).Model.ToStructVariables(writer, false, new List<string>());
									writer.WriteLine();
								}
								var data = IniSerializer.Deserialize<KartSpecialInfo[]>(Path.Combine(item.Filename, "info.ini"));
								writer.WriteLine("KartSpecialInfo {0}[] = {{", item.Export);
								List<string> objs = new List<string>(data.Length);
								for (int i = 0; i < data.Length; i++)
								{
									KartSpecialInfo obj = data[i];
									objs.Add(obj.ToStruct());
									texlists.Add($"{item.Export}[{i}]", obj.TexList);
								}
								writer.WriteLine("\t" + string.Join("," + Environment.NewLine + "\t", objs.ToArray()));
								writer.WriteLine("};");
							}
							break;
						case "chaomotiontable":
						case "motiontable":
							{
								foreach (string file in Directory.GetFiles(item.Filename, "*.saanim"))
								{
									NJS_MOTION.Load(file).ToStructVariables(writer);
									writer.WriteLine();
								}
								var data = IniSerializer.Deserialize<MotionTableEntry[]>(Path.Combine(item.Filename, "info.ini"));
								writer.WriteLine("MotionTableEntry {0}[] = {{", item.Export);
								List<string> objs = new List<string>(data.Length);
								foreach (var obj in data)
									objs.Add(obj.ToStruct());
								writer.WriteLine("\t" + string.Join("," + Environment.NewLine + "\t", objs.ToArray()));
								writer.WriteLine("};");
							}
							break;
					}
				writer.WriteLine("extern \"C\" __declspec(dllexport) void __cdecl Init(const char *path, const HelperFunctions &helperFunctions)");
				writer.WriteLine("{");
				writer.WriteLine("\tHMODULE handle = GetModuleHandle(L\"{0}\");", IniData.Name);
				List<string> exports = new List<string>(IniData.Items.Where(item => labels.Contains(item.Label)).Select(item => item.Export).Distinct());
				foreach (KeyValuePair<string, string> item in IniData.Exports.Where(item => exports.Contains(item.Key)))
					writer.WriteLine("\t{0}{1} = ({0})GetProcAddress(handle, \"{1}\");", typemap[item.Value], item.Key);
				foreach (DllItemInfo item in IniData.Items.Where(item => labels.Contains(item.Label)))
					if (typemap[IniData.Exports[item.Export]].EndsWith("**"))
						writer.WriteLine("\t{0} = &{1};", item.ToString(), item.Label);
					else
						writer.WriteLine("\t*{0} = {1};", item.ToString(), item.Label);
				foreach (var item in IniData.DataItems.Where(item => itemsToExport[item.Filename]))
					switch (item.Type)
					{
						case "animindexlist":
						case "charaobjectdatalist":
						case "kartspecialinfolist":
							writer.WriteLine("\tHookExport(handle, \"{0}\", {0});", item.Export);
							break;
						default:
							writer.WriteLine("\t{0}{1}_exp = ({0})GetProcAddress(handle, \"{1}\");", typemap[item.Type], item.Export);
							writer.WriteLine("\t*{0}_exp = {0};", item.Export);
							break;
					}
				if (texlists.Count > 0 && IniData.TexLists != null && IniData.TexLists.Items != null)
				{
					exports = new List<string>(IniData.TexLists.Where(item => texlists.Values.Contains(item.Key)).Select(item => item.Value.Export).Distinct());
					foreach (KeyValuePair<string, string> item in IniData.Exports.Where(item => exports.Contains(item.Key)))
						writer.WriteLine("\t{0}{1} = ({0})GetProcAddress(handle, \"{1}\");", typemap[item.Value], item.Key);
					foreach (KeyValuePair<string, uint> item in texlists.Where(item => IniData.TexLists.ContainsKey(item.Value)))
					{
						DllTexListInfo tex = IniData.TexLists[item.Value];
						string str;
						if (tex.Index.HasValue)
							str = $"{tex.Export}[{tex.Index.Value}]";
						else
							str = tex.Export;
						writer.WriteLine("\t{0}.TexList = {1};", item.Key, str);
					}
				}
				writer.WriteLine("}");
				writer.WriteLine();
				writer.WriteLine("extern \"C\" __declspec(dllexport) const ModInfo {0}ModInfo = {{ ModLoaderVer }};", SA2 ? "SA2" : "SADX");
			}
		}
	}
}<|MERGE_RESOLUTION|>--- conflicted
+++ resolved
@@ -101,7 +101,6 @@
 							}
 							hashes.Remove(fn);
 						}
-<<<<<<< HEAD
 						if (hashes.Count > 0)
 							modified = true;
 					}
@@ -110,10 +109,6 @@
 					{
 						Dictionary<string, string> hashes = new Dictionary<string, string>();
 						foreach (var hash in item.MD5Hash.Split('|').Select(a =>
-=======
-						break;
-					case "motiontable":
->>>>>>> b3704dd4
 						{
 							string[] b = a.Split(':');
 							return (b[0], b[1]);
