--- conflicted
+++ resolved
@@ -108,11 +108,7 @@
 							modified = true;
 					}
 					break;
-<<<<<<< HEAD
-				case "chaomotiontable":
-=======
 				case "kartmodelsarray":
->>>>>>> dfa3d555
 					{
 						Dictionary<string, string> hashes = new Dictionary<string, string>();
 						foreach (var hash in item.MD5Hash.Split('|').Select(a =>
@@ -121,17 +117,11 @@
 							return (b[0], b[1]);
 						}))
 							hashes.Add(hash.Item1, hash.Item2);
-<<<<<<< HEAD
-						foreach (var fp in Directory.GetFiles(item.Filename, "*.saanim").Append(Path.Combine(item.Filename, "info.ini")))
-=======
 						foreach (var fp in Directory.GetFiles(item.Filename, "*.sa2bmdl").Concat(Directory.GetFiles(item.Filename, "*.sa1mdl")).Append(Path.Combine(item.Filename, "info.ini")))
->>>>>>> dfa3d555
 						{
 							string fn = Path.GetFileName(fp);
 							if (!hashes.ContainsKey(fn) || HelperFunctions.FileHash(fp) != hashes[fn])
 							{
-<<<<<<< HEAD
-=======
 								modified = true;
 								break;
 							}
@@ -155,7 +145,6 @@
 							string fn = Path.GetFileName(fp);
 							if (!hashes.ContainsKey(fn) || HelperFunctions.FileHash(fp) != hashes[fn])
 							{
->>>>>>> dfa3d555
 								modified = true;
 								break;
 							}
@@ -219,9 +208,6 @@
 				}
 			}
 			newIniData.DataItems = curItems;
-
-			return newIniData;
-		}
 
 		private static void CopyDirectory(DirectoryInfo srcdir, string dstdir)
 		{
